{
  "copyright": [
    "Copyright (C) 2019 Swift Navigation Inc.",
    "Contact: Swift Navigation <dev@swiftnav.com>",
    "",
    "This source is subject to the license found in the file 'LICENSE' which must",
    "be be distributed together with this source. All other rights reserved.",
    "",
    "THIS CODE AND INFORMATION IS PROVIDED 'AS IS' WITHOUT WARRANTY OF ANY KIND,",
    "EITHER EXPRESSED OR IMPLIED, INCLUDING BUT NOT LIMITED TO THE IMPLIED",
    "WARRANTIES OF MERCHANTABILITY AND/OR FITNESS FOR A PARTICULAR PURPOSE."
  ],
  "$schema": "http://json-schema.org/draft-06/schema#",
  "$id": "#MsgGroupMeta",
  "title":"MsgGroupMeta",
  "description":"This leading message lists the time metadata of the Solution Group.,\nIt also lists the atomic contents (i.e. types of messages included) of the Solution Group.\n",
  "type": "object",
  "properties": {
    "group_id": {"type": "integer"},
<<<<<<< HEAD
=======
    "wn": {"type": "integer"},
    "tom": {"type": "integer"},
    "ns_residual": {"type": "integer"},
>>>>>>> 3d541d51
    "flags": {"type": "integer"},
    "n_group_msgs": {"type": "integer"},
    "group_msgs": {"type": "array", "items": {"type": "integer"}}
  },
  "required": [
    "group_id",
<<<<<<< HEAD
=======
    "wn",
    "tom",
    "ns_residual",
>>>>>>> 3d541d51
    "flags",
    "n_group_msgs",
    "group_msgs"
  ]
}<|MERGE_RESOLUTION|>--- conflicted
+++ resolved
@@ -17,24 +17,18 @@
   "type": "object",
   "properties": {
     "group_id": {"type": "integer"},
-<<<<<<< HEAD
-=======
     "wn": {"type": "integer"},
     "tom": {"type": "integer"},
     "ns_residual": {"type": "integer"},
->>>>>>> 3d541d51
     "flags": {"type": "integer"},
     "n_group_msgs": {"type": "integer"},
     "group_msgs": {"type": "array", "items": {"type": "integer"}}
   },
   "required": [
     "group_id",
-<<<<<<< HEAD
-=======
     "wn",
     "tom",
     "ns_residual",
->>>>>>> 3d541d51
     "flags",
     "n_group_msgs",
     "group_msgs"
