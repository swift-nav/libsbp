find_package(Threads)
set(TEST_LIBS ${TEST_LIBS} check Threads::Threads sbp)

# Check needs to be linked against Librt on Linux
if (${CMAKE_SYSTEM_NAME} STREQUAL "Linux")
  set(TEST_LIBS ${TEST_LIBS} rt)
endif(${CMAKE_SYSTEM_NAME} STREQUAL "Linux")

FILE(GLOB generated_legacy_c_sources legacy/auto*.c)

FILE(GLOB generated_v4_c_sources auto*.c)

set(TEST_INCLUDES ${PROJECT_SOURCE_DIR}/include/libsbp)

if(APPLE)
  # Some libraries are available in non-standard places on apple.
  list(APPEND TEST_INCLUDES /usr/local/include)

  # This is not a great way of doing this, but the proper cmake function
  # target_link_directories() was introduced in version 3.13 and we need to support
  # older versions for the moment. We can use target_link_libraries to pass arbitrary
  # linker flags, making sure that this instance is well protected and only applies
  # to a single platform. Don't use the extant link_directories() function since
  # that leaks the path to other targets.
  list(APPEND TEST_INCLUDES "-L/usr/local/lib")
endif()

if (NOT CMAKE_C_COMPILER_ID STREQUAL "MSVC")
  swift_add_test(test-libsbp-legacy
    UNIT_TEST
    SRCS
      check_main_legacy.c
      check_edc.c
      check_sbp.c
      check_bitfield_macros.c
      ${generated_legacy_c_sources}
    INCLUDE
      ${TEST_INCLUDES}
    LINK
      ${TEST_LIBS}
    )
  swift_set_compile_options(test-libsbp-legacy
    REMOVE
      -Wconversion
      -Wpointer-arith
      -Wformat
      -Wformat-security
      -Wformat-y2k
    ADD
      -Wformat=0
  )
<<<<<<< HEAD
swift_set_compile_options(test-libsbp-legacy
  REMOVE 
    -Wconversion
    -Wpointer-arith
    -Wformat
    -Wformat-security
    -Wformat-y2k
  ADD
    -Wformat=0
)
=======
endif()
>>>>>>> 15c63c45

swift_add_test(test-libsbp-v4
  UNIT_TEST
  SRCS
    check_main.c
    check_edc.c
    check_sbp.c
    check_bitfield_macros.c
    ${generated_v4_c_sources}
  INCLUDE
    ${TEST_INCLUDES}
  LINK
    ${TEST_LIBS}
  )
swift_set_compile_options(test-libsbp-v4
  REMOVE 
    -Wpointer-arith
    -Wformat
    -Wformat-security
    -Wformat-y2k
  ADD
    -Wformat=0
)

add_subdirectory(cpp)
add_subdirectory(string)

if (NOT CMAKE_CXX_COMPILER_ID STREQUAL "MSVC")
  add_subdirectory(legacy/cpp)
endif()<|MERGE_RESOLUTION|>--- conflicted
+++ resolved
@@ -49,20 +49,7 @@
     ADD
       -Wformat=0
   )
-<<<<<<< HEAD
-swift_set_compile_options(test-libsbp-legacy
-  REMOVE 
-    -Wconversion
-    -Wpointer-arith
-    -Wformat
-    -Wformat-security
-    -Wformat-y2k
-  ADD
-    -Wformat=0
-)
-=======
 endif()
->>>>>>> 15c63c45
 
 swift_add_test(test-libsbp-v4
   UNIT_TEST
