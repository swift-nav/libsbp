/*
 * Copyright (C) 2015-2018 Swift Navigation Inc.
 * Contact: Swift Navigation <dev@swiftnav.com>
 *
 * This source is subject to the license found in the file 'LICENSE' which must
 * be be distributed together with this source. All other rights reserved.
 *
 * THIS CODE AND INFORMATION IS PROVIDED "AS IS" WITHOUT WARRANTY OF ANY KIND,
 * EITHER EXPRESSED OR IMPLIED, INCLUDING BUT NOT LIMITED TO THE IMPLIED
 * WARRANTIES OF MERCHANTABILITY AND/OR FITNESS FOR A PARTICULAR PURPOSE.
 */

// This file was auto-generated from spec/tests/yaml/swiftnav/sbp/orientation/test_MsgOrientEuler.yaml by generate.py. Do not modify by hand!

#include <check.h>
#include <stdio.h> // for debugging
#include <stdlib.h> // for malloc
#include <sbp.h>
#include <orientation.h>

static u32 n_callbacks_logged;
static u16 last_sender_id;
static u8 last_len;
static u8 last_msg[256];
static void* last_context;

static u32 dummy_wr = 0;
static u32 dummy_rd = 0;
static u8 dummy_buff[1024];
static void* last_io_context;

static int DUMMY_MEMORY_FOR_CALLBACKS = 0xdeadbeef;
static int DUMMY_MEMORY_FOR_IO = 0xdead0000;

static void dummy_reset()
{
  dummy_rd = dummy_wr = 0;
  memset(dummy_buff, 0, sizeof(dummy_buff));
}

static u32 dummy_write(u8 *buff, u32 n, void* context)
{
 last_io_context = context;
 u32 real_n = n;//(dummy_n > n) ? n : dummy_n;
 memcpy(dummy_buff + dummy_wr, buff, real_n);
 dummy_wr += real_n;
 return real_n;
}

static u32 dummy_read(u8 *buff, u32 n, void* context)
{
 last_io_context = context;
 u32 real_n = n;//(dummy_n > n) ? n : dummy_n;
 memcpy(buff, dummy_buff + dummy_rd, real_n);
 dummy_rd += real_n;
 return real_n;
}

static void logging_reset()
{
  n_callbacks_logged = 0;
  last_context = 0;
  memset(last_msg, 0, sizeof(last_msg));
}

static void logging_callback(u16 sender_id, u8 len, u8 msg[], void* context)
{
  n_callbacks_logged++;
  last_sender_id = sender_id;
  last_len = len;
  last_context = context;
  memcpy(last_msg, msg, len);

  /*printy_callback(sender_id, len, msg);*/
}

START_TEST( test_auto_check_sbp_orientation_28 )
{
  static sbp_msg_callbacks_node_t n;
  //static sbp_msg_callbacks_node_t n2;

  // State of the SBP message parser.
  // Must be statically allocated.
  sbp_state_t sbp_state;

  //
  // Run tests:
  //
  // Test successful parsing of a message
  {
    // SBP parser state must be initialized before sbp_process is called.
    // We re-initialize before every test so that callbacks for the same message types can be
    //  allocated multiple times across different tests.
    sbp_state_init(&sbp_state);

    sbp_state_set_io_context(&sbp_state, &DUMMY_MEMORY_FOR_IO);

    logging_reset();

    sbp_register_callback(&sbp_state, 0x221, &logging_callback, &DUMMY_MEMORY_FOR_CALLBACKS, &n);

    u8 test_data[] = {85,33,2,66,0,29,1,0,0,0,1,0,0,0,2,0,0,0,8,0,0,0,0,0,224,64,0,0,64,64,0,0,224,64,3,44,226, };

    dummy_reset();
    sbp_send_message(&sbp_state, 0x221, 66, sizeof(test_data), test_data, &dummy_write);

    while (dummy_rd < dummy_wr) {
      fail_unless(sbp_process(&sbp_state, &dummy_read) >= SBP_OK,
          "sbp_process threw an error!");
    }

    fail_unless(n_callbacks_logged == 1,
        "one callback should have been logged");
    fail_unless(last_sender_id == 66,
        "sender_id decoded incorrectly");
    fail_unless(last_len == sizeof(test_data),
        "len decoded incorrectly");
    fail_unless(memcmp(last_msg, test_data, sizeof(test_data))
          == 0,
        "test data decoded incorrectly");
    fail_unless(last_context == &DUMMY_MEMORY_FOR_CALLBACKS,
        "context pointer incorrectly passed");

    // Cast to expected message type - the +6 byte offset is where the payload starts
    msg_orient_euler_t* msg = ( msg_orient_euler_t *)((void *)last_msg + 6);
    // Run tests against fields
    fail_unless(msg != 0, "stub to prevent warnings if msg isn't used");
    fail_unless(msg->var_yaw == 7, "incorrect value for var_yaw, expected 7, is %d", msg->var_yaw);
    fail_unless(msg->pitch == 2, "incorrect value for pitch, expected 2, is %d", msg->pitch);
<<<<<<< HEAD
    fail_unless(msg->tow == 1, "incorrect value for tow, expected 1, is %d", msg->tow);
    fail_unless(msg->var_roll == 7, "incorrect value for var_roll, expected 7, is %d", msg->var_roll);
    fail_unless(msg->roll == 1, "incorrect value for roll, expected 1, is %d", msg->roll);
    fail_unless(msg->flags == 3, "incorrect value for flags, expected 3, is %d", msg->flags);
    fail_unless(msg->yaw == 8, "incorrect value for yaw, expected 8, is %d", msg->yaw);
    fail_unless(msg->var_pitch == 3, "incorrect value for var_pitch, expected 3, is %d", msg->var_pitch);
    // print to string
    char test_str[1024];
    msg_orient_euler_t_to_json_str( last_sender_id, 0x221, last_len, ( msg_orient_euler_t* ) msg, 1024, test_str);
    fprintf(stdout, "%s\n", test_str);
=======
    fail_unless(msg->pitch_accuracy == 3, "incorrect value for pitch_accuracy, expected 3, is %d", msg->pitch_accuracy);
    fail_unless(msg->roll == 1, "incorrect value for roll, expected 1, is %d", msg->roll);
    fail_unless(msg->roll_accuracy == 7, "incorrect value for roll_accuracy, expected 7, is %d", msg->roll_accuracy);
    fail_unless(msg->tow == 1, "incorrect value for tow, expected 1, is %d", msg->tow);
    fail_unless(msg->yaw == 8, "incorrect value for yaw, expected 8, is %d", msg->yaw);
    fail_unless(msg->yaw_accuracy == 7, "incorrect value for yaw_accuracy, expected 7, is %d", msg->yaw_accuracy);
>>>>>>> 34edfdbe
  }
}
END_TEST

Suite* auto_check_sbp_orientation_28_suite(void)
{
  Suite *s = suite_create("SBP generated test suite: auto_check_sbp_orientation_28");
  TCase *tc_acq = tcase_create("Automated_Suite_auto_check_sbp_orientation_28");
  tcase_add_test(tc_acq, test_auto_check_sbp_orientation_28);
  suite_add_tcase(s, tc_acq);
  return s;
}<|MERGE_RESOLUTION|>--- conflicted
+++ resolved
@@ -125,27 +125,18 @@
     msg_orient_euler_t* msg = ( msg_orient_euler_t *)((void *)last_msg + 6);
     // Run tests against fields
     fail_unless(msg != 0, "stub to prevent warnings if msg isn't used");
-    fail_unless(msg->var_yaw == 7, "incorrect value for var_yaw, expected 7, is %d", msg->var_yaw);
+    fail_unless(msg->yaw == 8, "incorrect value for yaw, expected 8, is %d", msg->yaw);
+    fail_unless(msg->pitch_accuracy == 3, "incorrect value for pitch_accuracy, expected 3, is %d", msg->pitch_accuracy);
+    fail_unless(msg->roll == 1, "incorrect value for roll, expected 1, is %d", msg->roll);
+    fail_unless(msg->roll_accuracy == 7, "incorrect value for roll_accuracy, expected 7, is %d", msg->roll_accuracy);
+    fail_unless(msg->yaw_accuracy == 7, "incorrect value for yaw_accuracy, expected 7, is %d", msg->yaw_accuracy);
     fail_unless(msg->pitch == 2, "incorrect value for pitch, expected 2, is %d", msg->pitch);
-<<<<<<< HEAD
+    fail_unless(msg->flags == 3, "incorrect value for flags, expected 3, is %d", msg->flags);
     fail_unless(msg->tow == 1, "incorrect value for tow, expected 1, is %d", msg->tow);
-    fail_unless(msg->var_roll == 7, "incorrect value for var_roll, expected 7, is %d", msg->var_roll);
-    fail_unless(msg->roll == 1, "incorrect value for roll, expected 1, is %d", msg->roll);
-    fail_unless(msg->flags == 3, "incorrect value for flags, expected 3, is %d", msg->flags);
-    fail_unless(msg->yaw == 8, "incorrect value for yaw, expected 8, is %d", msg->yaw);
-    fail_unless(msg->var_pitch == 3, "incorrect value for var_pitch, expected 3, is %d", msg->var_pitch);
     // print to string
     char test_str[1024];
     msg_orient_euler_t_to_json_str( last_sender_id, 0x221, last_len, ( msg_orient_euler_t* ) msg, 1024, test_str);
     fprintf(stdout, "%s\n", test_str);
-=======
-    fail_unless(msg->pitch_accuracy == 3, "incorrect value for pitch_accuracy, expected 3, is %d", msg->pitch_accuracy);
-    fail_unless(msg->roll == 1, "incorrect value for roll, expected 1, is %d", msg->roll);
-    fail_unless(msg->roll_accuracy == 7, "incorrect value for roll_accuracy, expected 7, is %d", msg->roll_accuracy);
-    fail_unless(msg->tow == 1, "incorrect value for tow, expected 1, is %d", msg->tow);
-    fail_unless(msg->yaw == 8, "incorrect value for yaw, expected 8, is %d", msg->yaw);
-    fail_unless(msg->yaw_accuracy == 7, "incorrect value for yaw_accuracy, expected 7, is %d", msg->yaw_accuracy);
->>>>>>> 34edfdbe
   }
 }
 END_TEST
