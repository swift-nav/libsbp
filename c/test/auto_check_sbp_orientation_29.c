/*
 * Copyright (C) 2015-2018 Swift Navigation Inc.
 * Contact: Swift Navigation <dev@swiftnav.com>
 *
 * This source is subject to the license found in the file 'LICENSE' which must
 * be be distributed together with this source. All other rights reserved.
 *
 * THIS CODE AND INFORMATION IS PROVIDED "AS IS" WITHOUT WARRANTY OF ANY KIND,
 * EITHER EXPRESSED OR IMPLIED, INCLUDING BUT NOT LIMITED TO THE IMPLIED
 * WARRANTIES OF MERCHANTABILITY AND/OR FITNESS FOR A PARTICULAR PURPOSE.
 */

// This file was auto-generated from spec/tests/yaml/swiftnav/sbp/orientation/test_MsgOrientQuat.yaml by generate.py. Do not modify by hand!

#include <check.h>
#include <stdio.h> // for debugging
#include <stdlib.h> // for malloc
#include <sbp.h>
#include <orientation.h>

static u32 n_callbacks_logged;
static u16 last_sender_id;
static u8 last_len;
static u8 last_msg[256];
static void* last_context;

static u32 dummy_wr = 0;
static u32 dummy_rd = 0;
static u8 dummy_buff[1024];
static void* last_io_context;

static int DUMMY_MEMORY_FOR_CALLBACKS = 0xdeadbeef;
static int DUMMY_MEMORY_FOR_IO = 0xdead0000;

static void dummy_reset()
{
  dummy_rd = dummy_wr = 0;
  memset(dummy_buff, 0, sizeof(dummy_buff));
}

static u32 dummy_write(u8 *buff, u32 n, void* context)
{
 last_io_context = context;
 u32 real_n = n;//(dummy_n > n) ? n : dummy_n;
 memcpy(dummy_buff + dummy_wr, buff, real_n);
 dummy_wr += real_n;
 return real_n;
}

static u32 dummy_read(u8 *buff, u32 n, void* context)
{
 last_io_context = context;
 u32 real_n = n;//(dummy_n > n) ? n : dummy_n;
 memcpy(buff, dummy_buff + dummy_rd, real_n);
 dummy_rd += real_n;
 return real_n;
}

static void logging_reset()
{
  n_callbacks_logged = 0;
  last_context = 0;
  memset(last_msg, 0, sizeof(last_msg));
}

static void logging_callback(u16 sender_id, u8 len, u8 msg[], void* context)
{
  n_callbacks_logged++;
  last_sender_id = sender_id;
  last_len = len;
  last_context = context;
  memcpy(last_msg, msg, len);

  /*printy_callback(sender_id, len, msg);*/
}

START_TEST( test_auto_check_sbp_orientation_29 )
{
  static sbp_msg_callbacks_node_t n;
  //static sbp_msg_callbacks_node_t n2;

  // State of the SBP message parser.
  // Must be statically allocated.
  sbp_state_t sbp_state;

  //
  // Run tests:
  //
  // Test successful parsing of a message
  {
    // SBP parser state must be initialized before sbp_process is called.
    // We re-initialize before every test so that callbacks for the same message types can be
    //  allocated multiple times across different tests.
    sbp_state_init(&sbp_state);

    sbp_state_set_io_context(&sbp_state, &DUMMY_MEMORY_FOR_IO);

    logging_reset();

    sbp_register_callback(&sbp_state, 0x220, &logging_callback, &DUMMY_MEMORY_FOR_CALLBACKS, &n);

    u8 test_data[] = {85,32,2,66,0,37,0,0,0,0,3,0,0,0,7,0,0,0,8,0,0,0,4,0,0,0,0,0,64,64,0,0,128,64,0,0,0,65,0,0,64,64,1,186,6, };

    dummy_reset();
    sbp_send_message(&sbp_state, 0x220, 66, sizeof(test_data), test_data, &dummy_write);

    while (dummy_rd < dummy_wr) {
      fail_unless(sbp_process(&sbp_state, &dummy_read) >= SBP_OK,
          "sbp_process threw an error!");
    }

    fail_unless(n_callbacks_logged == 1,
        "one callback should have been logged");
    fail_unless(last_sender_id == 66,
        "sender_id decoded incorrectly");
    fail_unless(last_len == sizeof(test_data),
        "len decoded incorrectly");
    fail_unless(memcmp(last_msg, test_data, sizeof(test_data))
          == 0,
        "test data decoded incorrectly");
    fail_unless(last_context == &DUMMY_MEMORY_FOR_CALLBACKS,
        "context pointer incorrectly passed");

    // Cast to expected message type - the +6 byte offset is where the payload starts
    msg_orient_quat_t* msg = ( msg_orient_quat_t *)((void *)last_msg + 6);
    // Run tests against fields
    fail_unless(msg != 0, "stub to prevent warnings if msg isn't used");
<<<<<<< HEAD
    fail_unless(msg->acc_y == 8, "incorrect value for acc_y, expected 8, is %d", msg->acc_y);
    fail_unless(msg->acc_x == 4, "incorrect value for acc_x, expected 4, is %d", msg->acc_x);
    fail_unless(msg->acc_z == 3, "incorrect value for acc_z, expected 3, is %d", msg->acc_z);
    fail_unless(msg->tow == 0, "incorrect value for tow, expected 0, is %d", msg->tow);
    fail_unless(msg->z == 4, "incorrect value for z, expected 4, is %d", msg->z);
    fail_unless(msg->flags == 1, "incorrect value for flags, expected 1, is %d", msg->flags);
=======
    fail_unless(msg->flags == 1, "incorrect value for flags, expected 1, is %d", msg->flags);
    fail_unless(msg->tow == 0, "incorrect value for tow, expected 0, is %d", msg->tow);
    fail_unless(msg->w == 3, "incorrect value for w, expected 3, is %d", msg->w);
    fail_unless(msg->w_accuracy == 3, "incorrect value for w_accuracy, expected 3, is %d", msg->w_accuracy);
>>>>>>> 34edfdbe
    fail_unless(msg->x == 7, "incorrect value for x, expected 7, is %d", msg->x);
    fail_unless(msg->x_accuracy == 4, "incorrect value for x_accuracy, expected 4, is %d", msg->x_accuracy);
    fail_unless(msg->y == 8, "incorrect value for y, expected 8, is %d", msg->y);
<<<<<<< HEAD
    fail_unless(msg->w == 3, "incorrect value for w, expected 3, is %d", msg->w);
    fail_unless(msg->acc_w == 3, "incorrect value for acc_w, expected 3, is %d", msg->acc_w);
    // print to string
    char test_str[1024];
    msg_orient_quat_t_to_json_str( last_sender_id, 0x220, last_len, ( msg_orient_quat_t* ) msg, 1024, test_str);
    fprintf(stdout, "%s\n", test_str);
=======
    fail_unless(msg->y_accuracy == 8, "incorrect value for y_accuracy, expected 8, is %d", msg->y_accuracy);
    fail_unless(msg->z == 4, "incorrect value for z, expected 4, is %d", msg->z);
    fail_unless(msg->z_accuracy == 3, "incorrect value for z_accuracy, expected 3, is %d", msg->z_accuracy);
>>>>>>> 34edfdbe
  }
}
END_TEST

Suite* auto_check_sbp_orientation_29_suite(void)
{
  Suite *s = suite_create("SBP generated test suite: auto_check_sbp_orientation_29");
  TCase *tc_acq = tcase_create("Automated_Suite_auto_check_sbp_orientation_29");
  tcase_add_test(tc_acq, test_auto_check_sbp_orientation_29);
  suite_add_tcase(s, tc_acq);
  return s;
}<|MERGE_RESOLUTION|>--- conflicted
+++ resolved
@@ -125,34 +125,20 @@
     msg_orient_quat_t* msg = ( msg_orient_quat_t *)((void *)last_msg + 6);
     // Run tests against fields
     fail_unless(msg != 0, "stub to prevent warnings if msg isn't used");
-<<<<<<< HEAD
-    fail_unless(msg->acc_y == 8, "incorrect value for acc_y, expected 8, is %d", msg->acc_y);
-    fail_unless(msg->acc_x == 4, "incorrect value for acc_x, expected 4, is %d", msg->acc_x);
-    fail_unless(msg->acc_z == 3, "incorrect value for acc_z, expected 3, is %d", msg->acc_z);
-    fail_unless(msg->tow == 0, "incorrect value for tow, expected 0, is %d", msg->tow);
+    fail_unless(msg->w == 3, "incorrect value for w, expected 3, is %d", msg->w);
+    fail_unless(msg->x_accuracy == 4, "incorrect value for x_accuracy, expected 4, is %d", msg->x_accuracy);
     fail_unless(msg->z == 4, "incorrect value for z, expected 4, is %d", msg->z);
-    fail_unless(msg->flags == 1, "incorrect value for flags, expected 1, is %d", msg->flags);
-=======
+    fail_unless(msg->y == 8, "incorrect value for y, expected 8, is %d", msg->y);
+    fail_unless(msg->w_accuracy == 3, "incorrect value for w_accuracy, expected 3, is %d", msg->w_accuracy);
+    fail_unless(msg->y_accuracy == 8, "incorrect value for y_accuracy, expected 8, is %d", msg->y_accuracy);
+    fail_unless(msg->x == 7, "incorrect value for x, expected 7, is %d", msg->x);
+    fail_unless(msg->z_accuracy == 3, "incorrect value for z_accuracy, expected 3, is %d", msg->z_accuracy);
     fail_unless(msg->flags == 1, "incorrect value for flags, expected 1, is %d", msg->flags);
     fail_unless(msg->tow == 0, "incorrect value for tow, expected 0, is %d", msg->tow);
-    fail_unless(msg->w == 3, "incorrect value for w, expected 3, is %d", msg->w);
-    fail_unless(msg->w_accuracy == 3, "incorrect value for w_accuracy, expected 3, is %d", msg->w_accuracy);
->>>>>>> 34edfdbe
-    fail_unless(msg->x == 7, "incorrect value for x, expected 7, is %d", msg->x);
-    fail_unless(msg->x_accuracy == 4, "incorrect value for x_accuracy, expected 4, is %d", msg->x_accuracy);
-    fail_unless(msg->y == 8, "incorrect value for y, expected 8, is %d", msg->y);
-<<<<<<< HEAD
-    fail_unless(msg->w == 3, "incorrect value for w, expected 3, is %d", msg->w);
-    fail_unless(msg->acc_w == 3, "incorrect value for acc_w, expected 3, is %d", msg->acc_w);
     // print to string
     char test_str[1024];
     msg_orient_quat_t_to_json_str( last_sender_id, 0x220, last_len, ( msg_orient_quat_t* ) msg, 1024, test_str);
     fprintf(stdout, "%s\n", test_str);
-=======
-    fail_unless(msg->y_accuracy == 8, "incorrect value for y_accuracy, expected 8, is %d", msg->y_accuracy);
-    fail_unless(msg->z == 4, "incorrect value for z, expected 4, is %d", msg->z);
-    fail_unless(msg->z_accuracy == 3, "incorrect value for z_accuracy, expected 3, is %d", msg->z_accuracy);
->>>>>>> 34edfdbe
   }
 }
 END_TEST
