/*
 * Copyright (C) 2015-2018 Swift Navigation Inc.
 * Contact: Swift Navigation <dev@swiftnav.com>
 *
 * This source is subject to the license found in the file 'LICENSE' which must
 * be be distributed together with this source. All other rights reserved.
 *
 * THIS CODE AND INFORMATION IS PROVIDED "AS IS" WITHOUT WARRANTY OF ANY KIND,
 * EITHER EXPRESSED OR IMPLIED, INCLUDING BUT NOT LIMITED TO THE IMPLIED
 * WARRANTIES OF MERCHANTABILITY AND/OR FITNESS FOR A PARTICULAR PURPOSE.
 */

// This file was auto-generated from spec/tests/yaml/swiftnav/sbp/system/test_MsgGroupMeta.yaml by generate.py. Do not modify by hand!

#include <check.h>
#include <stdio.h> // for debugging
#include <stdlib.h> // for malloc
#include <sbp.h>
#include <system.h>

static u32 n_callbacks_logged;
static u16 last_sender_id;
static u8 last_len;
static u8 last_msg[256];
static void* last_context;

static u32 dummy_wr = 0;
static u32 dummy_rd = 0;
static u8 dummy_buff[1024];
static void* last_io_context;

static int DUMMY_MEMORY_FOR_CALLBACKS = 0xdeadbeef;
static int DUMMY_MEMORY_FOR_IO = 0xdead0000;

static void dummy_reset()
{
  dummy_rd = dummy_wr = 0;
  memset(dummy_buff, 0, sizeof(dummy_buff));
}

static s32 dummy_write(u8 *buff, u32 n, void* context)
{
 last_io_context = context;
 u32 real_n = n;//(dummy_n > n) ? n : dummy_n;
 memcpy(dummy_buff + dummy_wr, buff, real_n);
 dummy_wr += real_n;
 return real_n;
}

static s32 dummy_read(u8 *buff, u32 n, void* context)
{
 last_io_context = context;
 u32 real_n = n;//(dummy_n > n) ? n : dummy_n;
 memcpy(buff, dummy_buff + dummy_rd, real_n);
 dummy_rd += real_n;
 return real_n;
}

static void logging_reset()
{
  n_callbacks_logged = 0;
  last_context = 0;
  memset(last_msg, 0, sizeof(last_msg));
}

static void logging_callback(u16 sender_id, u8 len, u8 msg[], void* context)
{
  n_callbacks_logged++;
  last_sender_id = sender_id;
  last_len = len;
  last_context = context;
  memcpy(last_msg, msg, len);

  /*printy_callback(sender_id, len, msg);*/
}

START_TEST( test_auto_check_sbp_system_36 )
{
  static sbp_msg_callbacks_node_t n;
  //static sbp_msg_callbacks_node_t n2;

  // State of the SBP message parser.
  // Must be statically allocated.
  sbp_state_t sbp_state;

  //
  // Run tests:
  //
  // Test successful parsing of a message
  {
    // SBP parser state must be initialized before sbp_process is called.
    // We re-initialize before every test so that callbacks for the same message types can be
    //  allocated multiple times across different tests.
    sbp_state_init(&sbp_state);

    sbp_state_set_io_context(&sbp_state, &DUMMY_MEMORY_FOR_IO);

    logging_reset();

    sbp_register_callback(&sbp_state, 0xFF0A, &logging_callback, &DUMMY_MEMORY_FOR_CALLBACKS, &n);

<<<<<<< HEAD
    u8 test_data[] = {85,10,255,238,238,9,1,2,3,10,255,10,2,2,255,2,14, };
=======
    u8 test_data[] = {85,10,255,238,238,19,1,192,7,64,226,1,0,0,0,0,0,3,3,10,255,10,2,2,255,253,141, };
>>>>>>> 3d541d51

    dummy_reset();
    sbp_send_message(&sbp_state, 0xFF0A, 61166, sizeof(test_data), test_data, &dummy_write);

    while (dummy_rd < dummy_wr) {
      fail_unless(sbp_process(&sbp_state, &dummy_read) >= SBP_OK,
          "sbp_process threw an error!");
    }

    fail_unless(n_callbacks_logged == 1,
        "one callback should have been logged");
    fail_unless(last_sender_id == 61166,
        "sender_id decoded incorrectly");
    fail_unless(last_len == sizeof(test_data),
        "len decoded incorrectly");
    fail_unless(memcmp(last_msg, test_data, sizeof(test_data))
          == 0,
        "test data decoded incorrectly");
    fail_unless(last_context == &DUMMY_MEMORY_FOR_CALLBACKS,
        "context pointer incorrectly passed");

    // Cast to expected message type - the +6 byte offset is where the payload starts
    msg_group_meta_t* msg = ( msg_group_meta_t *)((void *)last_msg + 6);
    // Run tests against fields
    fail_unless(msg != 0, "stub to prevent warnings if msg isn't used");
<<<<<<< HEAD
    fail_unless(msg->flags == 2, "incorrect value for flags, expected 2, is %d", msg->flags);
=======
    fail_unless(msg->flags == 3, "incorrect value for flags, expected 3, is %d", msg->flags);
>>>>>>> 3d541d51
    fail_unless(msg->group_id == 1, "incorrect value for group_id, expected 1, is %d", msg->group_id);
    fail_unless(msg->group_msgs[0] == 65290, "incorrect value for group_msgs[0], expected 65290, is %d", msg->group_msgs[0]);
    fail_unless(msg->group_msgs[1] == 522, "incorrect value for group_msgs[1], expected 522, is %d", msg->group_msgs[1]);
    fail_unless(msg->group_msgs[2] == 65282, "incorrect value for group_msgs[2], expected 65282, is %d", msg->group_msgs[2]);
    fail_unless(msg->n_group_msgs == 3, "incorrect value for n_group_msgs, expected 3, is %d", msg->n_group_msgs);
<<<<<<< HEAD
=======
    fail_unless(msg->ns_residual == 0, "incorrect value for ns_residual, expected 0, is %d", msg->ns_residual);
    fail_unless(msg->tom == 123456, "incorrect value for tom, expected 123456, is %d", msg->tom);
    fail_unless(msg->wn == 1984, "incorrect value for wn, expected 1984, is %d", msg->wn);
>>>>>>> 3d541d51
  }
}
END_TEST

Suite* auto_check_sbp_system_36_suite(void)
{
  Suite *s = suite_create("SBP generated test suite: auto_check_sbp_system_36");
  TCase *tc_acq = tcase_create("Automated_Suite_auto_check_sbp_system_36");
  tcase_add_test(tc_acq, test_auto_check_sbp_system_36);
  suite_add_tcase(s, tc_acq);
  return s;
}<|MERGE_RESOLUTION|>--- conflicted
+++ resolved
@@ -99,11 +99,7 @@
 
     sbp_register_callback(&sbp_state, 0xFF0A, &logging_callback, &DUMMY_MEMORY_FOR_CALLBACKS, &n);
 
-<<<<<<< HEAD
-    u8 test_data[] = {85,10,255,238,238,9,1,2,3,10,255,10,2,2,255,2,14, };
-=======
     u8 test_data[] = {85,10,255,238,238,19,1,192,7,64,226,1,0,0,0,0,0,3,3,10,255,10,2,2,255,253,141, };
->>>>>>> 3d541d51
 
     dummy_reset();
     sbp_send_message(&sbp_state, 0xFF0A, 61166, sizeof(test_data), test_data, &dummy_write);
@@ -129,22 +125,15 @@
     msg_group_meta_t* msg = ( msg_group_meta_t *)((void *)last_msg + 6);
     // Run tests against fields
     fail_unless(msg != 0, "stub to prevent warnings if msg isn't used");
-<<<<<<< HEAD
-    fail_unless(msg->flags == 2, "incorrect value for flags, expected 2, is %d", msg->flags);
-=======
     fail_unless(msg->flags == 3, "incorrect value for flags, expected 3, is %d", msg->flags);
->>>>>>> 3d541d51
     fail_unless(msg->group_id == 1, "incorrect value for group_id, expected 1, is %d", msg->group_id);
     fail_unless(msg->group_msgs[0] == 65290, "incorrect value for group_msgs[0], expected 65290, is %d", msg->group_msgs[0]);
     fail_unless(msg->group_msgs[1] == 522, "incorrect value for group_msgs[1], expected 522, is %d", msg->group_msgs[1]);
     fail_unless(msg->group_msgs[2] == 65282, "incorrect value for group_msgs[2], expected 65282, is %d", msg->group_msgs[2]);
     fail_unless(msg->n_group_msgs == 3, "incorrect value for n_group_msgs, expected 3, is %d", msg->n_group_msgs);
-<<<<<<< HEAD
-=======
     fail_unless(msg->ns_residual == 0, "incorrect value for ns_residual, expected 0, is %d", msg->ns_residual);
     fail_unless(msg->tom == 123456, "incorrect value for tom, expected 123456, is %d", msg->tom);
     fail_unless(msg->wn == 1984, "incorrect value for wn, expected 1984, is %d", msg->wn);
->>>>>>> 3d541d51
   }
 }
 END_TEST
