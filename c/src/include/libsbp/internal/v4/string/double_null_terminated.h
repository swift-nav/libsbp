--- conflicted
+++ resolved
@@ -9,17 +9,10 @@
  * EITHER EXPRESSED OR IMPLIED, INCLUDING BUT NOT LIMITED TO THE IMPLIED
  * WARRANTIES OF MERCHANTABILITY AND/OR FITNESS FOR A PARTICULAR PURPOSE.
  */
-<<<<<<< HEAD
-
-#ifndef LIBSBP_INTERNAL_UNPACKED_STRING_DOUBLE_NULL_TERMINATED_H
-#define LIBSBP_INTERNAL_UNPACKED_STRING_DOUBLE_NULL_TERMINATED_H
-
-=======
 
 #ifndef LIBSBP_INTERNAL_V4_STRING_DOUBLE_NULL_TERMINATED_H
 #define LIBSBP_INTERNAL_V4_STRING_DOUBLE_NULL_TERMINATED_H
 
->>>>>>> 1b92c1f1
 #include <stdarg.h>
 #include <stdbool.h>
 #include <stddef.h>
@@ -36,15 +29,8 @@
  * Initialise a double null terminated string
  *
  * @param s string
-<<<<<<< HEAD
- * @param max_encoded_len Maximum encoded length
- */
-void sbp_double_null_terminated_string_init(sbp_string_t *s,
-                                            size_t max_encoded_len);
-=======
  */
 void sbp_double_null_terminated_string_init(sbp_string_t *s);
->>>>>>> 1b92c1f1
 
 /**
  * Check a double null terminated string for validity
@@ -113,13 +99,10 @@
 /**
  * Add section to a double null terminated string
  *
-<<<<<<< HEAD
-=======
- * If the current string's encoded length is less than the maximum encoded
- * length, the function will clear off any previous data before attempting to
- * add in a new section.
- *
->>>>>>> 1b92c1f1
+ * If the current string's encoded length is less than the maximum encoded
+ * length, the function will clear off any previous data before attempting to
+ * add in a new section.
+ *
  * If the resulting string would be greater than the maximum encoded length the
  * string will not be modified and false will be returned.
  *
@@ -135,13 +118,10 @@
 /**
  * Add a section to a double null terminated string with printf style formatting
  *
-<<<<<<< HEAD
-=======
- * If the current string's encoded length is less than the maximum encoded
- * length, the function will clear off any previous data before attempting to
- * add in a new section.
- *
->>>>>>> 1b92c1f1
+ * If the current string's encoded length is less than the maximum encoded
+ * length, the function will clear off any previous data before attempting to
+ * add in a new section.
+ *
  * IF the resulting string would be greater than the maximum encoded length the
  * string will not be modified and false will be returned.
  *
@@ -160,13 +140,10 @@
  * The specified string will be appended to the last section in the double null
  * terminated string.
  *
-<<<<<<< HEAD
-=======
- * If the current string's encoded length is less than the maximum encoded
- * length, the function will clear off any previous data before attempting to
- * add in a new section.
- *
->>>>>>> 1b92c1f1
+ * If the current string's encoded length is less than the maximum encoded
+ * length, the function will clear off any previous data before attempting to
+ * add in a new section.
+ *
  * If the resulting string would be greater than the maximum encoded length the
  * string will not be modified and false will be returned.
  *
@@ -190,13 +167,10 @@
  * The newly formatted string will be appended to the last section in the double
  * null terminated string.
  *
-<<<<<<< HEAD
-=======
- * If the current string's encoded length is less than the maximum encoded
- * length, the function will clear off any previous data before attempting to
- * add in a new section.
- *
->>>>>>> 1b92c1f1
+ * If the current string's encoded length is less than the maximum encoded
+ * length, the function will clear off any previous data before attempting to
+ * add in a new section.
+ *
  * If the resulting string would be greater than the maximum encoded length the
  * string will not be modified and false will be return.
  *
