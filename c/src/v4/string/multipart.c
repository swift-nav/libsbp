--- conflicted
+++ resolved
@@ -19,20 +19,11 @@
 
 static void maybe_init(sbp_string_t *s, size_t max_encoded_len) {
   if (!sbp_multipart_string_valid(s, max_encoded_len)) {
-<<<<<<< HEAD
-    sbp_multipart_string_init(s, max_encoded_len);
-  }
-}
-
-void sbp_multipart_string_init(sbp_string_t *s, size_t max_encoded_len) {
-  (void)max_encoded_len;
-=======
     sbp_multipart_string_init(s);
   }
 }
 
 void sbp_multipart_string_init(sbp_string_t *s) {
->>>>>>> 1b92c1f1
   memset(s, 0, sizeof(*s));
 }
 
