/*
 * Copyright (C) 2015-2021 Swift Navigation Inc.
 * Contact: https://support.swiftnav.com
 *
 * This source is subject to the license found in the file 'LICENSE' which must
 * be be distributed together with this source. All other rights reserved.
 *
 * THIS CODE AND INFORMATION IS PROVIDED "AS IS" WITHOUT WARRANTY OF ANY KIND,
 * EITHER EXPRESSED OR IMPLIED, INCLUDING BUT NOT LIMITED TO THE IMPLIED
 * WARRANTIES OF MERCHANTABILITY AND/OR FITNESS FOR A PARTICULAR PURPOSE.
 */

/*****************************************************************************
 * Automatically generated with generate.py. Please do not hand edit!
 *****************************************************************************/

#ifndef LIBSBP_VERSION_H
#define LIBSBP_VERSION_H

/** \addtogroup sbp
 * \{ */

/** Protocol major version. */
#define SBP_MAJOR_VERSION 4
/** Protocol minor version. */
#define SBP_MINOR_VERSION 5
/** Protocol patch version. */
#define SBP_PATCH_VERSION 0

/** Full SBP version string. */
<<<<<<< HEAD
#define SBP_VERSION "4.5.0"
=======
#define SBP_VERSION "4.5.1-alpha"
>>>>>>> 0daf244b

/** Is this a staging branch? */
#define SBP_STAGING 0

/** \} */

#endif /* LIBSBP_VERSION_H */<|MERGE_RESOLUTION|>--- conflicted
+++ resolved
@@ -28,11 +28,7 @@
 #define SBP_PATCH_VERSION 0
 
 /** Full SBP version string. */
-<<<<<<< HEAD
-#define SBP_VERSION "4.5.0"
-=======
 #define SBP_VERSION "4.5.1-alpha"
->>>>>>> 0daf244b
 
 /** Is this a staging branch? */
 #define SBP_STAGING 0
