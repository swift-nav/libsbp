--- conflicted
+++ resolved
@@ -28,14 +28,10 @@
 #define SBP_PATCH_VERSION 0
 
 /** Full SBP version string. */
-<<<<<<< HEAD
-#define SBP_VERSION "4.2.1-alpha-staging"
-=======
 #define SBP_VERSION "4.4.1-alpha"
->>>>>>> 9f345eec
 
 /** Is this a staging branch? */
-#define SBP_STAGING 1
+#define SBP_STAGING 0
 
 /** \} */
 
