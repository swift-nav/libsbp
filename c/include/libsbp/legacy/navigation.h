--- conflicted
+++ resolved
@@ -927,60 +927,11 @@
  */
 
 typedef struct SBP_ATTR_PACKED {
-<<<<<<< HEAD
-  s16 bias_coeff;      /**< Reserved. Bias coefficient of GPS time scale
-                            with respect to UTC drift model. [2^-35 s] */
-  s16 drift_coeff;     /**< Reserved. Drift coefficient of GPS time scale
-                            with respect to UTC drift model. [2^-51 s/s] */
-  s8 drift_rate_coeff; /**< Reserved. Drift rate correction coefficient of
-                            GPS time scale with respect to UTC drift model.
-                          [2^-68 s/s^2] */
-  s8 count_before;     /**< Leap second count before insertion. [s] */
-  u16 tow_s;           /**< Reserved. Drift model reference week second. [s] */
-  u16 wn;         /**< Reserved. Drift model reference week number. [weeks] */
-  u16 ref_wn;     /**< Leap second reference week number. [weeks] */
-  u8 ref_dn;      /**< Leap second reference day number. [days] */
-  s8 count_after; /**< Leap second count after insertion. [s] */
-} msg_utc_leap_second_t;
-
-typedef struct SBP_ATTR_PACKED {
-  u8 ssr_iod;   /**< SSR IOD parameter. */
-  char sn[32];  /**< Name of source coordinate-system using the EPSG
-                     identification code. */
-  char tn[32];  /**< Name of target coordinate-system using the EPSG
-                     identification code. */
-  u8 sin;       /**< System Identification Number. */
-  u16 utn;      /**< Utilized Transformation Message. */
-  u16 re_t0;    /**< Reference Epoch t0 for transformation parameter
-                     set given as Modified Julian Day (MDJ) Number
-                     minus 44244 days. [1 day] */
-  s32 delta_X0; /**< Translation in X for Reference Epoch t0. [0.001 m] */
-  s32 delta_Y0; /**< Translation in Y for Reference Epoch t0. [0.001 m] */
-  s32 delta_Z0; /**< Translation in Z for Reference Epoch t0. [0.001 m] */
-  s32 theta_01; /**< Rotation around the X-axis for Reference Epoch t0. [0.00002
-                   "] */
-  s32 theta_02; /**< Rotation around the Y-axis for Reference Epoch t0. [0.00002
-                   "] */
-  s32 theta_03; /**< Rotation around the Z-axis for Reference Epoch t0. [0.00002
-                   "] */
-  s32 scale;    /**< Scale correction for Reference Epoch t0. [0.00001 ppm] */
-  s32 dot_delta_X0; /**< Rate of change of translation in X. [0.00002 m/yr] */
-  s32 dot_delta_Y0; /**< Rate of change of translation in Y. [0.00002 m/yr] */
-  s32 dot_delta_Z0; /**< Rate of change of translation in Z. [0.00002 m/yr] */
-  s32 dot_theta_01; /**< Rate of change of rotation around the X-axis.
-                       [0.0000004 "/yr] */
-  s32 dot_theta_02; /**< Rate of change of rotation around the Y-axis.
-                       [0.0000004 "/yr] */
-  s32 dot_theta_03; /**< Rate of change of rotation around the Z-axis.
-                       [0.0000004 "/yr] */
-  s16 dot_scale; /**< Rate of change of scale correction. [0.0000002 ppm/yr] */
-=======
   u8 stub[0];
 } msg_utc_leap_second_t;
 
 typedef struct SBP_ATTR_PACKED {
   u8 stub[0];
->>>>>>> 9f345eec
 } msg_reference_frame_param_t;
 
 /** \} */
