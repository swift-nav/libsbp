/*
 * Copyright (C) 2015-2018 Swift Navigation Inc.
 * Contact: https://support.swiftnav.com
 *
 * This source is subject to the license found in the file 'LICENSE' which must
 * be be distributed together with this source. All other rights reserved.
 *
 * THIS CODE AND INFORMATION IS PROVIDED "AS IS" WITHOUT WARRANTY OF ANY KIND,
 * EITHER EXPRESSED OR IMPLIED, INCLUDING BUT NOT LIMITED TO THE IMPLIED
 * WARRANTIES OF MERCHANTABILITY AND/OR FITNESS FOR A PARTICULAR PURPOSE.
 */

/*****************************************************************************
 * Automatically generated from yaml/swiftnav/sbp/navigation.yaml
 * with generate.py. Please do not hand edit!
 *****************************************************************************/

/** \defgroup navigation Navigation
 *
 *  * Geodetic navigation messages reporting GPS time, position, velocity,
 * and baseline position solutions. For position solutions, these
 * messages define several different position solutions: single-point
 * (SPP), RTK, and pseudo-absolute position solutions.
 *
 * The SPP is the standalone, absolute GPS position solution using only
 * a single receiver. The RTK solution is the differential GPS
 * solution, which can use either a fixed/integer or floating carrier
 * phase ambiguity. The pseudo-absolute position solution uses a
 * user-provided, well-surveyed base station position (if available)
 * and the RTK solution in tandem.
 *
 * When the inertial navigation mode indicates that the IMU is used,
 * all messages are reported in the vehicle body frame as defined by
 * device settings.  By default, the vehicle body frame is configured to be
 * coincident with the antenna phase center.  When there is no inertial
 * navigation, the solution will be reported at the phase center of the antenna.
 * There is no inertial navigation capability on Piksi Multi or Duro.
 *
 * The tow field, when valid, is most often the Time of Measurement. When this
 * is the case, the 5th bit of flags is set to the default value of 0.
 * When this is not the case, the tow may be a time of arrival or a local
 * system timestamp, irrespective of the time reference (GPS Week or else),
 * but not a Time of Measurement.
 * \{ */

#ifndef LIBSBP_NAVIGATION_MESSAGES_H
#define LIBSBP_NAVIGATION_MESSAGES_H

#include "common.h"

SBP_PACK_START

#define SBP_GPS_TIME_TIME_SOURCE_MASK (0x7)
#define SBP_GPS_TIME_TIME_SOURCE_SHIFT (0u)
#define SBP_GPS_TIME_TIME_SOURCE_GET(flags) \
  (((flags) >> SBP_GPS_TIME_TIME_SOURCE_SHIFT) & SBP_GPS_TIME_TIME_SOURCE_MASK)
#define SBP_GPS_TIME_TIME_SOURCE_SET(flags, val)           \
  do {                                                     \
    ((flags) |= (((val) & (SBP_GPS_TIME_TIME_SOURCE_MASK)) \
                 << (SBP_GPS_TIME_TIME_SOURCE_SHIFT)));    \
  } while (0)

#define SBP_GPS_TIME_TIME_SOURCE_NONE (0)
#define SBP_GPS_TIME_TIME_SOURCE_GNSS_SOLUTION (1)
#define SBP_GPS_TIME_TIME_SOURCE_PROPAGATED (2)
/** GPS Time
 *
 * This message reports the GPS time, representing the time since
 * the GPS epoch began on midnight January 6, 1980 UTC. GPS time
 * counts the weeks and seconds of the week. The weeks begin at the
 * Saturday/Sunday transition. GPS week 0 began at the beginning of
 * the GPS time scale.
 *
 * Within each week number, the GPS time of the week is between
 * between 0 and 604800 seconds (=60*60*24*7). Note that GPS time
 * does not accumulate leap seconds, and as of now, has a small
 * offset from UTC. In a message stream, this message precedes a
 * set of other navigation messages referenced to the same time
 * (but lacking the ns field) and indicates a more precise time of
 * these messages.
 */
typedef struct SBP_ATTR_PACKED {
#define SBP_MSG_GPS_TIME 0x0102

  /**
   * GPS week number [weeks]
   */
  u16 wn;

  /**
   * GPS time of week rounded to the nearest millisecond [ms]
   */
  u32 tow;

  /**
   * Nanosecond residual of millisecond-rounded TOW (ranges
   * from -500000 to 500000) [ns]
   */
  s32 ns_residual;

  /**
   * Status flags (reserved)
   */
  u8 flags;

} msg_gps_time_t;

#define SBP_GPS_TIME_GNSS_TIME_SOURCE_MASK (0x7)
#define SBP_GPS_TIME_GNSS_TIME_SOURCE_SHIFT (0u)
#define SBP_GPS_TIME_GNSS_TIME_SOURCE_GET(flags)      \
  (((flags) >> SBP_GPS_TIME_GNSS_TIME_SOURCE_SHIFT) & \
   SBP_GPS_TIME_GNSS_TIME_SOURCE_MASK)
#define SBP_GPS_TIME_GNSS_TIME_SOURCE_SET(flags, val)           \
  do {                                                          \
    ((flags) |= (((val) & (SBP_GPS_TIME_GNSS_TIME_SOURCE_MASK)) \
                 << (SBP_GPS_TIME_GNSS_TIME_SOURCE_SHIFT)));    \
  } while (0)

#define SBP_GPS_TIME_GNSS_TIME_SOURCE_NONE (0)
#define SBP_GPS_TIME_GNSS_TIME_SOURCE_GNSS_SOLUTION (1)
#define SBP_GPS_TIME_GNSS_TIME_SOURCE_PROPAGATED (2)
/** GPS Time
 *
 * This message reports the GPS time, representing the time since
 * the GPS epoch began on midnight January 6, 1980 UTC. GPS time
 * counts the weeks and seconds of the week. The weeks begin at the
 * Saturday/Sunday transition. GPS week 0 began at the beginning of
 * the GPS time scale.
 *
 * Within each week number, the GPS time of the week is between
 * between 0 and 604800 seconds (=60*60*24*7). Note that GPS time
 * does not accumulate leap seconds, and as of now, has a small
 * offset from UTC. In a message stream, this message precedes a
 * set of other navigation messages referenced to the same time
 * (but lacking the ns field) and indicates a more precise time of
 * these messages.
 */
typedef struct SBP_ATTR_PACKED {
#define SBP_MSG_GPS_TIME_GNSS 0x0104

  /**
   * GPS week number [weeks]
   */
  u16 wn;

  /**
   * GPS time of week rounded to the nearest millisecond [ms]
   */
  u32 tow;

  /**
   * Nanosecond residual of millisecond-rounded TOW (ranges
   * from -500000 to 500000) [ns]
   */
  s32 ns_residual;

  /**
   * Status flags (reserved)
   */
  u8 flags;

} msg_gps_time_gnss_t;

#define SBP_UTC_TIME_UTC_OFFSET_SOURCE_MASK (0x3)
#define SBP_UTC_TIME_UTC_OFFSET_SOURCE_SHIFT (3u)
#define SBP_UTC_TIME_UTC_OFFSET_SOURCE_GET(flags)      \
  (((flags) >> SBP_UTC_TIME_UTC_OFFSET_SOURCE_SHIFT) & \
   SBP_UTC_TIME_UTC_OFFSET_SOURCE_MASK)
#define SBP_UTC_TIME_UTC_OFFSET_SOURCE_SET(flags, val)           \
  do {                                                           \
    ((flags) |= (((val) & (SBP_UTC_TIME_UTC_OFFSET_SOURCE_MASK)) \
                 << (SBP_UTC_TIME_UTC_OFFSET_SOURCE_SHIFT)));    \
  } while (0)

#define SBP_UTC_TIME_UTC_OFFSET_SOURCE_FACTORY_DEFAULT (0)
#define SBP_UTC_TIME_UTC_OFFSET_SOURCE_NON_VOLATILE_MEMORY (1)
#define SBP_UTC_TIME_UTC_OFFSET_SOURCE_DECODED_THIS_SESSION (2)
#define SBP_UTC_TIME_TIME_SOURCE_MASK (0x7)
#define SBP_UTC_TIME_TIME_SOURCE_SHIFT (0u)
#define SBP_UTC_TIME_TIME_SOURCE_GET(flags) \
  (((flags) >> SBP_UTC_TIME_TIME_SOURCE_SHIFT) & SBP_UTC_TIME_TIME_SOURCE_MASK)
#define SBP_UTC_TIME_TIME_SOURCE_SET(flags, val)           \
  do {                                                     \
    ((flags) |= (((val) & (SBP_UTC_TIME_TIME_SOURCE_MASK)) \
                 << (SBP_UTC_TIME_TIME_SOURCE_SHIFT)));    \
  } while (0)

#define SBP_UTC_TIME_TIME_SOURCE_NONE (0)
#define SBP_UTC_TIME_TIME_SOURCE_GNSS_SOLUTION (1)
#define SBP_UTC_TIME_TIME_SOURCE_PROPAGATED (2)
/** UTC Time
 *
 * This message reports the Universal Coordinated Time (UTC).  Note the flags
 * which indicate the source of the UTC offset value and source of the time fix.
 */
typedef struct SBP_ATTR_PACKED {
#define SBP_MSG_UTC_TIME 0x0103

  /**
   * Indicates source and time validity
   */
  u8 flags;

  /**
   * GPS time of week rounded to the nearest millisecond [ms]
   */
  u32 tow;

  /**
   * Year [year]
   */
  u16 year;

  /**
   * Month (range 1 .. 12) [months]
   */
  u8 month;

  /**
   * days in the month (range 1-31) [day]
   */
  u8 day;

  /**
   * hours of day (range 0-23) [hours]
   */
  u8 hours;

  /**
   * minutes of hour (range 0-59) [minutes]
   */
  u8 minutes;

  /**
   * seconds of minute (range 0-60) rounded down [seconds]
   */
  u8 seconds;

  /**
   * nanoseconds of second (range 0-999999999) [nanoseconds]
   */
  u32 ns;

} msg_utc_time_t;

#define SBP_UTC_TIME_GNSS_UTC_OFFSET_SOURCE_MASK (0x3)
#define SBP_UTC_TIME_GNSS_UTC_OFFSET_SOURCE_SHIFT (3u)
#define SBP_UTC_TIME_GNSS_UTC_OFFSET_SOURCE_GET(flags)      \
  (((flags) >> SBP_UTC_TIME_GNSS_UTC_OFFSET_SOURCE_SHIFT) & \
   SBP_UTC_TIME_GNSS_UTC_OFFSET_SOURCE_MASK)
#define SBP_UTC_TIME_GNSS_UTC_OFFSET_SOURCE_SET(flags, val)           \
  do {                                                                \
    ((flags) |= (((val) & (SBP_UTC_TIME_GNSS_UTC_OFFSET_SOURCE_MASK)) \
                 << (SBP_UTC_TIME_GNSS_UTC_OFFSET_SOURCE_SHIFT)));    \
  } while (0)

#define SBP_UTC_TIME_GNSS_UTC_OFFSET_SOURCE_FACTORY_DEFAULT (0)
#define SBP_UTC_TIME_GNSS_UTC_OFFSET_SOURCE_NON_VOLATILE_MEMORY (1)
#define SBP_UTC_TIME_GNSS_UTC_OFFSET_SOURCE_DECODED_THIS_SESSION (2)
#define SBP_UTC_TIME_GNSS_TIME_SOURCE_MASK (0x7)
#define SBP_UTC_TIME_GNSS_TIME_SOURCE_SHIFT (0u)
#define SBP_UTC_TIME_GNSS_TIME_SOURCE_GET(flags)      \
  (((flags) >> SBP_UTC_TIME_GNSS_TIME_SOURCE_SHIFT) & \
   SBP_UTC_TIME_GNSS_TIME_SOURCE_MASK)
#define SBP_UTC_TIME_GNSS_TIME_SOURCE_SET(flags, val)           \
  do {                                                          \
    ((flags) |= (((val) & (SBP_UTC_TIME_GNSS_TIME_SOURCE_MASK)) \
                 << (SBP_UTC_TIME_GNSS_TIME_SOURCE_SHIFT)));    \
  } while (0)

#define SBP_UTC_TIME_GNSS_TIME_SOURCE_NONE (0)
#define SBP_UTC_TIME_GNSS_TIME_SOURCE_GNSS_SOLUTION (1)
#define SBP_UTC_TIME_GNSS_TIME_SOURCE_PROPAGATED (2)
/** UTC Time
 *
 * This message reports the Universal Coordinated Time (UTC).  Note the flags
 * which indicate the source of the UTC offset value and source of the time fix.
 */
typedef struct SBP_ATTR_PACKED {
#define SBP_MSG_UTC_TIME_GNSS 0x0105

  /**
   * Indicates source and time validity
   */
  u8 flags;

  /**
   * GPS time of week rounded to the nearest millisecond [ms]
   */
  u32 tow;

  /**
   * Year [year]
   */
  u16 year;

  /**
   * Month (range 1 .. 12) [months]
   */
  u8 month;

  /**
   * days in the month (range 1-31) [day]
   */
  u8 day;

  /**
   * hours of day (range 0-23) [hours]
   */
  u8 hours;

  /**
   * minutes of hour (range 0-59) [minutes]
   */
  u8 minutes;

  /**
   * seconds of minute (range 0-60) rounded down [seconds]
   */
  u8 seconds;

  /**
   * nanoseconds of second (range 0-999999999) [nanoseconds]
   */
  u32 ns;

} msg_utc_time_gnss_t;

#define SBP_DOPS_RAIM_REPAIR_FLAG_MASK (0x1)
#define SBP_DOPS_RAIM_REPAIR_FLAG_SHIFT (7u)
#define SBP_DOPS_RAIM_REPAIR_FLAG_GET(flags)      \
  (((flags) >> SBP_DOPS_RAIM_REPAIR_FLAG_SHIFT) & \
   SBP_DOPS_RAIM_REPAIR_FLAG_MASK)
#define SBP_DOPS_RAIM_REPAIR_FLAG_SET(flags, val)           \
  do {                                                      \
    ((flags) |= (((val) & (SBP_DOPS_RAIM_REPAIR_FLAG_MASK)) \
                 << (SBP_DOPS_RAIM_REPAIR_FLAG_SHIFT)));    \
  } while (0)

#define SBP_DOPS_FIX_MODE_MASK (0x7)
#define SBP_DOPS_FIX_MODE_SHIFT (0u)
#define SBP_DOPS_FIX_MODE_GET(flags) \
  (((flags) >> SBP_DOPS_FIX_MODE_SHIFT) & SBP_DOPS_FIX_MODE_MASK)
#define SBP_DOPS_FIX_MODE_SET(flags, val)                                \
  do {                                                                   \
    ((flags) |=                                                          \
     (((val) & (SBP_DOPS_FIX_MODE_MASK)) << (SBP_DOPS_FIX_MODE_SHIFT))); \
  } while (0)

#define SBP_DOPS_FIX_MODE_INVALID (0)
#define SBP_DOPS_FIX_MODE_SINGLE_POINT_POSITION (1)
#define SBP_DOPS_FIX_MODE_DIFFERENTIAL_GNSS (2)
#define SBP_DOPS_FIX_MODE_FLOAT_RTK (3)
#define SBP_DOPS_FIX_MODE_FIXED_RTK (4)
#define SBP_DOPS_FIX_MODE_UNDEFINED (5)
#define SBP_DOPS_FIX_MODE_SBAS_POSITION (6)
/** Dilution of Precision
 *
 * This dilution of precision (DOP) message describes the effect of
 * navigation satellite geometry on positional measurement
 * precision.  The flags field indicated whether the DOP reported
 * corresponds to differential or SPP solution.
 */
typedef struct SBP_ATTR_PACKED {
#define SBP_MSG_DOPS 0x0208

  /**
   * GPS Time of Week [ms]
   */
  u32 tow;

  /**
   * Geometric Dilution of Precision [0.01]
   */
  u16 gdop;

  /**
   * Position Dilution of Precision [0.01]
   */
  u16 pdop;

  /**
   * Time Dilution of Precision [0.01]
   */
  u16 tdop;

  /**
   * Horizontal Dilution of Precision [0.01]
   */
  u16 hdop;

  /**
   * Vertical Dilution of Precision [0.01]
   */
  u16 vdop;

  /**
   * Indicates the position solution with which the DOPS message corresponds
   */
  u8 flags;

} msg_dops_t;

#define SBP_POS_ECEF_TOW_TYPE_MASK (0x1)
#define SBP_POS_ECEF_TOW_TYPE_SHIFT (5u)
#define SBP_POS_ECEF_TOW_TYPE_GET(flags) \
  (((flags) >> SBP_POS_ECEF_TOW_TYPE_SHIFT) & SBP_POS_ECEF_TOW_TYPE_MASK)
#define SBP_POS_ECEF_TOW_TYPE_SET(flags, val)           \
  do {                                                  \
    ((flags) |= (((val) & (SBP_POS_ECEF_TOW_TYPE_MASK)) \
                 << (SBP_POS_ECEF_TOW_TYPE_SHIFT)));    \
  } while (0)

#define SBP_POS_ECEF_TOW_TYPE_TIME_OF_MEASUREMENT (0)
#define SBP_POS_ECEF_TOW_TYPE_OTHER (1)
#define SBP_POS_ECEF_INERTIAL_NAVIGATION_MODE_MASK (0x3)
#define SBP_POS_ECEF_INERTIAL_NAVIGATION_MODE_SHIFT (3u)
#define SBP_POS_ECEF_INERTIAL_NAVIGATION_MODE_GET(flags)      \
  (((flags) >> SBP_POS_ECEF_INERTIAL_NAVIGATION_MODE_SHIFT) & \
   SBP_POS_ECEF_INERTIAL_NAVIGATION_MODE_MASK)
#define SBP_POS_ECEF_INERTIAL_NAVIGATION_MODE_SET(flags, val)           \
  do {                                                                  \
    ((flags) |= (((val) & (SBP_POS_ECEF_INERTIAL_NAVIGATION_MODE_MASK)) \
                 << (SBP_POS_ECEF_INERTIAL_NAVIGATION_MODE_SHIFT)));    \
  } while (0)

#define SBP_POS_ECEF_INERTIAL_NAVIGATION_MODE_NONE (0)
#define SBP_POS_ECEF_INERTIAL_NAVIGATION_MODE_INS_USED (1)
#define SBP_POS_ECEF_FIX_MODE_MASK (0x7)
#define SBP_POS_ECEF_FIX_MODE_SHIFT (0u)
#define SBP_POS_ECEF_FIX_MODE_GET(flags) \
  (((flags) >> SBP_POS_ECEF_FIX_MODE_SHIFT) & SBP_POS_ECEF_FIX_MODE_MASK)
#define SBP_POS_ECEF_FIX_MODE_SET(flags, val)           \
  do {                                                  \
    ((flags) |= (((val) & (SBP_POS_ECEF_FIX_MODE_MASK)) \
                 << (SBP_POS_ECEF_FIX_MODE_SHIFT)));    \
  } while (0)

#define SBP_POS_ECEF_FIX_MODE_INVALID (0)
#define SBP_POS_ECEF_FIX_MODE_SINGLE_POINT_POSITION (1)
#define SBP_POS_ECEF_FIX_MODE_DIFFERENTIAL_GNSS (2)
#define SBP_POS_ECEF_FIX_MODE_FLOAT_RTK (3)
#define SBP_POS_ECEF_FIX_MODE_FIXED_RTK (4)
#define SBP_POS_ECEF_FIX_MODE_DEAD_RECKONING (5)
#define SBP_POS_ECEF_FIX_MODE_SBAS_POSITION (6)
/** Single-point position in ECEF
 *
 * The position solution message reports absolute Earth Centered
 * Earth Fixed (ECEF) coordinates and the status (single point vs
 * pseudo-absolute RTK) of the position solution. If the rover
 * receiver knows the surveyed position of the base station and has
 * an RTK solution, this reports a pseudo-absolute position
 * solution using the base station position and the rover's RTK
 * baseline vector. The full GPS time is given by the preceding
 * MSG_GPS_TIME with the matching time-of-week (tow).
 */
typedef struct SBP_ATTR_PACKED {
#define SBP_MSG_POS_ECEF 0x0209

  /**
   * GPS Time of Week [ms]
   */
  u32 tow;

  /**
   * ECEF X coordinate [m]
   */
  double x;

  /**
   * ECEF Y coordinate [m]
   */
  double y;

  /**
   * ECEF Z coordinate [m]
   */
  double z;

  /**
   * Position estimated standard deviation [mm]
   */
  u16 accuracy;

  /**
   * Number of satellites used in solution
   */
  u8 n_sats;

  /**
   * Status flags
   */
  u8 flags;

} msg_pos_ecef_t;

#define SBP_POS_ECEF_COV_TYPE_OF_REPORTED_TOW_MASK (0x1)
#define SBP_POS_ECEF_COV_TYPE_OF_REPORTED_TOW_SHIFT (5u)
#define SBP_POS_ECEF_COV_TYPE_OF_REPORTED_TOW_GET(flags)      \
  (((flags) >> SBP_POS_ECEF_COV_TYPE_OF_REPORTED_TOW_SHIFT) & \
   SBP_POS_ECEF_COV_TYPE_OF_REPORTED_TOW_MASK)
#define SBP_POS_ECEF_COV_TYPE_OF_REPORTED_TOW_SET(flags, val)           \
  do {                                                                  \
    ((flags) |= (((val) & (SBP_POS_ECEF_COV_TYPE_OF_REPORTED_TOW_MASK)) \
                 << (SBP_POS_ECEF_COV_TYPE_OF_REPORTED_TOW_SHIFT)));    \
  } while (0)

#define SBP_POS_ECEF_COV_TYPE_OF_REPORTED_TOW_TIME_OF_MEASUREMENT (0)
#define SBP_POS_ECEF_COV_TYPE_OF_REPORTED_TOW_OTHER (1)
#define SBP_POS_ECEF_COV_INERTIAL_NAVIGATION_MODE_MASK (0x3)
#define SBP_POS_ECEF_COV_INERTIAL_NAVIGATION_MODE_SHIFT (3u)
#define SBP_POS_ECEF_COV_INERTIAL_NAVIGATION_MODE_GET(flags)      \
  (((flags) >> SBP_POS_ECEF_COV_INERTIAL_NAVIGATION_MODE_SHIFT) & \
   SBP_POS_ECEF_COV_INERTIAL_NAVIGATION_MODE_MASK)
#define SBP_POS_ECEF_COV_INERTIAL_NAVIGATION_MODE_SET(flags, val)           \
  do {                                                                      \
    ((flags) |= (((val) & (SBP_POS_ECEF_COV_INERTIAL_NAVIGATION_MODE_MASK)) \
                 << (SBP_POS_ECEF_COV_INERTIAL_NAVIGATION_MODE_SHIFT)));    \
  } while (0)

#define SBP_POS_ECEF_COV_INERTIAL_NAVIGATION_MODE_NONE (0)
#define SBP_POS_ECEF_COV_INERTIAL_NAVIGATION_MODE_INS_USED (1)
#define SBP_POS_ECEF_COV_FIX_MODE_MASK (0x7)
#define SBP_POS_ECEF_COV_FIX_MODE_SHIFT (0u)
#define SBP_POS_ECEF_COV_FIX_MODE_GET(flags)      \
  (((flags) >> SBP_POS_ECEF_COV_FIX_MODE_SHIFT) & \
   SBP_POS_ECEF_COV_FIX_MODE_MASK)
#define SBP_POS_ECEF_COV_FIX_MODE_SET(flags, val)           \
  do {                                                      \
    ((flags) |= (((val) & (SBP_POS_ECEF_COV_FIX_MODE_MASK)) \
                 << (SBP_POS_ECEF_COV_FIX_MODE_SHIFT)));    \
  } while (0)

#define SBP_POS_ECEF_COV_FIX_MODE_INVALID (0)
#define SBP_POS_ECEF_COV_FIX_MODE_SINGLE_POINT_POSITION (1)
#define SBP_POS_ECEF_COV_FIX_MODE_DIFFERENTIAL_GNSS (2)
#define SBP_POS_ECEF_COV_FIX_MODE_FLOAT_RTK (3)
#define SBP_POS_ECEF_COV_FIX_MODE_FIXED_RTK (4)
#define SBP_POS_ECEF_COV_FIX_MODE_DEAD_RECKONING (5)
#define SBP_POS_ECEF_COV_FIX_MODE_SBAS_POSITION (6)
/** Single-point position in ECEF
 *
 * The position solution message reports absolute Earth Centered
 * Earth Fixed (ECEF) coordinates and the status (single point vs
 * pseudo-absolute RTK) of the position solution. The message also
 * reports the upper triangular portion of the 3x3 covariance matrix.
 * If the receiver knows the surveyed position of the base station and has
 * an RTK solution, this reports a pseudo-absolute position
 * solution using the base station position and the rover's RTK
 * baseline vector. The full GPS time is given by the preceding
 * MSG_GPS_TIME with the matching time-of-week (tow).
 */
typedef struct SBP_ATTR_PACKED {
#define SBP_MSG_POS_ECEF_COV 0x0214

  /**
   * GPS Time of Week [ms]
   */
  u32 tow;

  /**
   * ECEF X coordinate [m]
   */
  double x;

  /**
   * ECEF Y coordinate [m]
   */
  double y;

  /**
   * ECEF Z coordinate [m]
   */
  double z;

  /**
   * Estimated variance of x [m^2]
   */
  float cov_x_x;

  /**
   * Estimated covariance of x and y [m^2]
   */
  float cov_x_y;

  /**
   * Estimated covariance of x and z [m^2]
   */
  float cov_x_z;

  /**
   * Estimated variance of y [m^2]
   */
  float cov_y_y;

  /**
   * Estimated covariance of y and z [m^2]
   */
  float cov_y_z;

  /**
   * Estimated variance of z [m^2]
   */
  float cov_z_z;

  /**
   * Number of satellites used in solution
   */
  u8 n_sats;

  /**
   * Status flags
   */
  u8 flags;

} msg_pos_ecef_cov_t;

#define SBP_POS_LLH_TYPE_OF_REPORTED_TOW_MASK (0x1)
#define SBP_POS_LLH_TYPE_OF_REPORTED_TOW_SHIFT (5u)
#define SBP_POS_LLH_TYPE_OF_REPORTED_TOW_GET(flags)      \
  (((flags) >> SBP_POS_LLH_TYPE_OF_REPORTED_TOW_SHIFT) & \
   SBP_POS_LLH_TYPE_OF_REPORTED_TOW_MASK)
#define SBP_POS_LLH_TYPE_OF_REPORTED_TOW_SET(flags, val)           \
  do {                                                             \
    ((flags) |= (((val) & (SBP_POS_LLH_TYPE_OF_REPORTED_TOW_MASK)) \
                 << (SBP_POS_LLH_TYPE_OF_REPORTED_TOW_SHIFT)));    \
  } while (0)

#define SBP_POS_LLH_TYPE_OF_REPORTED_TOW_TIME_OF_MEASUREMENT (0)
#define SBP_POS_LLH_TYPE_OF_REPORTED_TOW_OTHER (1)
#define SBP_POS_LLH_INERTIAL_NAVIGATION_MODE_MASK (0x3)
#define SBP_POS_LLH_INERTIAL_NAVIGATION_MODE_SHIFT (3u)
#define SBP_POS_LLH_INERTIAL_NAVIGATION_MODE_GET(flags)      \
  (((flags) >> SBP_POS_LLH_INERTIAL_NAVIGATION_MODE_SHIFT) & \
   SBP_POS_LLH_INERTIAL_NAVIGATION_MODE_MASK)
#define SBP_POS_LLH_INERTIAL_NAVIGATION_MODE_SET(flags, val)           \
  do {                                                                 \
    ((flags) |= (((val) & (SBP_POS_LLH_INERTIAL_NAVIGATION_MODE_MASK)) \
                 << (SBP_POS_LLH_INERTIAL_NAVIGATION_MODE_SHIFT)));    \
  } while (0)

#define SBP_POS_LLH_INERTIAL_NAVIGATION_MODE_NONE (0)
#define SBP_POS_LLH_INERTIAL_NAVIGATION_MODE_INS_USED (1)
#define SBP_POS_LLH_FIX_MODE_MASK (0x7)
#define SBP_POS_LLH_FIX_MODE_SHIFT (0u)
#define SBP_POS_LLH_FIX_MODE_GET(flags) \
  (((flags) >> SBP_POS_LLH_FIX_MODE_SHIFT) & SBP_POS_LLH_FIX_MODE_MASK)
#define SBP_POS_LLH_FIX_MODE_SET(flags, val)                                   \
  do {                                                                         \
    ((flags) |=                                                                \
     (((val) & (SBP_POS_LLH_FIX_MODE_MASK)) << (SBP_POS_LLH_FIX_MODE_SHIFT))); \
  } while (0)

#define SBP_POS_LLH_FIX_MODE_INVALID (0)
#define SBP_POS_LLH_FIX_MODE_SINGLE_POINT_POSITION (1)
#define SBP_POS_LLH_FIX_MODE_DIFFERENTIAL_GNSS (2)
#define SBP_POS_LLH_FIX_MODE_FLOAT_RTK (3)
#define SBP_POS_LLH_FIX_MODE_FIXED_RTK (4)
#define SBP_POS_LLH_FIX_MODE_DEAD_RECKONING (5)
#define SBP_POS_LLH_FIX_MODE_SBAS_POSITION (6)
/** Geodetic Position
 *
 * This position solution message reports the absolute geodetic
 * coordinates and the status (single point vs pseudo-absolute RTK)
 * of the position solution. If the rover receiver knows the
 * surveyed position of the base station and has an RTK solution,
 * this reports a pseudo-absolute position solution using the base
 * station position and the rover's RTK baseline vector. The full
 * GPS time is given by the preceding MSG_GPS_TIME with the
 * matching time-of-week (tow).
 */
typedef struct SBP_ATTR_PACKED {
#define SBP_MSG_POS_LLH 0x020A

  /**
   * GPS Time of Week [ms]
   */
  u32 tow;

  /**
   * Latitude [deg]
   */
  double lat;

  /**
   * Longitude [deg]
   */
  double lon;

  /**
   * Height above WGS84 ellipsoid [m]
   */
  double height;

  /**
   * Horizontal position estimated standard deviation [mm]
   */
  u16 h_accuracy;

  /**
   * Vertical position estimated standard deviation [mm]
   */
  u16 v_accuracy;

  /**
   * Number of satellites used in solution.
   */
  u8 n_sats;

  /**
   * Status flags
   */
  u8 flags;

} msg_pos_llh_t;

#define SBP_POS_LLH_COV_TYPE_OF_REPORTED_TOW_MASK (0x1)
#define SBP_POS_LLH_COV_TYPE_OF_REPORTED_TOW_SHIFT (5u)
#define SBP_POS_LLH_COV_TYPE_OF_REPORTED_TOW_GET(flags)      \
  (((flags) >> SBP_POS_LLH_COV_TYPE_OF_REPORTED_TOW_SHIFT) & \
   SBP_POS_LLH_COV_TYPE_OF_REPORTED_TOW_MASK)
#define SBP_POS_LLH_COV_TYPE_OF_REPORTED_TOW_SET(flags, val)           \
  do {                                                                 \
    ((flags) |= (((val) & (SBP_POS_LLH_COV_TYPE_OF_REPORTED_TOW_MASK)) \
                 << (SBP_POS_LLH_COV_TYPE_OF_REPORTED_TOW_SHIFT)));    \
  } while (0)

#define SBP_POS_LLH_COV_TYPE_OF_REPORTED_TOW_TIME_OF_MEASUREMENT (0)
#define SBP_POS_LLH_COV_TYPE_OF_REPORTED_TOW_OTHER (1)
#define SBP_POS_LLH_COV_INERTIAL_NAVIGATION_MODE_MASK (0x3)
#define SBP_POS_LLH_COV_INERTIAL_NAVIGATION_MODE_SHIFT (3u)
#define SBP_POS_LLH_COV_INERTIAL_NAVIGATION_MODE_GET(flags)      \
  (((flags) >> SBP_POS_LLH_COV_INERTIAL_NAVIGATION_MODE_SHIFT) & \
   SBP_POS_LLH_COV_INERTIAL_NAVIGATION_MODE_MASK)
#define SBP_POS_LLH_COV_INERTIAL_NAVIGATION_MODE_SET(flags, val)           \
  do {                                                                     \
    ((flags) |= (((val) & (SBP_POS_LLH_COV_INERTIAL_NAVIGATION_MODE_MASK)) \
                 << (SBP_POS_LLH_COV_INERTIAL_NAVIGATION_MODE_SHIFT)));    \
  } while (0)

#define SBP_POS_LLH_COV_INERTIAL_NAVIGATION_MODE_NONE (0)
#define SBP_POS_LLH_COV_INERTIAL_NAVIGATION_MODE_INS_USED (1)
#define SBP_POS_LLH_COV_FIX_MODE_MASK (0x7)
#define SBP_POS_LLH_COV_FIX_MODE_SHIFT (0u)
#define SBP_POS_LLH_COV_FIX_MODE_GET(flags) \
  (((flags) >> SBP_POS_LLH_COV_FIX_MODE_SHIFT) & SBP_POS_LLH_COV_FIX_MODE_MASK)
#define SBP_POS_LLH_COV_FIX_MODE_SET(flags, val)           \
  do {                                                     \
    ((flags) |= (((val) & (SBP_POS_LLH_COV_FIX_MODE_MASK)) \
                 << (SBP_POS_LLH_COV_FIX_MODE_SHIFT)));    \
  } while (0)

#define SBP_POS_LLH_COV_FIX_MODE_INVALID (0)
#define SBP_POS_LLH_COV_FIX_MODE_SINGLE_POINT_POSITION (1)
#define SBP_POS_LLH_COV_FIX_MODE_DIFFERENTIAL_GNSS (2)
#define SBP_POS_LLH_COV_FIX_MODE_FLOAT_RTK (3)
#define SBP_POS_LLH_COV_FIX_MODE_FIXED_RTK (4)
#define SBP_POS_LLH_COV_FIX_MODE_DEAD_RECKONING (5)
#define SBP_POS_LLH_COV_FIX_MODE_SBAS_POSITION (6)
/** Geodetic Position
 *
 * This position solution message reports the absolute geodetic
 * coordinates and the status (single point vs pseudo-absolute RTK)
 * of the position solution as well as the upper triangle of the 3x3
 * covariance matrix.  The position information and Fix Mode flags should
 * follow the MSG_POS_LLH message.  Since the covariance matrix is computed
 * in the local-level North, East, Down frame, the covariance terms follow
 * with that convention. Thus, covariances are reported against the "downward"
 * measurement and care should be taken with the sign convention.
 */
typedef struct SBP_ATTR_PACKED {
#define SBP_MSG_POS_LLH_COV 0x0211

  /**
   * GPS Time of Week [ms]
   */
  u32 tow;

  /**
   * Latitude [deg]
   */
  double lat;

  /**
   * Longitude [deg]
   */
  double lon;

  /**
   * Height above WGS84 ellipsoid [m]
   */
  double height;

  /**
   * Estimated variance of northing [m^2]
   */
  float cov_n_n;

  /**
   * Covariance of northing and easting [m^2]
   */
  float cov_n_e;

  /**
   * Covariance of northing and downward measurement [m^2]
   */
  float cov_n_d;

  /**
   * Estimated variance of easting [m^2]
   */
  float cov_e_e;

  /**
   * Covariance of easting and downward measurement [m^2]
   */
  float cov_e_d;

  /**
   * Estimated variance of downward measurement [m^2]
   */
  float cov_d_d;

  /**
   * Number of satellites used in solution.
   */
  u8 n_sats;

  /**
   * Status flags
   */
  u8 flags;

} msg_pos_llh_cov_t;

#define SBP_BASELINE_ECEF_FIX_MODE_MASK (0x7)
#define SBP_BASELINE_ECEF_FIX_MODE_SHIFT (0u)
#define SBP_BASELINE_ECEF_FIX_MODE_GET(flags)      \
  (((flags) >> SBP_BASELINE_ECEF_FIX_MODE_SHIFT) & \
   SBP_BASELINE_ECEF_FIX_MODE_MASK)
#define SBP_BASELINE_ECEF_FIX_MODE_SET(flags, val)           \
  do {                                                       \
    ((flags) |= (((val) & (SBP_BASELINE_ECEF_FIX_MODE_MASK)) \
                 << (SBP_BASELINE_ECEF_FIX_MODE_SHIFT)));    \
  } while (0)

#define SBP_BASELINE_ECEF_FIX_MODE_INVALID (0)
#define SBP_BASELINE_ECEF_FIX_MODE_DIFFERENTIAL_GNSS (2)
#define SBP_BASELINE_ECEF_FIX_MODE_FLOAT_RTK (3)
#define SBP_BASELINE_ECEF_FIX_MODE_FIXED_RTK (4)
/** Baseline Position in ECEF
 *
 * This message reports the baseline solution in Earth Centered
 * Earth Fixed (ECEF) coordinates. This baseline is the relative
 * vector distance from the base station to the rover receiver. The
 * full GPS time is given by the preceding MSG_GPS_TIME with the
 * matching time-of-week (tow).
 */
typedef struct SBP_ATTR_PACKED {
#define SBP_MSG_BASELINE_ECEF 0x020B

  /**
   * GPS Time of Week [ms]
   */
  u32 tow;

  /**
   * Baseline ECEF X coordinate [mm]
   */
  s32 x;

  /**
   * Baseline ECEF Y coordinate [mm]
   */
  s32 y;

  /**
   * Baseline ECEF Z coordinate [mm]
   */
  s32 z;

  /**
   * Position estimated standard deviation [mm]
   */
  u16 accuracy;

  /**
   * Number of satellites used in solution
   */
  u8 n_sats;

  /**
   * Status flags
   */
  u8 flags;

} msg_baseline_ecef_t;

#define SBP_BASELINE_NED_FIX_MODE_MASK (0x7)
#define SBP_BASELINE_NED_FIX_MODE_SHIFT (0u)
#define SBP_BASELINE_NED_FIX_MODE_GET(flags)      \
  (((flags) >> SBP_BASELINE_NED_FIX_MODE_SHIFT) & \
   SBP_BASELINE_NED_FIX_MODE_MASK)
#define SBP_BASELINE_NED_FIX_MODE_SET(flags, val)           \
  do {                                                      \
    ((flags) |= (((val) & (SBP_BASELINE_NED_FIX_MODE_MASK)) \
                 << (SBP_BASELINE_NED_FIX_MODE_SHIFT)));    \
  } while (0)

#define SBP_BASELINE_NED_FIX_MODE_INVALID (0)
#define SBP_BASELINE_NED_FIX_MODE_DIFFERENTIAL_GNSS (2)
#define SBP_BASELINE_NED_FIX_MODE_FLOAT_RTK (3)
#define SBP_BASELINE_NED_FIX_MODE_FIXED_RTK (4)
/** Baseline in NED
 *
 * This message reports the baseline solution in North East Down
 * (NED) coordinates. This baseline is the relative vector distance
 * from the base station to the rover receiver, and NED coordinate
 * system is defined at the local WGS84 tangent plane centered at the
 * base station position.  The full GPS time is given by the
 * preceding MSG_GPS_TIME with the matching time-of-week (tow).
 */
typedef struct SBP_ATTR_PACKED {
#define SBP_MSG_BASELINE_NED 0x020C

  /**
   * GPS Time of Week [ms]
   */
  u32 tow;

  /**
   * Baseline North coordinate [mm]
   */
  s32 n;

  /**
   * Baseline East coordinate [mm]
   */
  s32 e;

  /**
   * Baseline Down coordinate [mm]
   */
  s32 d;

  /**
   * Horizontal position estimated standard deviation [mm]
   */
  u16 h_accuracy;

  /**
   * Vertical position estimated standard deviation [mm]
   */
  u16 v_accuracy;

  /**
   * Number of satellites used in solution
   */
  u8 n_sats;

  /**
   * Status flags
   */
  u8 flags;

} msg_baseline_ned_t;

#define SBP_VEL_ECEF_TYPE_OF_REPORTED_TOW_MASK (0x1)
#define SBP_VEL_ECEF_TYPE_OF_REPORTED_TOW_SHIFT (5u)
#define SBP_VEL_ECEF_TYPE_OF_REPORTED_TOW_GET(flags)      \
  (((flags) >> SBP_VEL_ECEF_TYPE_OF_REPORTED_TOW_SHIFT) & \
   SBP_VEL_ECEF_TYPE_OF_REPORTED_TOW_MASK)
#define SBP_VEL_ECEF_TYPE_OF_REPORTED_TOW_SET(flags, val)           \
  do {                                                              \
    ((flags) |= (((val) & (SBP_VEL_ECEF_TYPE_OF_REPORTED_TOW_MASK)) \
                 << (SBP_VEL_ECEF_TYPE_OF_REPORTED_TOW_SHIFT)));    \
  } while (0)

#define SBP_VEL_ECEF_TYPE_OF_REPORTED_TOW_TIME_OF_MEASUREMENT (0)
#define SBP_VEL_ECEF_TYPE_OF_REPORTED_TOW_OTHER (1)
#define SBP_VEL_ECEF_INS_NAVIGATION_MODE_MASK (0x3)
#define SBP_VEL_ECEF_INS_NAVIGATION_MODE_SHIFT (3u)
#define SBP_VEL_ECEF_INS_NAVIGATION_MODE_GET(flags)      \
  (((flags) >> SBP_VEL_ECEF_INS_NAVIGATION_MODE_SHIFT) & \
   SBP_VEL_ECEF_INS_NAVIGATION_MODE_MASK)
#define SBP_VEL_ECEF_INS_NAVIGATION_MODE_SET(flags, val)           \
  do {                                                             \
    ((flags) |= (((val) & (SBP_VEL_ECEF_INS_NAVIGATION_MODE_MASK)) \
                 << (SBP_VEL_ECEF_INS_NAVIGATION_MODE_SHIFT)));    \
  } while (0)

#define SBP_VEL_ECEF_INS_NAVIGATION_MODE_NONE (0)
#define SBP_VEL_ECEF_INS_NAVIGATION_MODE_INS_USED (1)
#define SBP_VEL_ECEF_VELOCITY_MODE_MASK (0x7)
#define SBP_VEL_ECEF_VELOCITY_MODE_SHIFT (0u)
#define SBP_VEL_ECEF_VELOCITY_MODE_GET(flags)      \
  (((flags) >> SBP_VEL_ECEF_VELOCITY_MODE_SHIFT) & \
   SBP_VEL_ECEF_VELOCITY_MODE_MASK)
#define SBP_VEL_ECEF_VELOCITY_MODE_SET(flags, val)           \
  do {                                                       \
    ((flags) |= (((val) & (SBP_VEL_ECEF_VELOCITY_MODE_MASK)) \
                 << (SBP_VEL_ECEF_VELOCITY_MODE_SHIFT)));    \
  } while (0)

#define SBP_VEL_ECEF_VELOCITY_MODE_INVALID (0)
#define SBP_VEL_ECEF_VELOCITY_MODE_MEASURED_DOPPLER_DERIVED (1)
#define SBP_VEL_ECEF_VELOCITY_MODE_COMPUTED_DOPPLER_DERIVED (2)
#define SBP_VEL_ECEF_VELOCITY_MODE_DEAD_RECKONING (3)
/** Velocity in ECEF
 *
 * This message reports the velocity in Earth Centered Earth Fixed
 * (ECEF) coordinates. The full GPS time is given by the preceding
 * MSG_GPS_TIME with the matching time-of-week (tow).
 */
typedef struct SBP_ATTR_PACKED {
#define SBP_MSG_VEL_ECEF 0x020D

  /**
   * GPS Time of Week [ms]
   */
  u32 tow;

  /**
   * Velocity ECEF X coordinate [mm/s]
   */
  s32 x;

  /**
   * Velocity ECEF Y coordinate [mm/s]
   */
  s32 y;

  /**
   * Velocity ECEF Z coordinate [mm/s]
   */
  s32 z;

  /**
   * Velocity estimated standard deviation [mm/s]
   */
  u16 accuracy;

  /**
   * Number of satellites used in solution
   */
  u8 n_sats;

  /**
   * Status flags
   */
  u8 flags;

} msg_vel_ecef_t;

#define SBP_VEL_ECEF_COV_TYPE_OF_REPORTED_TOW_MASK (0x1)
#define SBP_VEL_ECEF_COV_TYPE_OF_REPORTED_TOW_SHIFT (5u)
#define SBP_VEL_ECEF_COV_TYPE_OF_REPORTED_TOW_GET(flags)      \
  (((flags) >> SBP_VEL_ECEF_COV_TYPE_OF_REPORTED_TOW_SHIFT) & \
   SBP_VEL_ECEF_COV_TYPE_OF_REPORTED_TOW_MASK)
#define SBP_VEL_ECEF_COV_TYPE_OF_REPORTED_TOW_SET(flags, val)           \
  do {                                                                  \
    ((flags) |= (((val) & (SBP_VEL_ECEF_COV_TYPE_OF_REPORTED_TOW_MASK)) \
                 << (SBP_VEL_ECEF_COV_TYPE_OF_REPORTED_TOW_SHIFT)));    \
  } while (0)

#define SBP_VEL_ECEF_COV_TYPE_OF_REPORTED_TOW_TIME_OF_MEASUREMENT (0)
#define SBP_VEL_ECEF_COV_TYPE_OF_REPORTED_TOW_OTHER (1)
#define SBP_VEL_ECEF_COV_INS_NAVIGATION_MODE_MASK (0x3)
#define SBP_VEL_ECEF_COV_INS_NAVIGATION_MODE_SHIFT (3u)
#define SBP_VEL_ECEF_COV_INS_NAVIGATION_MODE_GET(flags)      \
  (((flags) >> SBP_VEL_ECEF_COV_INS_NAVIGATION_MODE_SHIFT) & \
   SBP_VEL_ECEF_COV_INS_NAVIGATION_MODE_MASK)
#define SBP_VEL_ECEF_COV_INS_NAVIGATION_MODE_SET(flags, val)           \
  do {                                                                 \
    ((flags) |= (((val) & (SBP_VEL_ECEF_COV_INS_NAVIGATION_MODE_MASK)) \
                 << (SBP_VEL_ECEF_COV_INS_NAVIGATION_MODE_SHIFT)));    \
  } while (0)

#define SBP_VEL_ECEF_COV_INS_NAVIGATION_MODE_NONE (0)
#define SBP_VEL_ECEF_COV_INS_NAVIGATION_MODE_INS_USED (1)
#define SBP_VEL_ECEF_COV_VELOCITY_MODE_MASK (0x7)
#define SBP_VEL_ECEF_COV_VELOCITY_MODE_SHIFT (0u)
#define SBP_VEL_ECEF_COV_VELOCITY_MODE_GET(flags)      \
  (((flags) >> SBP_VEL_ECEF_COV_VELOCITY_MODE_SHIFT) & \
   SBP_VEL_ECEF_COV_VELOCITY_MODE_MASK)
#define SBP_VEL_ECEF_COV_VELOCITY_MODE_SET(flags, val)           \
  do {                                                           \
    ((flags) |= (((val) & (SBP_VEL_ECEF_COV_VELOCITY_MODE_MASK)) \
                 << (SBP_VEL_ECEF_COV_VELOCITY_MODE_SHIFT)));    \
  } while (0)

#define SBP_VEL_ECEF_COV_VELOCITY_MODE_INVALID (0)
#define SBP_VEL_ECEF_COV_VELOCITY_MODE_MEASURED_DOPPLER_DERIVED (1)
#define SBP_VEL_ECEF_COV_VELOCITY_MODE_COMPUTED_DOPPLER_DERIVED (2)
#define SBP_VEL_ECEF_COV_VELOCITY_MODE_DEAD_RECKONING (3)
/** Velocity in ECEF
 *
 * This message reports the velocity in Earth Centered Earth Fixed
 * (ECEF) coordinates. The full GPS time is given by the preceding
 * MSG_GPS_TIME with the matching time-of-week (tow).
 */
typedef struct SBP_ATTR_PACKED {
#define SBP_MSG_VEL_ECEF_COV 0x0215

  /**
   * GPS Time of Week [ms]
   */
  u32 tow;

  /**
   * Velocity ECEF X coordinate [mm/s]
   */
  s32 x;

  /**
   * Velocity ECEF Y coordinate [mm/s]
   */
  s32 y;

  /**
   * Velocity ECEF Z coordinate [mm/s]
   */
  s32 z;

  /**
   * Estimated variance of x [m^2/s^2]
   */
  float cov_x_x;

  /**
   * Estimated covariance of x and y [m^2/s^2]
   */
  float cov_x_y;

  /**
   * Estimated covariance of x and z [m^2/s^2]
   */
  float cov_x_z;

  /**
   * Estimated variance of y [m^2/s^2]
   */
  float cov_y_y;

  /**
   * Estimated covariance of y and z [m^2/s^2]
   */
  float cov_y_z;

  /**
   * Estimated variance of z [m^2/s^2]
   */
  float cov_z_z;

  /**
   * Number of satellites used in solution
   */
  u8 n_sats;

  /**
   * Status flags
   */
  u8 flags;

} msg_vel_ecef_cov_t;

#define SBP_VEL_NED_TYPE_OF_REPORTED_TOW_MASK (0x1)
#define SBP_VEL_NED_TYPE_OF_REPORTED_TOW_SHIFT (5u)
#define SBP_VEL_NED_TYPE_OF_REPORTED_TOW_GET(flags)      \
  (((flags) >> SBP_VEL_NED_TYPE_OF_REPORTED_TOW_SHIFT) & \
   SBP_VEL_NED_TYPE_OF_REPORTED_TOW_MASK)
#define SBP_VEL_NED_TYPE_OF_REPORTED_TOW_SET(flags, val)           \
  do {                                                             \
    ((flags) |= (((val) & (SBP_VEL_NED_TYPE_OF_REPORTED_TOW_MASK)) \
                 << (SBP_VEL_NED_TYPE_OF_REPORTED_TOW_SHIFT)));    \
  } while (0)

#define SBP_VEL_NED_TYPE_OF_REPORTED_TOW_TIME_OF_MEASUREMENT (0)
#define SBP_VEL_NED_TYPE_OF_REPORTED_TOW_OTHER (1)
#define SBP_VEL_NED_INS_NAVIGATION_MODE_MASK (0x3)
#define SBP_VEL_NED_INS_NAVIGATION_MODE_SHIFT (3u)
#define SBP_VEL_NED_INS_NAVIGATION_MODE_GET(flags)      \
  (((flags) >> SBP_VEL_NED_INS_NAVIGATION_MODE_SHIFT) & \
   SBP_VEL_NED_INS_NAVIGATION_MODE_MASK)
#define SBP_VEL_NED_INS_NAVIGATION_MODE_SET(flags, val)           \
  do {                                                            \
    ((flags) |= (((val) & (SBP_VEL_NED_INS_NAVIGATION_MODE_MASK)) \
                 << (SBP_VEL_NED_INS_NAVIGATION_MODE_SHIFT)));    \
  } while (0)

#define SBP_VEL_NED_INS_NAVIGATION_MODE_NONE (0)
#define SBP_VEL_NED_INS_NAVIGATION_MODE_INS_USED (1)
#define SBP_VEL_NED_VELOCITY_MODE_MASK (0x7)
#define SBP_VEL_NED_VELOCITY_MODE_SHIFT (0u)
#define SBP_VEL_NED_VELOCITY_MODE_GET(flags)      \
  (((flags) >> SBP_VEL_NED_VELOCITY_MODE_SHIFT) & \
   SBP_VEL_NED_VELOCITY_MODE_MASK)
#define SBP_VEL_NED_VELOCITY_MODE_SET(flags, val)           \
  do {                                                      \
    ((flags) |= (((val) & (SBP_VEL_NED_VELOCITY_MODE_MASK)) \
                 << (SBP_VEL_NED_VELOCITY_MODE_SHIFT)));    \
  } while (0)

#define SBP_VEL_NED_VELOCITY_MODE_INVALID (0)
#define SBP_VEL_NED_VELOCITY_MODE_MEASURED_DOPPLER_DERIVED (1)
#define SBP_VEL_NED_VELOCITY_MODE_COMPUTED_DOPPLER_DERIVED (2)
#define SBP_VEL_NED_VELOCITY_MODE_DEAD_RECKONING (3)
/** Velocity in NED
 *
 * This message reports the velocity in local North East Down (NED)
 * coordinates. The NED coordinate system is defined as the local WGS84
 * tangent plane centered at the current position. The full GPS time is
 * given by the preceding MSG_GPS_TIME with the matching time-of-week (tow).
 */
typedef struct SBP_ATTR_PACKED {
#define SBP_MSG_VEL_NED 0x020E

  /**
   * GPS Time of Week [ms]
   */
  u32 tow;

  /**
   * Velocity North coordinate [mm/s]
   */
  s32 n;

  /**
   * Velocity East coordinate [mm/s]
   */
  s32 e;

  /**
   * Velocity Down coordinate [mm/s]
   */
  s32 d;

  /**
   * Horizontal velocity estimated standard deviation [mm/s]
   */
  u16 h_accuracy;

  /**
   * Vertical velocity estimated standard deviation [mm/s]
   */
  u16 v_accuracy;

  /**
   * Number of satellites used in solution
   */
  u8 n_sats;

  /**
   * Status flags
   */
  u8 flags;

} msg_vel_ned_t;

#define SBP_VEL_NED_COV_TYPE_OF_REPORTED_TOW_MASK (0x1)
#define SBP_VEL_NED_COV_TYPE_OF_REPORTED_TOW_SHIFT (5u)
#define SBP_VEL_NED_COV_TYPE_OF_REPORTED_TOW_GET(flags)      \
  (((flags) >> SBP_VEL_NED_COV_TYPE_OF_REPORTED_TOW_SHIFT) & \
   SBP_VEL_NED_COV_TYPE_OF_REPORTED_TOW_MASK)
#define SBP_VEL_NED_COV_TYPE_OF_REPORTED_TOW_SET(flags, val)           \
  do {                                                                 \
    ((flags) |= (((val) & (SBP_VEL_NED_COV_TYPE_OF_REPORTED_TOW_MASK)) \
                 << (SBP_VEL_NED_COV_TYPE_OF_REPORTED_TOW_SHIFT)));    \
  } while (0)

#define SBP_VEL_NED_COV_TYPE_OF_REPORTED_TOW_TIME_OF_MEASUREMENT (0)
#define SBP_VEL_NED_COV_TYPE_OF_REPORTED_TOW_OTHER (1)
#define SBP_VEL_NED_COV_INS_NAVIGATION_MODE_MASK (0x3)
#define SBP_VEL_NED_COV_INS_NAVIGATION_MODE_SHIFT (3u)
#define SBP_VEL_NED_COV_INS_NAVIGATION_MODE_GET(flags)      \
  (((flags) >> SBP_VEL_NED_COV_INS_NAVIGATION_MODE_SHIFT) & \
   SBP_VEL_NED_COV_INS_NAVIGATION_MODE_MASK)
#define SBP_VEL_NED_COV_INS_NAVIGATION_MODE_SET(flags, val)           \
  do {                                                                \
    ((flags) |= (((val) & (SBP_VEL_NED_COV_INS_NAVIGATION_MODE_MASK)) \
                 << (SBP_VEL_NED_COV_INS_NAVIGATION_MODE_SHIFT)));    \
  } while (0)

#define SBP_VEL_NED_COV_INS_NAVIGATION_MODE_NONE (0)
#define SBP_VEL_NED_COV_INS_NAVIGATION_MODE_INS_USED (1)
#define SBP_VEL_NED_COV_VELOCITY_MODE_MASK (0x7)
#define SBP_VEL_NED_COV_VELOCITY_MODE_SHIFT (0u)
#define SBP_VEL_NED_COV_VELOCITY_MODE_GET(flags)      \
  (((flags) >> SBP_VEL_NED_COV_VELOCITY_MODE_SHIFT) & \
   SBP_VEL_NED_COV_VELOCITY_MODE_MASK)
#define SBP_VEL_NED_COV_VELOCITY_MODE_SET(flags, val)           \
  do {                                                          \
    ((flags) |= (((val) & (SBP_VEL_NED_COV_VELOCITY_MODE_MASK)) \
                 << (SBP_VEL_NED_COV_VELOCITY_MODE_SHIFT)));    \
  } while (0)

#define SBP_VEL_NED_COV_VELOCITY_MODE_INVALID (0)
#define SBP_VEL_NED_COV_VELOCITY_MODE_MEASURED_DOPPLER_DERIVED (1)
#define SBP_VEL_NED_COV_VELOCITY_MODE_COMPUTED_DOPPLER_DERIVED (2)
#define SBP_VEL_NED_COV_VELOCITY_MODE_DEAD_RECKONING (3)
/** Velocity in NED
 *
 * This message reports the velocity in local North East Down (NED)
 * coordinates. The NED coordinate system is defined as the local WGS84
 * tangent plane centered at the current position. The full GPS time is
 * given by the preceding MSG_GPS_TIME with the matching time-of-week (tow).
 * This message is similar to the MSG_VEL_NED, but it includes the upper
 * triangular portion of the 3x3 covariance matrix.
 */
typedef struct SBP_ATTR_PACKED {
#define SBP_MSG_VEL_NED_COV 0x0212

  /**
   * GPS Time of Week [ms]
   */
  u32 tow;

  /**
   * Velocity North coordinate [mm/s]
   */
  s32 n;

  /**
   * Velocity East coordinate [mm/s]
   */
  s32 e;

  /**
   * Velocity Down coordinate [mm/s]
   */
  s32 d;

  /**
   * Estimated variance of northward measurement [m^2]
   */
  float cov_n_n;

  /**
   * Covariance of northward and eastward measurement [m^2]
   */
  float cov_n_e;

  /**
   * Covariance of northward and downward measurement [m^2]
   */
  float cov_n_d;

  /**
   * Estimated variance of eastward measurement [m^2]
   */
  float cov_e_e;

  /**
   * Covariance of eastward and downward measurement [m^2]
   */
  float cov_e_d;

  /**
   * Estimated variance of downward measurement [m^2]
   */
  float cov_d_d;

  /**
   * Number of satellites used in solution
   */
  u8 n_sats;

  /**
   * Status flags
   */
  u8 flags;

} msg_vel_ned_cov_t;

#define SBP_POS_ECEF_GNSS_FIX_MODE_MASK (0x7)
#define SBP_POS_ECEF_GNSS_FIX_MODE_SHIFT (0u)
#define SBP_POS_ECEF_GNSS_FIX_MODE_GET(flags)      \
  (((flags) >> SBP_POS_ECEF_GNSS_FIX_MODE_SHIFT) & \
   SBP_POS_ECEF_GNSS_FIX_MODE_MASK)
#define SBP_POS_ECEF_GNSS_FIX_MODE_SET(flags, val)           \
  do {                                                       \
    ((flags) |= (((val) & (SBP_POS_ECEF_GNSS_FIX_MODE_MASK)) \
                 << (SBP_POS_ECEF_GNSS_FIX_MODE_SHIFT)));    \
  } while (0)

#define SBP_POS_ECEF_GNSS_FIX_MODE_INVALID (0)
#define SBP_POS_ECEF_GNSS_FIX_MODE_SINGLE_POINT_POSITION (1)
#define SBP_POS_ECEF_GNSS_FIX_MODE_DIFFERENTIAL_GNSS (2)
#define SBP_POS_ECEF_GNSS_FIX_MODE_FLOAT_RTK (3)
#define SBP_POS_ECEF_GNSS_FIX_MODE_FIXED_RTK (4)
#define SBP_POS_ECEF_GNSS_FIX_MODE_SBAS_POSITION (6)
/** GNSS-only Position in ECEF
 *
 * The position solution message reports absolute Earth Centered
 * Earth Fixed (ECEF) coordinates and the status (single point vs
 * pseudo-absolute RTK) of the position solution. If the rover
 * receiver knows the surveyed position of the base station and has
 * an RTK solution, this reports a pseudo-absolute position
 * solution using the base station position and the rover's RTK
 * baseline vector. The full GPS time is given by the preceding
 * MSG_GPS_TIME with the matching time-of-week (tow).
 */
typedef struct SBP_ATTR_PACKED {
#define SBP_MSG_POS_ECEF_GNSS 0x0229

  /**
   * GPS Time of Week [ms]
   */
  u32 tow;

  /**
   * ECEF X coordinate [m]
   */
  double x;

  /**
   * ECEF Y coordinate [m]
   */
  double y;

  /**
   * ECEF Z coordinate [m]
   */
  double z;

  /**
   * Position estimated standard deviation [mm]
   */
  u16 accuracy;

  /**
   * Number of satellites used in solution
   */
  u8 n_sats;

  /**
   * Status flags
   */
  u8 flags;

} msg_pos_ecef_gnss_t;

#define SBP_POS_ECEF_COV_GNSS_FIX_MODE_MASK (0x7)
#define SBP_POS_ECEF_COV_GNSS_FIX_MODE_SHIFT (0u)
#define SBP_POS_ECEF_COV_GNSS_FIX_MODE_GET(flags)      \
  (((flags) >> SBP_POS_ECEF_COV_GNSS_FIX_MODE_SHIFT) & \
   SBP_POS_ECEF_COV_GNSS_FIX_MODE_MASK)
#define SBP_POS_ECEF_COV_GNSS_FIX_MODE_SET(flags, val)           \
  do {                                                           \
    ((flags) |= (((val) & (SBP_POS_ECEF_COV_GNSS_FIX_MODE_MASK)) \
                 << (SBP_POS_ECEF_COV_GNSS_FIX_MODE_SHIFT)));    \
  } while (0)

#define SBP_POS_ECEF_COV_GNSS_FIX_MODE_INVALID (0)
#define SBP_POS_ECEF_COV_GNSS_FIX_MODE_SINGLE_POINT_POSITION (1)
#define SBP_POS_ECEF_COV_GNSS_FIX_MODE_DIFFERENTIAL_GNSS (2)
#define SBP_POS_ECEF_COV_GNSS_FIX_MODE_FLOAT_RTK (3)
#define SBP_POS_ECEF_COV_GNSS_FIX_MODE_FIXED_RTK (4)
#define SBP_POS_ECEF_COV_GNSS_FIX_MODE_SBAS_POSITION (6)
/** GNSS-only Position in ECEF
 *
 * The position solution message reports absolute Earth Centered
 * Earth Fixed (ECEF) coordinates and the status (single point vs
 * pseudo-absolute RTK) of the position solution. The message also
 * reports the upper triangular portion of the 3x3 covariance matrix.
 * If the receiver knows the surveyed position of the base station and has
 * an RTK solution, this reports a pseudo-absolute position
 * solution using the base station position and the rover's RTK
 * baseline vector. The full GPS time is given by the preceding
 * MSG_GPS_TIME with the matching time-of-week (tow).
 */
typedef struct SBP_ATTR_PACKED {
#define SBP_MSG_POS_ECEF_COV_GNSS 0x0234

  /**
   * GPS Time of Week [ms]
   */
  u32 tow;

  /**
   * ECEF X coordinate [m]
   */
  double x;

  /**
   * ECEF Y coordinate [m]
   */
  double y;

  /**
   * ECEF Z coordinate [m]
   */
  double z;

  /**
   * Estimated variance of x [m^2]
   */
  float cov_x_x;

  /**
   * Estimated covariance of x and y [m^2]
   */
  float cov_x_y;

  /**
   * Estimated covariance of x and z [m^2]
   */
  float cov_x_z;

  /**
   * Estimated variance of y [m^2]
   */
  float cov_y_y;

  /**
   * Estimated covariance of y and z [m^2]
   */
  float cov_y_z;

  /**
   * Estimated variance of z [m^2]
   */
  float cov_z_z;

  /**
   * Number of satellites used in solution
   */
  u8 n_sats;

  /**
   * Status flags
   */
  u8 flags;

} msg_pos_ecef_cov_gnss_t;

#define SBP_POS_LLH_GNSS_FIX_MODE_MASK (0x7)
#define SBP_POS_LLH_GNSS_FIX_MODE_SHIFT (0u)
#define SBP_POS_LLH_GNSS_FIX_MODE_GET(flags)      \
  (((flags) >> SBP_POS_LLH_GNSS_FIX_MODE_SHIFT) & \
   SBP_POS_LLH_GNSS_FIX_MODE_MASK)
#define SBP_POS_LLH_GNSS_FIX_MODE_SET(flags, val)           \
  do {                                                      \
    ((flags) |= (((val) & (SBP_POS_LLH_GNSS_FIX_MODE_MASK)) \
                 << (SBP_POS_LLH_GNSS_FIX_MODE_SHIFT)));    \
  } while (0)

#define SBP_POS_LLH_GNSS_FIX_MODE_INVALID (0)
#define SBP_POS_LLH_GNSS_FIX_MODE_SINGLE_POINT_POSITION (1)
#define SBP_POS_LLH_GNSS_FIX_MODE_DIFFERENTIAL_GNSS (2)
#define SBP_POS_LLH_GNSS_FIX_MODE_FLOAT_RTK (3)
#define SBP_POS_LLH_GNSS_FIX_MODE_FIXED_RTK (4)
#define SBP_POS_LLH_GNSS_FIX_MODE_SBAS_POSITION (6)
/** GNSS-only Geodetic Position
 *
 * This position solution message reports the absolute geodetic
 * coordinates and the status (single point vs pseudo-absolute RTK)
 * of the position solution. If the rover receiver knows the
 * surveyed position of the base station and has an RTK solution,
 * this reports a pseudo-absolute position solution using the base
 * station position and the rover's RTK baseline vector. The full
 * GPS time is given by the preceding MSG_GPS_TIME with the
 * matching time-of-week (tow).
 */
typedef struct SBP_ATTR_PACKED {
#define SBP_MSG_POS_LLH_GNSS 0x022A

  /**
   * GPS Time of Week [ms]
   */
  u32 tow;

  /**
   * Latitude [deg]
   */
  double lat;

  /**
   * Longitude [deg]
   */
  double lon;

  /**
   * Height above WGS84 ellipsoid [m]
   */
  double height;

  /**
   * Horizontal position estimated standard deviation [mm]
   */
  u16 h_accuracy;

  /**
   * Vertical position estimated standard deviation [mm]
   */
  u16 v_accuracy;

  /**
   * Number of satellites used in solution.
   */
  u8 n_sats;

  /**
   * Status flags
   */
  u8 flags;

} msg_pos_llh_gnss_t;

#define SBP_POS_LLH_COV_GNSS_FIX_MODE_MASK (0x7)
#define SBP_POS_LLH_COV_GNSS_FIX_MODE_SHIFT (0u)
#define SBP_POS_LLH_COV_GNSS_FIX_MODE_GET(flags)      \
  (((flags) >> SBP_POS_LLH_COV_GNSS_FIX_MODE_SHIFT) & \
   SBP_POS_LLH_COV_GNSS_FIX_MODE_MASK)
#define SBP_POS_LLH_COV_GNSS_FIX_MODE_SET(flags, val)           \
  do {                                                          \
    ((flags) |= (((val) & (SBP_POS_LLH_COV_GNSS_FIX_MODE_MASK)) \
                 << (SBP_POS_LLH_COV_GNSS_FIX_MODE_SHIFT)));    \
  } while (0)

#define SBP_POS_LLH_COV_GNSS_FIX_MODE_INVALID (0)
#define SBP_POS_LLH_COV_GNSS_FIX_MODE_SINGLE_POINT_POSITION (1)
#define SBP_POS_LLH_COV_GNSS_FIX_MODE_DIFFERENTIAL_GNSS (2)
#define SBP_POS_LLH_COV_GNSS_FIX_MODE_FLOAT_RTK (3)
#define SBP_POS_LLH_COV_GNSS_FIX_MODE_FIXED_RTK (4)
#define SBP_POS_LLH_COV_GNSS_FIX_MODE_DEAD_RECKONING (5)
#define SBP_POS_LLH_COV_GNSS_FIX_MODE_SBAS_POSITION (6)
/** GNSS-only Geodetic Position
 *
 * This position solution message reports the absolute geodetic
 * coordinates and the status (single point vs pseudo-absolute RTK)
 * of the position solution as well as the upper triangle of the 3x3
 * covariance matrix.  The position information and Fix Mode flags should
 * follow the MSG_POS_LLH message.  Since the covariance matrix is computed
 * in the local-level North, East, Down frame, the covariance terms follow
 * with that convention. Thus, covariances are reported against the "downward"
 * measurement and care should be taken with the sign convention.
 */
typedef struct SBP_ATTR_PACKED {
#define SBP_MSG_POS_LLH_COV_GNSS 0x0231

  /**
   * GPS Time of Week [ms]
   */
  u32 tow;

  /**
   * Latitude [deg]
   */
  double lat;

  /**
   * Longitude [deg]
   */
  double lon;

  /**
   * Height above WGS84 ellipsoid [m]
   */
  double height;

  /**
   * Estimated variance of northing [m^2]
   */
  float cov_n_n;

  /**
   * Covariance of northing and easting [m^2]
   */
  float cov_n_e;

  /**
   * Covariance of northing and downward measurement [m^2]
   */
  float cov_n_d;

  /**
   * Estimated variance of easting [m^2]
   */
  float cov_e_e;

  /**
   * Covariance of easting and downward measurement [m^2]
   */
  float cov_e_d;

  /**
   * Estimated variance of downward measurement [m^2]
   */
  float cov_d_d;

  /**
   * Number of satellites used in solution.
   */
  u8 n_sats;

  /**
   * Status flags
   */
  u8 flags;

} msg_pos_llh_cov_gnss_t;

#define SBP_VEL_ECEF_GNSS_VELOCITY_MODE_MASK (0x7)
#define SBP_VEL_ECEF_GNSS_VELOCITY_MODE_SHIFT (0u)
#define SBP_VEL_ECEF_GNSS_VELOCITY_MODE_GET(flags)      \
  (((flags) >> SBP_VEL_ECEF_GNSS_VELOCITY_MODE_SHIFT) & \
   SBP_VEL_ECEF_GNSS_VELOCITY_MODE_MASK)
#define SBP_VEL_ECEF_GNSS_VELOCITY_MODE_SET(flags, val)           \
  do {                                                            \
    ((flags) |= (((val) & (SBP_VEL_ECEF_GNSS_VELOCITY_MODE_MASK)) \
                 << (SBP_VEL_ECEF_GNSS_VELOCITY_MODE_SHIFT)));    \
  } while (0)

#define SBP_VEL_ECEF_GNSS_VELOCITY_MODE_INVALID (0)
#define SBP_VEL_ECEF_GNSS_VELOCITY_MODE_MEASURED_DOPPLER_DERIVED (1)
#define SBP_VEL_ECEF_GNSS_VELOCITY_MODE_COMPUTED_DOPPLER_DERIVED (2)
/** GNSS-only Velocity in ECEF
 *
 * This message reports the velocity in Earth Centered Earth Fixed
 * (ECEF) coordinates. The full GPS time is given by the preceding
 * MSG_GPS_TIME with the matching time-of-week (tow).
 */
typedef struct SBP_ATTR_PACKED {
#define SBP_MSG_VEL_ECEF_GNSS 0x022D

  /**
   * GPS Time of Week [ms]
   */
  u32 tow;

  /**
   * Velocity ECEF X coordinate [mm/s]
   */
  s32 x;

  /**
   * Velocity ECEF Y coordinate [mm/s]
   */
  s32 y;

  /**
   * Velocity ECEF Z coordinate [mm/s]
   */
  s32 z;

  /**
   * Velocity estimated standard deviation [mm/s]
   */
  u16 accuracy;

  /**
   * Number of satellites used in solution
   */
  u8 n_sats;

  /**
   * Status flags
   */
  u8 flags;

} msg_vel_ecef_gnss_t;

#define SBP_VEL_ECEF_COV_GNSS_VELOCITY_MODE_MASK (0x7)
#define SBP_VEL_ECEF_COV_GNSS_VELOCITY_MODE_SHIFT (0u)
#define SBP_VEL_ECEF_COV_GNSS_VELOCITY_MODE_GET(flags)      \
  (((flags) >> SBP_VEL_ECEF_COV_GNSS_VELOCITY_MODE_SHIFT) & \
   SBP_VEL_ECEF_COV_GNSS_VELOCITY_MODE_MASK)
#define SBP_VEL_ECEF_COV_GNSS_VELOCITY_MODE_SET(flags, val)           \
  do {                                                                \
    ((flags) |= (((val) & (SBP_VEL_ECEF_COV_GNSS_VELOCITY_MODE_MASK)) \
                 << (SBP_VEL_ECEF_COV_GNSS_VELOCITY_MODE_SHIFT)));    \
  } while (0)

#define SBP_VEL_ECEF_COV_GNSS_VELOCITY_MODE_INVALID (0)
#define SBP_VEL_ECEF_COV_GNSS_VELOCITY_MODE_MEASURED_DOPPLER_DERIVED (1)
#define SBP_VEL_ECEF_COV_GNSS_VELOCITY_MODE_COMPUTED_DOPPLER_DERIVED (2)
/** GNSS-only Velocity in ECEF
 *
 * This message reports the velocity in Earth Centered Earth Fixed
 * (ECEF) coordinates. The full GPS time is given by the preceding
 * MSG_GPS_TIME with the matching time-of-week (tow).
 */
typedef struct SBP_ATTR_PACKED {
#define SBP_MSG_VEL_ECEF_COV_GNSS 0x0235

  /**
   * GPS Time of Week [ms]
   */
  u32 tow;

  /**
   * Velocity ECEF X coordinate [mm/s]
   */
  s32 x;

  /**
   * Velocity ECEF Y coordinate [mm/s]
   */
  s32 y;

  /**
   * Velocity ECEF Z coordinate [mm/s]
   */
  s32 z;

  /**
   * Estimated variance of x [m^2/s^2]
   */
  float cov_x_x;

  /**
   * Estimated covariance of x and y [m^2/s^2]
   */
  float cov_x_y;

  /**
   * Estimated covariance of x and z [m^2/s^2]
   */
  float cov_x_z;

  /**
   * Estimated variance of y [m^2/s^2]
   */
  float cov_y_y;

  /**
   * Estimated covariance of y and z [m^2/s^2]
   */
  float cov_y_z;

  /**
   * Estimated variance of z [m^2/s^2]
   */
  float cov_z_z;

  /**
   * Number of satellites used in solution
   */
  u8 n_sats;

  /**
   * Status flags
   */
  u8 flags;

} msg_vel_ecef_cov_gnss_t;

#define SBP_VEL_NED_GNSS_VELOCITY_MODE_MASK (0x7)
#define SBP_VEL_NED_GNSS_VELOCITY_MODE_SHIFT (0u)
#define SBP_VEL_NED_GNSS_VELOCITY_MODE_GET(flags)      \
  (((flags) >> SBP_VEL_NED_GNSS_VELOCITY_MODE_SHIFT) & \
   SBP_VEL_NED_GNSS_VELOCITY_MODE_MASK)
#define SBP_VEL_NED_GNSS_VELOCITY_MODE_SET(flags, val)           \
  do {                                                           \
    ((flags) |= (((val) & (SBP_VEL_NED_GNSS_VELOCITY_MODE_MASK)) \
                 << (SBP_VEL_NED_GNSS_VELOCITY_MODE_SHIFT)));    \
  } while (0)

#define SBP_VEL_NED_GNSS_VELOCITY_MODE_INVALID (0)
#define SBP_VEL_NED_GNSS_VELOCITY_MODE_MEASURED_DOPPLER_DERIVED (1)
#define SBP_VEL_NED_GNSS_VELOCITY_MODE_COMPUTED_DOPPLER_DERIVED (2)
/** GNSS-only Velocity in NED
 *
 * This message reports the velocity in local North East Down (NED)
 * coordinates. The NED coordinate system is defined as the local WGS84
 * tangent plane centered at the current position. The full GPS time is
 * given by the preceding MSG_GPS_TIME with the matching time-of-week (tow).
 */
typedef struct SBP_ATTR_PACKED {
#define SBP_MSG_VEL_NED_GNSS 0x022E

  /**
   * GPS Time of Week [ms]
   */
  u32 tow;

  /**
   * Velocity North coordinate [mm/s]
   */
  s32 n;

  /**
   * Velocity East coordinate [mm/s]
   */
  s32 e;

  /**
   * Velocity Down coordinate [mm/s]
   */
  s32 d;

  /**
   * Horizontal velocity estimated standard deviation [mm/s]
   */
  u16 h_accuracy;

  /**
   * Vertical velocity estimated standard deviation [mm/s]
   */
  u16 v_accuracy;

  /**
   * Number of satellites used in solution
   */
  u8 n_sats;

  /**
   * Status flags
   */
  u8 flags;

} msg_vel_ned_gnss_t;

#define SBP_VEL_NED_COV_GNSS_VELOCITY_MODE_MASK (0x7)
#define SBP_VEL_NED_COV_GNSS_VELOCITY_MODE_SHIFT (0u)
#define SBP_VEL_NED_COV_GNSS_VELOCITY_MODE_GET(flags)      \
  (((flags) >> SBP_VEL_NED_COV_GNSS_VELOCITY_MODE_SHIFT) & \
   SBP_VEL_NED_COV_GNSS_VELOCITY_MODE_MASK)
#define SBP_VEL_NED_COV_GNSS_VELOCITY_MODE_SET(flags, val)           \
  do {                                                               \
    ((flags) |= (((val) & (SBP_VEL_NED_COV_GNSS_VELOCITY_MODE_MASK)) \
                 << (SBP_VEL_NED_COV_GNSS_VELOCITY_MODE_SHIFT)));    \
  } while (0)

#define SBP_VEL_NED_COV_GNSS_VELOCITY_MODE_INVALID (0)
#define SBP_VEL_NED_COV_GNSS_VELOCITY_MODE_MEASURED_DOPPLER_DERIVED (1)
#define SBP_VEL_NED_COV_GNSS_VELOCITY_MODE_COMPUTED_DOPPLER_DERIVED (2)
/** GNSS-only Velocity in NED
 *
 * This message reports the velocity in local North East Down (NED)
 * coordinates. The NED coordinate system is defined as the local WGS84
 * tangent plane centered at the current position. The full GPS time is
 * given by the preceding MSG_GPS_TIME with the matching time-of-week (tow).
 * This message is similar to the MSG_VEL_NED, but it includes the upper
 * triangular portion of the 3x3 covariance matrix.
 */
typedef struct SBP_ATTR_PACKED {
#define SBP_MSG_VEL_NED_COV_GNSS 0x0232

  /**
   * GPS Time of Week [ms]
   */
  u32 tow;

  /**
   * Velocity North coordinate [mm/s]
   */
  s32 n;

  /**
   * Velocity East coordinate [mm/s]
   */
  s32 e;

  /**
   * Velocity Down coordinate [mm/s]
   */
  s32 d;

  /**
   * Estimated variance of northward measurement [m^2]
   */
  float cov_n_n;

  /**
   * Covariance of northward and eastward measurement [m^2]
   */
  float cov_n_e;

  /**
   * Covariance of northward and downward measurement [m^2]
   */
  float cov_n_d;

  /**
   * Estimated variance of eastward measurement [m^2]
   */
  float cov_e_e;

  /**
   * Covariance of eastward and downward measurement [m^2]
   */
  float cov_e_d;

  /**
   * Estimated variance of downward measurement [m^2]
   */
  float cov_d_d;

  /**
   * Number of satellites used in solution
   */
  u8 n_sats;

  /**
   * Status flags
   */
  u8 flags;

} msg_vel_ned_cov_gnss_t;

#define SBP_VEL_BODY_INS_NAVIGATION_MODE_MASK (0x3)
#define SBP_VEL_BODY_INS_NAVIGATION_MODE_SHIFT (3u)
#define SBP_VEL_BODY_INS_NAVIGATION_MODE_GET(flags)      \
  (((flags) >> SBP_VEL_BODY_INS_NAVIGATION_MODE_SHIFT) & \
   SBP_VEL_BODY_INS_NAVIGATION_MODE_MASK)
#define SBP_VEL_BODY_INS_NAVIGATION_MODE_SET(flags, val)           \
  do {                                                             \
    ((flags) |= (((val) & (SBP_VEL_BODY_INS_NAVIGATION_MODE_MASK)) \
                 << (SBP_VEL_BODY_INS_NAVIGATION_MODE_SHIFT)));    \
  } while (0)

#define SBP_VEL_BODY_INS_NAVIGATION_MODE_NONE (0)
#define SBP_VEL_BODY_INS_NAVIGATION_MODE_INS_USED (1)
#define SBP_VEL_BODY_VELOCITY_MODE_MASK (0x7)
#define SBP_VEL_BODY_VELOCITY_MODE_SHIFT (0u)
#define SBP_VEL_BODY_VELOCITY_MODE_GET(flags)      \
  (((flags) >> SBP_VEL_BODY_VELOCITY_MODE_SHIFT) & \
   SBP_VEL_BODY_VELOCITY_MODE_MASK)
#define SBP_VEL_BODY_VELOCITY_MODE_SET(flags, val)           \
  do {                                                       \
    ((flags) |= (((val) & (SBP_VEL_BODY_VELOCITY_MODE_MASK)) \
                 << (SBP_VEL_BODY_VELOCITY_MODE_SHIFT)));    \
  } while (0)

#define SBP_VEL_BODY_VELOCITY_MODE_INVALID (0)
#define SBP_VEL_BODY_VELOCITY_MODE_MEASURED_DOPPLER_DERIVED (1)
#define SBP_VEL_BODY_VELOCITY_MODE_COMPUTED_DOPPLER_DERIVED (2)
#define SBP_VEL_BODY_VELOCITY_MODE_DEAD_RECKONING (3)
/** Velocity in User Frame
 *
 * This message reports the velocity in the Vehicle Body Frame. By convention,
 * the x-axis should point out the nose of the vehicle and represent the forward
 * direction, while as the y-axis should point out the right hand side of the
 * vehicle. Since this is a right handed system, z should point out the bottom
 * of the vehicle. The orientation and origin of the Vehicle Body Frame are
 * specified via the device settings. The full GPS time is given by the
 * preceding MSG_GPS_TIME with the matching time-of-week (tow). This message is
 * only produced by inertial versions of Swift products and is not available
 * from Piksi Multi or Duro.
 */
typedef struct SBP_ATTR_PACKED {
#define SBP_MSG_VEL_BODY 0x0213

  /**
   * GPS Time of Week [ms]
   */
  u32 tow;

  /**
   * Velocity in x direction [mm/s]
   */
  s32 x;

  /**
   * Velocity in y direction [mm/s]
   */
  s32 y;

  /**
   * Velocity in z direction [mm/s]
   */
  s32 z;

  /**
   * Estimated variance of x [m^2]
   */
  float cov_x_x;

  /**
   * Covariance of x and y [m^2]
   */
  float cov_x_y;

  /**
   * Covariance of x and z [m^2]
   */
  float cov_x_z;

  /**
   * Estimated variance of y [m^2]
   */
  float cov_y_y;

  /**
   * Covariance of y and z [m^2]
   */
  float cov_y_z;

  /**
   * Estimated variance of z [m^2]
   */
  float cov_z_z;

  /**
   * Number of satellites used in solution
   */
  u8 n_sats;

  /**
   * Status flags
   */
  u8 flags;

} msg_vel_body_t;

/** Age of corrections
 *
 * This message reports the Age of the corrections used for the current
 * Differential solution
 */
typedef struct SBP_ATTR_PACKED {
#define SBP_MSG_AGE_CORRECTIONS 0x0210

  /**
   * GPS Time of Week [ms]
   */
  u32 tow;

  /**
   * Age of the corrections (0xFFFF indicates invalid) [deciseconds]
   */
  u16 age;

} msg_age_corrections_t;

/** GPS Time (v1.0)
 *
 * This message reports the GPS time, representing the time since
 * the GPS epoch began on midnight January 6, 1980 UTC. GPS time
 * counts the weeks and seconds of the week. The weeks begin at the
 * Saturday/Sunday transition. GPS week 0 began at the beginning of
 * the GPS time scale.
 *
 * Within each week number, the GPS time of the week is between
 * between 0 and 604800 seconds (=60*60*24*7). Note that GPS time
 * does not accumulate leap seconds, and as of now, has a small
 * offset from UTC. In a message stream, this message precedes a
 * set of other navigation messages referenced to the same time
 * (but lacking the ns field) and indicates a more precise time of
 * these messages.
 */
typedef struct SBP_ATTR_PACKED {
#define SBP_MSG_GPS_TIME_DEP_A 0x0100

  /**
   * GPS week number [weeks]
   */
  u16 wn;

  /**
   * GPS time of week rounded to the nearest millisecond [ms]
   */
  u32 tow;

  /**
   * Nanosecond residual of millisecond-rounded TOW (ranges
   * from -500000 to 500000) [ns]
   */
  s32 ns_residual;

  /**
   * Status flags (reserved)
   */
  u8 flags;

} msg_gps_time_dep_a_t;

/** Dilution of Precision
 *
 * This dilution of precision (DOP) message describes the effect of
 * navigation satellite geometry on positional measurement
 * precision.
 */
typedef struct SBP_ATTR_PACKED {
#define SBP_MSG_DOPS_DEP_A 0x0206

  /**
   * GPS Time of Week [ms]
   */
  u32 tow;

  /**
   * Geometric Dilution of Precision [0.01]
   */
  u16 gdop;

  /**
   * Position Dilution of Precision [0.01]
   */
  u16 pdop;

  /**
   * Time Dilution of Precision [0.01]
   */
  u16 tdop;

  /**
   * Horizontal Dilution of Precision [0.01]
   */
  u16 hdop;

  /**
   * Vertical Dilution of Precision [0.01]
   */
  u16 vdop;

} msg_dops_dep_a_t;

#define SBP_POS_ECEF_DEP_A_RAIM_REPAIR_FLAG_MASK (0x1)
#define SBP_POS_ECEF_DEP_A_RAIM_REPAIR_FLAG_SHIFT (4u)
#define SBP_POS_ECEF_DEP_A_RAIM_REPAIR_FLAG_GET(flags)      \
  (((flags) >> SBP_POS_ECEF_DEP_A_RAIM_REPAIR_FLAG_SHIFT) & \
   SBP_POS_ECEF_DEP_A_RAIM_REPAIR_FLAG_MASK)
#define SBP_POS_ECEF_DEP_A_RAIM_REPAIR_FLAG_SET(flags, val)           \
  do {                                                                \
    ((flags) |= (((val) & (SBP_POS_ECEF_DEP_A_RAIM_REPAIR_FLAG_MASK)) \
                 << (SBP_POS_ECEF_DEP_A_RAIM_REPAIR_FLAG_SHIFT)));    \
  } while (0)

#define SBP_POS_ECEF_DEP_A_RAIM_REPAIR_FLAG_NO_REPAIR (0)
#define SBP_POS_ECEF_DEP_A_RAIM_REPAIR_FLAG_SOLUTION_CAME_FROM_RAIM_REPAIR (1)
#define SBP_POS_ECEF_DEP_A_RAIM_AVAILABILITY_FLAG_MASK (0x1)
#define SBP_POS_ECEF_DEP_A_RAIM_AVAILABILITY_FLAG_SHIFT (3u)
#define SBP_POS_ECEF_DEP_A_RAIM_AVAILABILITY_FLAG_GET(flags)      \
  (((flags) >> SBP_POS_ECEF_DEP_A_RAIM_AVAILABILITY_FLAG_SHIFT) & \
   SBP_POS_ECEF_DEP_A_RAIM_AVAILABILITY_FLAG_MASK)
#define SBP_POS_ECEF_DEP_A_RAIM_AVAILABILITY_FLAG_SET(flags, val)           \
  do {                                                                      \
    ((flags) |= (((val) & (SBP_POS_ECEF_DEP_A_RAIM_AVAILABILITY_FLAG_MASK)) \
                 << (SBP_POS_ECEF_DEP_A_RAIM_AVAILABILITY_FLAG_SHIFT)));    \
  } while (0)

#define SBP_POS_ECEF_DEP_A_RAIM_AVAILABILITY_FLAG_RAIM_CHECK_WAS_EXPLICITLY_DISABLED_OR_UNAVAILABLE \
  (0)
#define SBP_POS_ECEF_DEP_A_RAIM_AVAILABILITY_FLAG_RAIM_CHECK_WAS_AVAILABLE (1)
#define SBP_POS_ECEF_DEP_A_FIX_MODE_MASK (0x7)
#define SBP_POS_ECEF_DEP_A_FIX_MODE_SHIFT (0u)
#define SBP_POS_ECEF_DEP_A_FIX_MODE_GET(flags)      \
  (((flags) >> SBP_POS_ECEF_DEP_A_FIX_MODE_SHIFT) & \
   SBP_POS_ECEF_DEP_A_FIX_MODE_MASK)
#define SBP_POS_ECEF_DEP_A_FIX_MODE_SET(flags, val)           \
  do {                                                        \
    ((flags) |= (((val) & (SBP_POS_ECEF_DEP_A_FIX_MODE_MASK)) \
                 << (SBP_POS_ECEF_DEP_A_FIX_MODE_SHIFT)));    \
  } while (0)

#define SBP_POS_ECEF_DEP_A_FIX_MODE_SINGLE_POINT_POSITIONING (0)
#define SBP_POS_ECEF_DEP_A_FIX_MODE_FIXED_RTK (1)
#define SBP_POS_ECEF_DEP_A_FIX_MODE_FLOAT_RTK (2)
/** Single-point position in ECEF
 *
 * The position solution message reports absolute Earth Centered
 * Earth Fixed (ECEF) coordinates and the status (single point vs
 * pseudo-absolute RTK) of the position solution. If the rover
 * receiver knows the surveyed position of the base station and has
 * an RTK solution, this reports a pseudo-absolute position
 * solution using the base station position and the rover's RTK
 * baseline vector. The full GPS time is given by the preceding
 * MSG_GPS_TIME with the matching time-of-week (tow).
 */
typedef struct SBP_ATTR_PACKED {
#define SBP_MSG_POS_ECEF_DEP_A 0x0200

  /**
   * GPS Time of Week [ms]
   */
  u32 tow;

  /**
   * ECEF X coordinate [m]
   */
  double x;

  /**
   * ECEF Y coordinate [m]
   */
  double y;

  /**
   * ECEF Z coordinate [m]
   */
  double z;

  /**
   * Position accuracy estimate (not implemented). Defaults
   * to 0. [mm]
   */
  u16 accuracy;

  /**
   * Number of satellites used in solution
   */
  u8 n_sats;

  /**
   * Status flags
   */
  u8 flags;

} msg_pos_ecef_dep_a_t;

#define SBP_POS_LLH_DEP_A_RAIM_REPAIR_FLAG_MASK (0x1)
#define SBP_POS_LLH_DEP_A_RAIM_REPAIR_FLAG_SHIFT (5u)
#define SBP_POS_LLH_DEP_A_RAIM_REPAIR_FLAG_GET(flags)      \
  (((flags) >> SBP_POS_LLH_DEP_A_RAIM_REPAIR_FLAG_SHIFT) & \
   SBP_POS_LLH_DEP_A_RAIM_REPAIR_FLAG_MASK)
#define SBP_POS_LLH_DEP_A_RAIM_REPAIR_FLAG_SET(flags, val)           \
  do {                                                               \
    ((flags) |= (((val) & (SBP_POS_LLH_DEP_A_RAIM_REPAIR_FLAG_MASK)) \
                 << (SBP_POS_LLH_DEP_A_RAIM_REPAIR_FLAG_SHIFT)));    \
  } while (0)

#define SBP_POS_LLH_DEP_A_RAIM_REPAIR_FLAG_NO_REPAIR (0)
#define SBP_POS_LLH_DEP_A_RAIM_REPAIR_FLAG_SOLUTION_CAME_FROM_RAIM_REPAIR (1)
#define SBP_POS_LLH_DEP_A_RAIM_AVAILABILITY_FLAG_MASK (0x1)
#define SBP_POS_LLH_DEP_A_RAIM_AVAILABILITY_FLAG_SHIFT (4u)
#define SBP_POS_LLH_DEP_A_RAIM_AVAILABILITY_FLAG_GET(flags)      \
  (((flags) >> SBP_POS_LLH_DEP_A_RAIM_AVAILABILITY_FLAG_SHIFT) & \
   SBP_POS_LLH_DEP_A_RAIM_AVAILABILITY_FLAG_MASK)
#define SBP_POS_LLH_DEP_A_RAIM_AVAILABILITY_FLAG_SET(flags, val)           \
  do {                                                                     \
    ((flags) |= (((val) & (SBP_POS_LLH_DEP_A_RAIM_AVAILABILITY_FLAG_MASK)) \
                 << (SBP_POS_LLH_DEP_A_RAIM_AVAILABILITY_FLAG_SHIFT)));    \
  } while (0)

#define SBP_POS_LLH_DEP_A_RAIM_AVAILABILITY_FLAG_RAIM_CHECK_WAS_EXPLICITLY_DISABLED_OR_UNAVAILABLE \
  (0)
#define SBP_POS_LLH_DEP_A_RAIM_AVAILABILITY_FLAG_RAIM_CHECK_WAS_AVAILABLE (1)
#define SBP_POS_LLH_DEP_A_HEIGHT_MODE_MASK (0x1)
#define SBP_POS_LLH_DEP_A_HEIGHT_MODE_SHIFT (3u)
#define SBP_POS_LLH_DEP_A_HEIGHT_MODE_GET(flags)      \
  (((flags) >> SBP_POS_LLH_DEP_A_HEIGHT_MODE_SHIFT) & \
   SBP_POS_LLH_DEP_A_HEIGHT_MODE_MASK)
#define SBP_POS_LLH_DEP_A_HEIGHT_MODE_SET(flags, val)           \
  do {                                                          \
    ((flags) |= (((val) & (SBP_POS_LLH_DEP_A_HEIGHT_MODE_MASK)) \
                 << (SBP_POS_LLH_DEP_A_HEIGHT_MODE_SHIFT)));    \
  } while (0)

#define SBP_POS_LLH_DEP_A_HEIGHT_MODE_HEIGHT_ABOVE_WGS84_ELLIPSOID (0)
#define SBP_POS_LLH_DEP_A_HEIGHT_MODE_HEIGHT_ABOVE_MEAN_SEA_LEVEL (1)
#define SBP_POS_LLH_DEP_A_FIX_MODE_MASK (0x7)
#define SBP_POS_LLH_DEP_A_FIX_MODE_SHIFT (0u)
#define SBP_POS_LLH_DEP_A_FIX_MODE_GET(flags)      \
  (((flags) >> SBP_POS_LLH_DEP_A_FIX_MODE_SHIFT) & \
   SBP_POS_LLH_DEP_A_FIX_MODE_MASK)
#define SBP_POS_LLH_DEP_A_FIX_MODE_SET(flags, val)           \
  do {                                                       \
    ((flags) |= (((val) & (SBP_POS_LLH_DEP_A_FIX_MODE_MASK)) \
                 << (SBP_POS_LLH_DEP_A_FIX_MODE_SHIFT)));    \
  } while (0)

#define SBP_POS_LLH_DEP_A_FIX_MODE_SINGLE_POINT_POSITIONING (0)
#define SBP_POS_LLH_DEP_A_FIX_MODE_FIXED_RTK (1)
#define SBP_POS_LLH_DEP_A_FIX_MODE_FLOAT_RTK (2)
/** Geodetic Position
 *
 * This position solution message reports the absolute geodetic
 * coordinates and the status (single point vs pseudo-absolute RTK)
 * of the position solution. If the rover receiver knows the
 * surveyed position of the base station and has an RTK solution,
 * this reports a pseudo-absolute position solution using the base
 * station position and the rover's RTK baseline vector. The full
 * GPS time is given by the preceding MSG_GPS_TIME with the
 * matching time-of-week (tow).
 */
typedef struct SBP_ATTR_PACKED {
#define SBP_MSG_POS_LLH_DEP_A 0x0201

  /**
   * GPS Time of Week [ms]
   */
  u32 tow;

  /**
   * Latitude [deg]
   */
  double lat;

  /**
   * Longitude [deg]
   */
  double lon;

  /**
   * Height [m]
   */
  double height;

  /**
   * Horizontal position accuracy estimate (not
   * implemented). Defaults to 0. [mm]
   */
  u16 h_accuracy;

  /**
   * Vertical position accuracy estimate (not
   * implemented). Defaults to 0. [mm]
   */
  u16 v_accuracy;

  /**
   * Number of satellites used in solution.
   */
  u8 n_sats;

  /**
   * Status flags
   */
  u8 flags;

} msg_pos_llh_dep_a_t;

#define SBP_BASELINE_ECEF_DEP_A_RAIM_REPAIR_FLAG_MASK (0x1)
#define SBP_BASELINE_ECEF_DEP_A_RAIM_REPAIR_FLAG_SHIFT (4u)
#define SBP_BASELINE_ECEF_DEP_A_RAIM_REPAIR_FLAG_GET(flags)      \
  (((flags) >> SBP_BASELINE_ECEF_DEP_A_RAIM_REPAIR_FLAG_SHIFT) & \
   SBP_BASELINE_ECEF_DEP_A_RAIM_REPAIR_FLAG_MASK)
#define SBP_BASELINE_ECEF_DEP_A_RAIM_REPAIR_FLAG_SET(flags, val)           \
  do {                                                                     \
    ((flags) |= (((val) & (SBP_BASELINE_ECEF_DEP_A_RAIM_REPAIR_FLAG_MASK)) \
                 << (SBP_BASELINE_ECEF_DEP_A_RAIM_REPAIR_FLAG_SHIFT)));    \
  } while (0)

#define SBP_BASELINE_ECEF_DEP_A_RAIM_REPAIR_FLAG_NO_REPAIR (0)
#define SBP_BASELINE_ECEF_DEP_A_RAIM_REPAIR_FLAG_SOLUTION_CAME_FROM_RAIM_REPAIR \
  (1)
#define SBP_BASELINE_ECEF_DEP_A_RAIM_AVAILABILITY_FLAG_MASK (0x1)
#define SBP_BASELINE_ECEF_DEP_A_RAIM_AVAILABILITY_FLAG_SHIFT (3u)
#define SBP_BASELINE_ECEF_DEP_A_RAIM_AVAILABILITY_FLAG_GET(flags)      \
  (((flags) >> SBP_BASELINE_ECEF_DEP_A_RAIM_AVAILABILITY_FLAG_SHIFT) & \
   SBP_BASELINE_ECEF_DEP_A_RAIM_AVAILABILITY_FLAG_MASK)
#define SBP_BASELINE_ECEF_DEP_A_RAIM_AVAILABILITY_FLAG_SET(flags, val) \
  do {                                                                 \
    ((flags) |=                                                        \
     (((val) & (SBP_BASELINE_ECEF_DEP_A_RAIM_AVAILABILITY_FLAG_MASK))  \
      << (SBP_BASELINE_ECEF_DEP_A_RAIM_AVAILABILITY_FLAG_SHIFT)));     \
  } while (0)

#define SBP_BASELINE_ECEF_DEP_A_RAIM_AVAILABILITY_FLAG_RAIM_CHECK_WAS_EXPLICITLY_DISABLED_OR_UNAVAILABLE \
  (0)
#define SBP_BASELINE_ECEF_DEP_A_RAIM_AVAILABILITY_FLAG_RAIM_CHECK_WAS_AVAILABLE \
  (1)
#define SBP_BASELINE_ECEF_DEP_A_FIX_MODE_MASK (0x7)
#define SBP_BASELINE_ECEF_DEP_A_FIX_MODE_SHIFT (0u)
#define SBP_BASELINE_ECEF_DEP_A_FIX_MODE_GET(flags)      \
  (((flags) >> SBP_BASELINE_ECEF_DEP_A_FIX_MODE_SHIFT) & \
   SBP_BASELINE_ECEF_DEP_A_FIX_MODE_MASK)
#define SBP_BASELINE_ECEF_DEP_A_FIX_MODE_SET(flags, val)           \
  do {                                                             \
    ((flags) |= (((val) & (SBP_BASELINE_ECEF_DEP_A_FIX_MODE_MASK)) \
                 << (SBP_BASELINE_ECEF_DEP_A_FIX_MODE_SHIFT)));    \
  } while (0)

#define SBP_BASELINE_ECEF_DEP_A_FIX_MODE_FLOAT_RTK (0)
#define SBP_BASELINE_ECEF_DEP_A_FIX_MODE_FIXED_RTK (1)
/** Baseline Position in ECEF
 *
 * This message reports the baseline solution in Earth Centered
 * Earth Fixed (ECEF) coordinates. This baseline is the relative
 * vector distance from the base station to the rover receiver. The
 * full GPS time is given by the preceding MSG_GPS_TIME with the
 * matching time-of-week (tow).
 */
typedef struct SBP_ATTR_PACKED {
#define SBP_MSG_BASELINE_ECEF_DEP_A 0x0202

  /**
   * GPS Time of Week [ms]
   */
  u32 tow;

  /**
   * Baseline ECEF X coordinate [mm]
   */
  s32 x;

  /**
   * Baseline ECEF Y coordinate [mm]
   */
  s32 y;

  /**
   * Baseline ECEF Z coordinate [mm]
   */
  s32 z;

  /**
   * Position accuracy estimate [mm]
   */
  u16 accuracy;

  /**
   * Number of satellites used in solution
   */
  u8 n_sats;

  /**
   * Status flags
   */
  u8 flags;

} msg_baseline_ecef_dep_a_t;

#define SBP_BASELINE_NED_DEP_A_RAIM_REPAIR_FLAG_MASK (0x1)
#define SBP_BASELINE_NED_DEP_A_RAIM_REPAIR_FLAG_SHIFT (4u)
#define SBP_BASELINE_NED_DEP_A_RAIM_REPAIR_FLAG_GET(flags)      \
  (((flags) >> SBP_BASELINE_NED_DEP_A_RAIM_REPAIR_FLAG_SHIFT) & \
   SBP_BASELINE_NED_DEP_A_RAIM_REPAIR_FLAG_MASK)
#define SBP_BASELINE_NED_DEP_A_RAIM_REPAIR_FLAG_SET(flags, val)           \
  do {                                                                    \
    ((flags) |= (((val) & (SBP_BASELINE_NED_DEP_A_RAIM_REPAIR_FLAG_MASK)) \
                 << (SBP_BASELINE_NED_DEP_A_RAIM_REPAIR_FLAG_SHIFT)));    \
  } while (0)

#define SBP_BASELINE_NED_DEP_A_RAIM_REPAIR_FLAG_NO_REPAIR (0)
#define SBP_BASELINE_NED_DEP_A_RAIM_REPAIR_FLAG_SOLUTION_CAME_FROM_RAIM_REPAIR \
  (1)
#define SBP_BASELINE_NED_DEP_A_RAIM_AVAILABILITY_FLAG_MASK (0x1)
#define SBP_BASELINE_NED_DEP_A_RAIM_AVAILABILITY_FLAG_SHIFT (3u)
#define SBP_BASELINE_NED_DEP_A_RAIM_AVAILABILITY_FLAG_GET(flags)      \
  (((flags) >> SBP_BASELINE_NED_DEP_A_RAIM_AVAILABILITY_FLAG_SHIFT) & \
   SBP_BASELINE_NED_DEP_A_RAIM_AVAILABILITY_FLAG_MASK)
#define SBP_BASELINE_NED_DEP_A_RAIM_AVAILABILITY_FLAG_SET(flags, val) \
  do {                                                                \
    ((flags) |=                                                       \
     (((val) & (SBP_BASELINE_NED_DEP_A_RAIM_AVAILABILITY_FLAG_MASK))  \
      << (SBP_BASELINE_NED_DEP_A_RAIM_AVAILABILITY_FLAG_SHIFT)));     \
  } while (0)

#define SBP_BASELINE_NED_DEP_A_RAIM_AVAILABILITY_FLAG_RAIM_CHECK_WAS_EXPLICITLY_DISABLED_OR_UNAVAILABLE \
  (0)
#define SBP_BASELINE_NED_DEP_A_RAIM_AVAILABILITY_FLAG_RAIM_CHECK_WAS_AVAILABLE \
  (1)
#define SBP_BASELINE_NED_DEP_A_FIX_MODE_MASK (0x7)
#define SBP_BASELINE_NED_DEP_A_FIX_MODE_SHIFT (0u)
#define SBP_BASELINE_NED_DEP_A_FIX_MODE_GET(flags)      \
  (((flags) >> SBP_BASELINE_NED_DEP_A_FIX_MODE_SHIFT) & \
   SBP_BASELINE_NED_DEP_A_FIX_MODE_MASK)
#define SBP_BASELINE_NED_DEP_A_FIX_MODE_SET(flags, val)           \
  do {                                                            \
    ((flags) |= (((val) & (SBP_BASELINE_NED_DEP_A_FIX_MODE_MASK)) \
                 << (SBP_BASELINE_NED_DEP_A_FIX_MODE_SHIFT)));    \
  } while (0)

#define SBP_BASELINE_NED_DEP_A_FIX_MODE_FLOAT_RTK (0)
#define SBP_BASELINE_NED_DEP_A_FIX_MODE_FIXED_RTK (1)
/** Baseline in NED
 *
 * This message reports the baseline solution in North East Down
 * (NED) coordinates. This baseline is the relative vector distance
 * from the base station to the rover receiver, and NED coordinate
 * system is defined at the local WGS84 tangent plane centered at the
 * base station position.  The full GPS time is given by the
 * preceding MSG_GPS_TIME with the matching time-of-week (tow).
 */
typedef struct SBP_ATTR_PACKED {
#define SBP_MSG_BASELINE_NED_DEP_A 0x0203

  /**
   * GPS Time of Week [ms]
   */
  u32 tow;

  /**
   * Baseline North coordinate [mm]
   */
  s32 n;

  /**
   * Baseline East coordinate [mm]
   */
  s32 e;

  /**
   * Baseline Down coordinate [mm]
   */
  s32 d;

  /**
   * Horizontal position accuracy estimate (not
   * implemented). Defaults to 0. [mm]
   */
  u16 h_accuracy;

  /**
   * Vertical position accuracy estimate (not
   * implemented). Defaults to 0. [mm]
   */
  u16 v_accuracy;

  /**
   * Number of satellites used in solution
   */
  u8 n_sats;

  /**
   * Status flags
   */
  u8 flags;

} msg_baseline_ned_dep_a_t;

/** Velocity in ECEF
 *
 * This message reports the velocity in Earth Centered Earth Fixed
 * (ECEF) coordinates. The full GPS time is given by the preceding
 * MSG_GPS_TIME with the matching time-of-week (tow).
 */
typedef struct SBP_ATTR_PACKED {
#define SBP_MSG_VEL_ECEF_DEP_A 0x0204

  /**
   * GPS Time of Week [ms]
   */
  u32 tow;

  /**
   * Velocity ECEF X coordinate [mm/s]
   */
  s32 x;

  /**
   * Velocity ECEF Y coordinate [mm/s]
   */
  s32 y;

  /**
   * Velocity ECEF Z coordinate [mm/s]
   */
  s32 z;

  /**
   * Velocity accuracy estimate (not implemented). Defaults
   * to 0. [mm/s]
   */
  u16 accuracy;

  /**
   * Number of satellites used in solution
   */
  u8 n_sats;

  /**
   * Status flags (reserved)
   */
  u8 flags;

} msg_vel_ecef_dep_a_t;

/** Velocity in NED
 *
 * This message reports the velocity in local North East Down (NED)
 * coordinates. The NED coordinate system is defined as the local WGS84
 * tangent plane centered at the current position. The full GPS time is
 * given by the preceding MSG_GPS_TIME with the matching time-of-week (tow).
 */
typedef struct SBP_ATTR_PACKED {
#define SBP_MSG_VEL_NED_DEP_A 0x0205

  /**
   * GPS Time of Week [ms]
   */
  u32 tow;

  /**
   * Velocity North coordinate [mm/s]
   */
  s32 n;

  /**
   * Velocity East coordinate [mm/s]
   */
  s32 e;

  /**
   * Velocity Down coordinate [mm/s]
   */
  s32 d;

  /**
   * Horizontal velocity accuracy estimate (not
   * implemented). Defaults to 0. [mm/s]
   */
  u16 h_accuracy;

  /**
   * Vertical velocity accuracy estimate (not
   * implemented). Defaults to 0. [mm/s]
   */
  u16 v_accuracy;

  /**
   * Number of satellites used in solution
   */
  u8 n_sats;

  /**
   * Status flags (reserved)
   */
  u8 flags;

} msg_vel_ned_dep_a_t;

#define SBP_BASELINE_HEADING_DEP_A_RAIM_REPAIR_FLAG_MASK (0x1)
#define SBP_BASELINE_HEADING_DEP_A_RAIM_REPAIR_FLAG_SHIFT (4u)
#define SBP_BASELINE_HEADING_DEP_A_RAIM_REPAIR_FLAG_GET(flags)      \
  (((flags) >> SBP_BASELINE_HEADING_DEP_A_RAIM_REPAIR_FLAG_SHIFT) & \
   SBP_BASELINE_HEADING_DEP_A_RAIM_REPAIR_FLAG_MASK)
#define SBP_BASELINE_HEADING_DEP_A_RAIM_REPAIR_FLAG_SET(flags, val)           \
  do {                                                                        \
    ((flags) |= (((val) & (SBP_BASELINE_HEADING_DEP_A_RAIM_REPAIR_FLAG_MASK)) \
                 << (SBP_BASELINE_HEADING_DEP_A_RAIM_REPAIR_FLAG_SHIFT)));    \
  } while (0)

#define SBP_BASELINE_HEADING_DEP_A_RAIM_REPAIR_FLAG_NO_REPAIR (0)
#define SBP_BASELINE_HEADING_DEP_A_RAIM_REPAIR_FLAG_SOLUTION_CAME_FROM_RAIM_REPAIR \
  (1)
#define SBP_BASELINE_HEADING_DEP_A_RAIM_AVAILABILITY_FLAG_MASK (0x1)
#define SBP_BASELINE_HEADING_DEP_A_RAIM_AVAILABILITY_FLAG_SHIFT (3u)
#define SBP_BASELINE_HEADING_DEP_A_RAIM_AVAILABILITY_FLAG_GET(flags)      \
  (((flags) >> SBP_BASELINE_HEADING_DEP_A_RAIM_AVAILABILITY_FLAG_SHIFT) & \
   SBP_BASELINE_HEADING_DEP_A_RAIM_AVAILABILITY_FLAG_MASK)
#define SBP_BASELINE_HEADING_DEP_A_RAIM_AVAILABILITY_FLAG_SET(flags, val) \
  do {                                                                    \
    ((flags) |=                                                           \
     (((val) & (SBP_BASELINE_HEADING_DEP_A_RAIM_AVAILABILITY_FLAG_MASK))  \
      << (SBP_BASELINE_HEADING_DEP_A_RAIM_AVAILABILITY_FLAG_SHIFT)));     \
  } while (0)

#define SBP_BASELINE_HEADING_DEP_A_RAIM_AVAILABILITY_FLAG_RAIM_CHECK_WAS_EXPLICITLY_DISABLED_OR_UNAVAILABLE \
  (0)
#define SBP_BASELINE_HEADING_DEP_A_RAIM_AVAILABILITY_FLAG_RAIM_CHECK_WAS_AVAILABLE \
  (1)
#define SBP_BASELINE_HEADING_DEP_A_FIX_MODE_MASK (0x7)
#define SBP_BASELINE_HEADING_DEP_A_FIX_MODE_SHIFT (0u)
#define SBP_BASELINE_HEADING_DEP_A_FIX_MODE_GET(flags)      \
  (((flags) >> SBP_BASELINE_HEADING_DEP_A_FIX_MODE_SHIFT) & \
   SBP_BASELINE_HEADING_DEP_A_FIX_MODE_MASK)
#define SBP_BASELINE_HEADING_DEP_A_FIX_MODE_SET(flags, val)           \
  do {                                                                \
    ((flags) |= (((val) & (SBP_BASELINE_HEADING_DEP_A_FIX_MODE_MASK)) \
                 << (SBP_BASELINE_HEADING_DEP_A_FIX_MODE_SHIFT)));    \
  } while (0)

#define SBP_BASELINE_HEADING_DEP_A_FIX_MODE_FLOAT_RTK (0)
#define SBP_BASELINE_HEADING_DEP_A_FIX_MODE_FIXED_RTK (1)
/** Heading relative to True North
 *
 * This message reports the baseline heading pointing from the base station
 * to the rover relative to True North. The full GPS time is given by the
 * preceding MSG_GPS_TIME with the matching time-of-week (tow).
 */
typedef struct SBP_ATTR_PACKED {
#define SBP_MSG_BASELINE_HEADING_DEP_A 0x0207

  /**
   * GPS Time of Week [ms]
   */
  u32 tow;

  /**
   * Heading [mdeg]
   */
  u32 heading;

  /**
   * Number of satellites used in solution
   */
  u8 n_sats;

  /**
   * Status flags
   */
  u8 flags;

} msg_baseline_heading_dep_a_t;

<<<<<<< HEAD
/** Computed Position and Protection Level
 *
 * This message reports the local vertical and horizontal protection levels
 * associated with a given LLH position solution. The full GPS time is given
 * by the preceding MSG_GPS_TIME with the matching time-of-week (tow).
 */
#define SBP_MSG_PROTECTION_LEVEL_DEP_A 0x0216
#define SBP_PROTECTION_LEVEL_DEP_A_TARGET_INTEGRITY_RISK_TIR_LEVEL_MASK (0x7)
#define SBP_PROTECTION_LEVEL_DEP_A_TARGET_INTEGRITY_RISK_TIR_LEVEL_SHIFT (0u)
#define SBP_PROTECTION_LEVEL_DEP_A_TARGET_INTEGRITY_RISK_TIR_LEVEL_GET(flags) \
                             (((flags) >> SBP_PROTECTION_LEVEL_DEP_A_TARGET_INTEGRITY_RISK_TIR_LEVEL_SHIFT) \
                             & SBP_PROTECTION_LEVEL_DEP_A_TARGET_INTEGRITY_RISK_TIR_LEVEL_MASK)
#define SBP_PROTECTION_LEVEL_DEP_A_TARGET_INTEGRITY_RISK_TIR_LEVEL_SET(flags, val) \
                             do {((flags) |= \
                             (((val) & (SBP_PROTECTION_LEVEL_DEP_A_TARGET_INTEGRITY_RISK_TIR_LEVEL_MASK)) \
                             << (SBP_PROTECTION_LEVEL_DEP_A_TARGET_INTEGRITY_RISK_TIR_LEVEL_SHIFT)));} while(0)
                             

#define SBP_PROTECTION_LEVEL_DEP_A_TARGET_INTEGRITY_RISK_TIR_LEVEL_SAFE_STATE_PROTECTION_LEVEL_SHALL_NOT_BE_USED_FOR_SAFETY_CRITICAL_APPLICATION (0)
#define SBP_PROTECTION_LEVEL_DEP_A_TARGET_INTEGRITY_RISK_TIR_LEVEL_TIR_LEVEL_1 (1)
#define SBP_PROTECTION_LEVEL_DEP_A_TARGET_INTEGRITY_RISK_TIR_LEVEL_TIR_LEVEL_2 (2)
#define SBP_PROTECTION_LEVEL_DEP_A_TARGET_INTEGRITY_RISK_TIR_LEVEL_TIR_LEVEL_3 (3)

typedef struct SBP_ATTR_PACKED {
  u32 tow;       /**< GPS Time of Week [ms] */
  u16 vpl;       /**< Vertical protection level [cm] */
  u16 hpl;       /**< Horizontal protection level [cm] */
  double lat;       /**< Latitude [deg] */
  double lon;       /**< Longitude [deg] */
  double height;    /**< Height [m] */
  u8 flags;     /**< Status flags */
} msg_protection_level_dep_a_t;


/** Computed state and Protection Levels
 *
 * This message reports the protection levels associated to the given 
 * state estimate. The full GPS time is given by the preceding MSG_GPS_TIME 
 * with the matching time-of-week (tow).
 */
#define SBP_MSG_PROTECTION_LEVEL       0x0217
=======
>>>>>>> ba67347f
#define SBP_PROTECTION_LEVEL_TARGET_INTEGRITY_RISK_TIR_LEVEL_MASK (0x7)
#define SBP_PROTECTION_LEVEL_TARGET_INTEGRITY_RISK_TIR_LEVEL_SHIFT (0u)
#define SBP_PROTECTION_LEVEL_TARGET_INTEGRITY_RISK_TIR_LEVEL_GET(flags)      \
  (((flags) >> SBP_PROTECTION_LEVEL_TARGET_INTEGRITY_RISK_TIR_LEVEL_SHIFT) & \
   SBP_PROTECTION_LEVEL_TARGET_INTEGRITY_RISK_TIR_LEVEL_MASK)
#define SBP_PROTECTION_LEVEL_TARGET_INTEGRITY_RISK_TIR_LEVEL_SET(flags, val) \
  do {                                                                       \
    ((flags) |=                                                              \
     (((val) & (SBP_PROTECTION_LEVEL_TARGET_INTEGRITY_RISK_TIR_LEVEL_MASK))  \
      << (SBP_PROTECTION_LEVEL_TARGET_INTEGRITY_RISK_TIR_LEVEL_SHIFT)));     \
  } while (0)

#define SBP_PROTECTION_LEVEL_TARGET_INTEGRITY_RISK_TIR_LEVEL_SAFE_STATE_PROTECTION_LEVEL_SHALL_NOT_BE_USED_FOR_SAFETY_CRITICAL_APPLICATION \
  (0)
#define SBP_PROTECTION_LEVEL_TARGET_INTEGRITY_RISK_TIR_LEVEL_TIR_LEVEL_1 (1)
#define SBP_PROTECTION_LEVEL_TARGET_INTEGRITY_RISK_TIR_LEVEL_TIR_LEVEL_2 (2)
#define SBP_PROTECTION_LEVEL_TARGET_INTEGRITY_RISK_TIR_LEVEL_TIR_LEVEL_3 (3)
/** Computed Position and Protection Level
 *
 * This message reports the local vertical and horizontal protection levels
 * associated with a given LLH position solution. The full GPS time is given
 * by the preceding MSG_GPS_TIME with the matching time-of-week (tow).
 */
typedef struct SBP_ATTR_PACKED {
<<<<<<< HEAD
  u32 tow;        /**< GPS Time of Week [ms] */
  s16 wn;         /**< GPS week number [weeks] */
  u16 vpl;        /**< Vertical protection level [cm] */
  u16 hpl;        /**< Horizontal protection level [cm] */
  u16 atpl;       /**< Along-track position error protection level [cm] */
  u16 ctpl;       /**< Cross-track position error protection level [cm] */
  u16 hvpl;       /**< Protection level for the error vector between estimated and 
true along/cross track velocity vector
 [mm/s] */
  u16 vvpl;       /**< Protection level for the velocity in vehicle upright direction 
(different from vertical direction if on a slope)
 [mm/s] */
  u16 hopl;       /**< Heading orientation protection level [mdeg] */
  u16 popl;       /**< Pitch orientation protection level [mdeg] */
  u16 ropl;       /**< Roll orientation protection level [mdeg] */
  double lat;        /**< Latitude [deg] */
  double lon;        /**< Longitude [deg] */
  double height;     /**< Height [m] */
  s32 v_x;        /**< Velocity in vehicle x direction [mm/s] */
  s32 v_y;        /**< Velocity in vehicle y direction [mm/s] */
  s32 v_z;        /**< Velocity in vehicle z direction [mm/s] */
  s32 roll;       /**< Roll angle [udeg] */
  s32 pitch;      /**< Pitch angle [udeg] */
  s32 heading;    /**< Heading angle [udeg] */
  u32 flags;      /**< Status flags */
} msg_protection_level_t;
=======
#define SBP_MSG_PROTECTION_LEVEL 0x0216

  /**
   * GPS Time of Week [ms]
   */
  u32 tow;

  /**
   * Vertical protection level [cm]
   */
  u16 vpl;

  /**
   * Horizontal protection level [cm]
   */
  u16 hpl;

  /**
   * Latitude [deg]
   */
  double lat;

  /**
   * Longitude [deg]
   */
  double lon;

  /**
   * Height [m]
   */
  double height;

  /**
   * Status flags
   */
  u8 flags;
>>>>>>> ba67347f

} msg_protection_level_t;

/** \} */

SBP_PACK_END

#endif /* LIBSBP_NAVIGATION_MESSAGES_H */<|MERGE_RESOLUTION|>--- conflicted
+++ resolved
@@ -21,21 +21,21 @@
  * and baseline position solutions. For position solutions, these
  * messages define several different position solutions: single-point
  * (SPP), RTK, and pseudo-absolute position solutions.
- *
+ * 
  * The SPP is the standalone, absolute GPS position solution using only
  * a single receiver. The RTK solution is the differential GPS
  * solution, which can use either a fixed/integer or floating carrier
  * phase ambiguity. The pseudo-absolute position solution uses a
  * user-provided, well-surveyed base station position (if available)
  * and the RTK solution in tandem.
- *
+ * 
  * When the inertial navigation mode indicates that the IMU is used,
  * all messages are reported in the vehicle body frame as defined by
  * device settings.  By default, the vehicle body frame is configured to be
  * coincident with the antenna phase center.  When there is no inertial
  * navigation, the solution will be reported at the phase center of the antenna.
  * There is no inertial navigation capability on Piksi Multi or Duro.
- *
+ * 
  * The tow field, when valid, is most often the Time of Measurement. When this
  * is the case, the 5th bit of flags is set to the default value of 0.
  * When this is not the case, the tow may be a time of arrival or a local
@@ -50,15 +50,17 @@
 
 SBP_PACK_START
 
+
 #define SBP_GPS_TIME_TIME_SOURCE_MASK (0x7)
 #define SBP_GPS_TIME_TIME_SOURCE_SHIFT (0u)
 #define SBP_GPS_TIME_TIME_SOURCE_GET(flags) \
-  (((flags) >> SBP_GPS_TIME_TIME_SOURCE_SHIFT) & SBP_GPS_TIME_TIME_SOURCE_MASK)
-#define SBP_GPS_TIME_TIME_SOURCE_SET(flags, val)           \
-  do {                                                     \
-    ((flags) |= (((val) & (SBP_GPS_TIME_TIME_SOURCE_MASK)) \
-                 << (SBP_GPS_TIME_TIME_SOURCE_SHIFT)));    \
-  } while (0)
+                             (((flags) >> SBP_GPS_TIME_TIME_SOURCE_SHIFT) \
+                             & SBP_GPS_TIME_TIME_SOURCE_MASK)
+#define SBP_GPS_TIME_TIME_SOURCE_SET(flags, val) \
+                             do {((flags) |= \
+                             (((val) & (SBP_GPS_TIME_TIME_SOURCE_MASK)) \
+                             << (SBP_GPS_TIME_TIME_SOURCE_SHIFT)));} while(0)
+                             
 
 #define SBP_GPS_TIME_TIME_SOURCE_NONE (0)
 #define SBP_GPS_TIME_TIME_SOURCE_GNSS_SOLUTION (1)
@@ -70,7 +72,7 @@
  * counts the weeks and seconds of the week. The weeks begin at the
  * Saturday/Sunday transition. GPS week 0 began at the beginning of
  * the GPS time scale.
- *
+ * 
  * Within each week number, the GPS time of the week is between
  * between 0 and 604800 seconds (=60*60*24*7). Note that GPS time
  * does not accumulate leap seconds, and as of now, has a small
@@ -80,41 +82,42 @@
  * these messages.
  */
 typedef struct SBP_ATTR_PACKED {
-#define SBP_MSG_GPS_TIME 0x0102
-
-  /**
-   * GPS week number [weeks]
-   */
-  u16 wn;
-
-  /**
-   * GPS time of week rounded to the nearest millisecond [ms]
-   */
-  u32 tow;
-
-  /**
-   * Nanosecond residual of millisecond-rounded TOW (ranges
-   * from -500000 to 500000) [ns]
-   */
-  s32 ns_residual;
-
-  /**
-   * Status flags (reserved)
-   */
-  u8 flags;
-
+#define SBP_MSG_GPS_TIME               0x0102
+  
+  /** 
+   * GPS week number [weeks] 
+   */
+  u16 wn;            
+  
+  /** 
+   * GPS time of week rounded to the nearest millisecond [ms] 
+   */
+  u32 tow;           
+  
+  /** 
+    * Nanosecond residual of millisecond-rounded TOW (ranges
+ * from -500000 to 500000) [ns] 
+   */
+  s32 ns_residual;   
+  
+  /** 
+   * Status flags (reserved) 
+   */
+  u8 flags;         
+  
 } msg_gps_time_t;
+
 
 #define SBP_GPS_TIME_GNSS_TIME_SOURCE_MASK (0x7)
 #define SBP_GPS_TIME_GNSS_TIME_SOURCE_SHIFT (0u)
-#define SBP_GPS_TIME_GNSS_TIME_SOURCE_GET(flags)      \
-  (((flags) >> SBP_GPS_TIME_GNSS_TIME_SOURCE_SHIFT) & \
-   SBP_GPS_TIME_GNSS_TIME_SOURCE_MASK)
-#define SBP_GPS_TIME_GNSS_TIME_SOURCE_SET(flags, val)           \
-  do {                                                          \
-    ((flags) |= (((val) & (SBP_GPS_TIME_GNSS_TIME_SOURCE_MASK)) \
-                 << (SBP_GPS_TIME_GNSS_TIME_SOURCE_SHIFT)));    \
-  } while (0)
+#define SBP_GPS_TIME_GNSS_TIME_SOURCE_GET(flags) \
+                             (((flags) >> SBP_GPS_TIME_GNSS_TIME_SOURCE_SHIFT) \
+                             & SBP_GPS_TIME_GNSS_TIME_SOURCE_MASK)
+#define SBP_GPS_TIME_GNSS_TIME_SOURCE_SET(flags, val) \
+                             do {((flags) |= \
+                             (((val) & (SBP_GPS_TIME_GNSS_TIME_SOURCE_MASK)) \
+                             << (SBP_GPS_TIME_GNSS_TIME_SOURCE_SHIFT)));} while(0)
+                             
 
 #define SBP_GPS_TIME_GNSS_TIME_SOURCE_NONE (0)
 #define SBP_GPS_TIME_GNSS_TIME_SOURCE_GNSS_SOLUTION (1)
@@ -126,7 +129,7 @@
  * counts the weeks and seconds of the week. The weeks begin at the
  * Saturday/Sunday transition. GPS week 0 began at the beginning of
  * the GPS time scale.
- *
+ * 
  * Within each week number, the GPS time of the week is between
  * between 0 and 604800 seconds (=60*60*24*7). Note that GPS time
  * does not accumulate leap seconds, and as of now, has a small
@@ -136,41 +139,42 @@
  * these messages.
  */
 typedef struct SBP_ATTR_PACKED {
-#define SBP_MSG_GPS_TIME_GNSS 0x0104
-
-  /**
-   * GPS week number [weeks]
-   */
-  u16 wn;
-
-  /**
-   * GPS time of week rounded to the nearest millisecond [ms]
-   */
-  u32 tow;
-
-  /**
-   * Nanosecond residual of millisecond-rounded TOW (ranges
-   * from -500000 to 500000) [ns]
-   */
-  s32 ns_residual;
-
-  /**
-   * Status flags (reserved)
-   */
-  u8 flags;
-
+#define SBP_MSG_GPS_TIME_GNSS          0x0104
+  
+  /** 
+   * GPS week number [weeks] 
+   */
+  u16 wn;            
+  
+  /** 
+   * GPS time of week rounded to the nearest millisecond [ms] 
+   */
+  u32 tow;           
+  
+  /** 
+    * Nanosecond residual of millisecond-rounded TOW (ranges
+ * from -500000 to 500000) [ns] 
+   */
+  s32 ns_residual;   
+  
+  /** 
+   * Status flags (reserved) 
+   */
+  u8 flags;         
+  
 } msg_gps_time_gnss_t;
+
 
 #define SBP_UTC_TIME_UTC_OFFSET_SOURCE_MASK (0x3)
 #define SBP_UTC_TIME_UTC_OFFSET_SOURCE_SHIFT (3u)
-#define SBP_UTC_TIME_UTC_OFFSET_SOURCE_GET(flags)      \
-  (((flags) >> SBP_UTC_TIME_UTC_OFFSET_SOURCE_SHIFT) & \
-   SBP_UTC_TIME_UTC_OFFSET_SOURCE_MASK)
-#define SBP_UTC_TIME_UTC_OFFSET_SOURCE_SET(flags, val)           \
-  do {                                                           \
-    ((flags) |= (((val) & (SBP_UTC_TIME_UTC_OFFSET_SOURCE_MASK)) \
-                 << (SBP_UTC_TIME_UTC_OFFSET_SOURCE_SHIFT)));    \
-  } while (0)
+#define SBP_UTC_TIME_UTC_OFFSET_SOURCE_GET(flags) \
+                             (((flags) >> SBP_UTC_TIME_UTC_OFFSET_SOURCE_SHIFT) \
+                             & SBP_UTC_TIME_UTC_OFFSET_SOURCE_MASK)
+#define SBP_UTC_TIME_UTC_OFFSET_SOURCE_SET(flags, val) \
+                             do {((flags) |= \
+                             (((val) & (SBP_UTC_TIME_UTC_OFFSET_SOURCE_MASK)) \
+                             << (SBP_UTC_TIME_UTC_OFFSET_SOURCE_SHIFT)));} while(0)
+                             
 
 #define SBP_UTC_TIME_UTC_OFFSET_SOURCE_FACTORY_DEFAULT (0)
 #define SBP_UTC_TIME_UTC_OFFSET_SOURCE_NON_VOLATILE_MEMORY (1)
@@ -178,12 +182,13 @@
 #define SBP_UTC_TIME_TIME_SOURCE_MASK (0x7)
 #define SBP_UTC_TIME_TIME_SOURCE_SHIFT (0u)
 #define SBP_UTC_TIME_TIME_SOURCE_GET(flags) \
-  (((flags) >> SBP_UTC_TIME_TIME_SOURCE_SHIFT) & SBP_UTC_TIME_TIME_SOURCE_MASK)
-#define SBP_UTC_TIME_TIME_SOURCE_SET(flags, val)           \
-  do {                                                     \
-    ((flags) |= (((val) & (SBP_UTC_TIME_TIME_SOURCE_MASK)) \
-                 << (SBP_UTC_TIME_TIME_SOURCE_SHIFT)));    \
-  } while (0)
+                             (((flags) >> SBP_UTC_TIME_TIME_SOURCE_SHIFT) \
+                             & SBP_UTC_TIME_TIME_SOURCE_MASK)
+#define SBP_UTC_TIME_TIME_SOURCE_SET(flags, val) \
+                             do {((flags) |= \
+                             (((val) & (SBP_UTC_TIME_TIME_SOURCE_MASK)) \
+                             << (SBP_UTC_TIME_TIME_SOURCE_SHIFT)));} while(0)
+                             
 
 #define SBP_UTC_TIME_TIME_SOURCE_NONE (0)
 #define SBP_UTC_TIME_TIME_SOURCE_GNSS_SOLUTION (1)
@@ -194,79 +199,80 @@
  * which indicate the source of the UTC offset value and source of the time fix.
  */
 typedef struct SBP_ATTR_PACKED {
-#define SBP_MSG_UTC_TIME 0x0103
-
-  /**
-   * Indicates source and time validity
-   */
-  u8 flags;
-
-  /**
-   * GPS time of week rounded to the nearest millisecond [ms]
-   */
-  u32 tow;
-
-  /**
-   * Year [year]
-   */
-  u16 year;
-
-  /**
-   * Month (range 1 .. 12) [months]
-   */
-  u8 month;
-
-  /**
-   * days in the month (range 1-31) [day]
-   */
-  u8 day;
-
-  /**
-   * hours of day (range 0-23) [hours]
-   */
-  u8 hours;
-
-  /**
-   * minutes of hour (range 0-59) [minutes]
-   */
-  u8 minutes;
-
-  /**
-   * seconds of minute (range 0-60) rounded down [seconds]
-   */
-  u8 seconds;
-
-  /**
-   * nanoseconds of second (range 0-999999999) [nanoseconds]
-   */
-  u32 ns;
-
+#define SBP_MSG_UTC_TIME               0x0103
+  
+  /** 
+   * Indicates source and time validity 
+   */
+  u8 flags;     
+  
+  /** 
+   * GPS time of week rounded to the nearest millisecond [ms] 
+   */
+  u32 tow;       
+  
+  /** 
+   * Year [year] 
+   */
+  u16 year;      
+  
+  /** 
+   * Month (range 1 .. 12) [months] 
+   */
+  u8 month;     
+  
+  /** 
+   * days in the month (range 1-31) [day] 
+   */
+  u8 day;       
+  
+  /** 
+   * hours of day (range 0-23) [hours] 
+   */
+  u8 hours;     
+  
+  /** 
+   * minutes of hour (range 0-59) [minutes] 
+   */
+  u8 minutes;   
+  
+  /** 
+   * seconds of minute (range 0-60) rounded down [seconds] 
+   */
+  u8 seconds;   
+  
+  /** 
+   * nanoseconds of second (range 0-999999999) [nanoseconds] 
+   */
+  u32 ns;        
+  
 } msg_utc_time_t;
+
 
 #define SBP_UTC_TIME_GNSS_UTC_OFFSET_SOURCE_MASK (0x3)
 #define SBP_UTC_TIME_GNSS_UTC_OFFSET_SOURCE_SHIFT (3u)
-#define SBP_UTC_TIME_GNSS_UTC_OFFSET_SOURCE_GET(flags)      \
-  (((flags) >> SBP_UTC_TIME_GNSS_UTC_OFFSET_SOURCE_SHIFT) & \
-   SBP_UTC_TIME_GNSS_UTC_OFFSET_SOURCE_MASK)
-#define SBP_UTC_TIME_GNSS_UTC_OFFSET_SOURCE_SET(flags, val)           \
-  do {                                                                \
-    ((flags) |= (((val) & (SBP_UTC_TIME_GNSS_UTC_OFFSET_SOURCE_MASK)) \
-                 << (SBP_UTC_TIME_GNSS_UTC_OFFSET_SOURCE_SHIFT)));    \
-  } while (0)
+#define SBP_UTC_TIME_GNSS_UTC_OFFSET_SOURCE_GET(flags) \
+                             (((flags) >> SBP_UTC_TIME_GNSS_UTC_OFFSET_SOURCE_SHIFT) \
+                             & SBP_UTC_TIME_GNSS_UTC_OFFSET_SOURCE_MASK)
+#define SBP_UTC_TIME_GNSS_UTC_OFFSET_SOURCE_SET(flags, val) \
+                             do {((flags) |= \
+                             (((val) & (SBP_UTC_TIME_GNSS_UTC_OFFSET_SOURCE_MASK)) \
+                             << (SBP_UTC_TIME_GNSS_UTC_OFFSET_SOURCE_SHIFT)));} while(0)
+                             
 
 #define SBP_UTC_TIME_GNSS_UTC_OFFSET_SOURCE_FACTORY_DEFAULT (0)
 #define SBP_UTC_TIME_GNSS_UTC_OFFSET_SOURCE_NON_VOLATILE_MEMORY (1)
 #define SBP_UTC_TIME_GNSS_UTC_OFFSET_SOURCE_DECODED_THIS_SESSION (2)
 #define SBP_UTC_TIME_GNSS_TIME_SOURCE_MASK (0x7)
 #define SBP_UTC_TIME_GNSS_TIME_SOURCE_SHIFT (0u)
-#define SBP_UTC_TIME_GNSS_TIME_SOURCE_GET(flags)      \
-  (((flags) >> SBP_UTC_TIME_GNSS_TIME_SOURCE_SHIFT) & \
-   SBP_UTC_TIME_GNSS_TIME_SOURCE_MASK)
-#define SBP_UTC_TIME_GNSS_TIME_SOURCE_SET(flags, val)           \
-  do {                                                          \
-    ((flags) |= (((val) & (SBP_UTC_TIME_GNSS_TIME_SOURCE_MASK)) \
-                 << (SBP_UTC_TIME_GNSS_TIME_SOURCE_SHIFT)));    \
-  } while (0)
+#define SBP_UTC_TIME_GNSS_TIME_SOURCE_GET(flags) \
+                             (((flags) >> SBP_UTC_TIME_GNSS_TIME_SOURCE_SHIFT) \
+                             & SBP_UTC_TIME_GNSS_TIME_SOURCE_MASK)
+#define SBP_UTC_TIME_GNSS_TIME_SOURCE_SET(flags, val) \
+                             do {((flags) |= \
+                             (((val) & (SBP_UTC_TIME_GNSS_TIME_SOURCE_MASK)) \
+                             << (SBP_UTC_TIME_GNSS_TIME_SOURCE_SHIFT)));} while(0)
+                             
 
 #define SBP_UTC_TIME_GNSS_TIME_SOURCE_NONE (0)
 #define SBP_UTC_TIME_GNSS_TIME_SOURCE_GNSS_SOLUTION (1)
@@ -277,75 +283,77 @@
  * which indicate the source of the UTC offset value and source of the time fix.
  */
 typedef struct SBP_ATTR_PACKED {
-#define SBP_MSG_UTC_TIME_GNSS 0x0105
-
-  /**
-   * Indicates source and time validity
-   */
-  u8 flags;
-
-  /**
-   * GPS time of week rounded to the nearest millisecond [ms]
-   */
-  u32 tow;
-
-  /**
-   * Year [year]
-   */
-  u16 year;
-
-  /**
-   * Month (range 1 .. 12) [months]
-   */
-  u8 month;
-
-  /**
-   * days in the month (range 1-31) [day]
-   */
-  u8 day;
-
-  /**
-   * hours of day (range 0-23) [hours]
-   */
-  u8 hours;
-
-  /**
-   * minutes of hour (range 0-59) [minutes]
-   */
-  u8 minutes;
-
-  /**
-   * seconds of minute (range 0-60) rounded down [seconds]
-   */
-  u8 seconds;
-
-  /**
-   * nanoseconds of second (range 0-999999999) [nanoseconds]
-   */
-  u32 ns;
-
+#define SBP_MSG_UTC_TIME_GNSS          0x0105
+  
+  /** 
+   * Indicates source and time validity 
+   */
+  u8 flags;     
+  
+  /** 
+   * GPS time of week rounded to the nearest millisecond [ms] 
+   */
+  u32 tow;       
+  
+  /** 
+   * Year [year] 
+   */
+  u16 year;      
+  
+  /** 
+   * Month (range 1 .. 12) [months] 
+   */
+  u8 month;     
+  
+  /** 
+   * days in the month (range 1-31) [day] 
+   */
+  u8 day;       
+  
+  /** 
+   * hours of day (range 0-23) [hours] 
+   */
+  u8 hours;     
+  
+  /** 
+   * minutes of hour (range 0-59) [minutes] 
+   */
+  u8 minutes;   
+  
+  /** 
+   * seconds of minute (range 0-60) rounded down [seconds] 
+   */
+  u8 seconds;   
+  
+  /** 
+   * nanoseconds of second (range 0-999999999) [nanoseconds] 
+   */
+  u32 ns;        
+  
 } msg_utc_time_gnss_t;
+
 
 #define SBP_DOPS_RAIM_REPAIR_FLAG_MASK (0x1)
 #define SBP_DOPS_RAIM_REPAIR_FLAG_SHIFT (7u)
-#define SBP_DOPS_RAIM_REPAIR_FLAG_GET(flags)      \
-  (((flags) >> SBP_DOPS_RAIM_REPAIR_FLAG_SHIFT) & \
-   SBP_DOPS_RAIM_REPAIR_FLAG_MASK)
-#define SBP_DOPS_RAIM_REPAIR_FLAG_SET(flags, val)           \
-  do {                                                      \
-    ((flags) |= (((val) & (SBP_DOPS_RAIM_REPAIR_FLAG_MASK)) \
-                 << (SBP_DOPS_RAIM_REPAIR_FLAG_SHIFT)));    \
-  } while (0)
+#define SBP_DOPS_RAIM_REPAIR_FLAG_GET(flags) \
+                             (((flags) >> SBP_DOPS_RAIM_REPAIR_FLAG_SHIFT) \
+                             & SBP_DOPS_RAIM_REPAIR_FLAG_MASK)
+#define SBP_DOPS_RAIM_REPAIR_FLAG_SET(flags, val) \
+                             do {((flags) |= \
+                             (((val) & (SBP_DOPS_RAIM_REPAIR_FLAG_MASK)) \
+                             << (SBP_DOPS_RAIM_REPAIR_FLAG_SHIFT)));} while(0)
+                             
 
 #define SBP_DOPS_FIX_MODE_MASK (0x7)
 #define SBP_DOPS_FIX_MODE_SHIFT (0u)
 #define SBP_DOPS_FIX_MODE_GET(flags) \
-  (((flags) >> SBP_DOPS_FIX_MODE_SHIFT) & SBP_DOPS_FIX_MODE_MASK)
-#define SBP_DOPS_FIX_MODE_SET(flags, val)                                \
-  do {                                                                   \
-    ((flags) |=                                                          \
-     (((val) & (SBP_DOPS_FIX_MODE_MASK)) << (SBP_DOPS_FIX_MODE_SHIFT))); \
-  } while (0)
+                             (((flags) >> SBP_DOPS_FIX_MODE_SHIFT) \
+                             & SBP_DOPS_FIX_MODE_MASK)
+#define SBP_DOPS_FIX_MODE_SET(flags, val) \
+                             do {((flags) |= \
+                             (((val) & (SBP_DOPS_FIX_MODE_MASK)) \
+                             << (SBP_DOPS_FIX_MODE_SHIFT)));} while(0)
+                             
 
 #define SBP_DOPS_FIX_MODE_INVALID (0)
 #define SBP_DOPS_FIX_MODE_SINGLE_POINT_POSITION (1)
@@ -362,79 +370,82 @@
  * corresponds to differential or SPP solution.
  */
 typedef struct SBP_ATTR_PACKED {
-#define SBP_MSG_DOPS 0x0208
-
-  /**
-   * GPS Time of Week [ms]
-   */
-  u32 tow;
-
-  /**
-   * Geometric Dilution of Precision [0.01]
-   */
-  u16 gdop;
-
-  /**
-   * Position Dilution of Precision [0.01]
-   */
-  u16 pdop;
-
-  /**
-   * Time Dilution of Precision [0.01]
-   */
-  u16 tdop;
-
-  /**
-   * Horizontal Dilution of Precision [0.01]
-   */
-  u16 hdop;
-
-  /**
-   * Vertical Dilution of Precision [0.01]
-   */
-  u16 vdop;
-
-  /**
-   * Indicates the position solution with which the DOPS message corresponds
-   */
-  u8 flags;
-
+#define SBP_MSG_DOPS                   0x0208
+  
+  /** 
+   * GPS Time of Week [ms] 
+   */
+  u32 tow;     
+  
+  /** 
+   * Geometric Dilution of Precision [0.01] 
+   */
+  u16 gdop;    
+  
+  /** 
+   * Position Dilution of Precision [0.01] 
+   */
+  u16 pdop;    
+  
+  /** 
+   * Time Dilution of Precision [0.01] 
+   */
+  u16 tdop;    
+  
+  /** 
+   * Horizontal Dilution of Precision [0.01] 
+   */
+  u16 hdop;    
+  
+  /** 
+   * Vertical Dilution of Precision [0.01] 
+   */
+  u16 vdop;    
+  
+  /** 
+   * Indicates the position solution with which the DOPS message corresponds 
+   */
+  u8 flags;   
+  
 } msg_dops_t;
+
 
 #define SBP_POS_ECEF_TOW_TYPE_MASK (0x1)
 #define SBP_POS_ECEF_TOW_TYPE_SHIFT (5u)
 #define SBP_POS_ECEF_TOW_TYPE_GET(flags) \
-  (((flags) >> SBP_POS_ECEF_TOW_TYPE_SHIFT) & SBP_POS_ECEF_TOW_TYPE_MASK)
-#define SBP_POS_ECEF_TOW_TYPE_SET(flags, val)           \
-  do {                                                  \
-    ((flags) |= (((val) & (SBP_POS_ECEF_TOW_TYPE_MASK)) \
-                 << (SBP_POS_ECEF_TOW_TYPE_SHIFT)));    \
-  } while (0)
+                             (((flags) >> SBP_POS_ECEF_TOW_TYPE_SHIFT) \
+                             & SBP_POS_ECEF_TOW_TYPE_MASK)
+#define SBP_POS_ECEF_TOW_TYPE_SET(flags, val) \
+                             do {((flags) |= \
+                             (((val) & (SBP_POS_ECEF_TOW_TYPE_MASK)) \
+                             << (SBP_POS_ECEF_TOW_TYPE_SHIFT)));} while(0)
+                             
 
 #define SBP_POS_ECEF_TOW_TYPE_TIME_OF_MEASUREMENT (0)
 #define SBP_POS_ECEF_TOW_TYPE_OTHER (1)
 #define SBP_POS_ECEF_INERTIAL_NAVIGATION_MODE_MASK (0x3)
 #define SBP_POS_ECEF_INERTIAL_NAVIGATION_MODE_SHIFT (3u)
-#define SBP_POS_ECEF_INERTIAL_NAVIGATION_MODE_GET(flags)      \
-  (((flags) >> SBP_POS_ECEF_INERTIAL_NAVIGATION_MODE_SHIFT) & \
-   SBP_POS_ECEF_INERTIAL_NAVIGATION_MODE_MASK)
-#define SBP_POS_ECEF_INERTIAL_NAVIGATION_MODE_SET(flags, val)           \
-  do {                                                                  \
-    ((flags) |= (((val) & (SBP_POS_ECEF_INERTIAL_NAVIGATION_MODE_MASK)) \
-                 << (SBP_POS_ECEF_INERTIAL_NAVIGATION_MODE_SHIFT)));    \
-  } while (0)
+#define SBP_POS_ECEF_INERTIAL_NAVIGATION_MODE_GET(flags) \
+                             (((flags) >> SBP_POS_ECEF_INERTIAL_NAVIGATION_MODE_SHIFT) \
+                             & SBP_POS_ECEF_INERTIAL_NAVIGATION_MODE_MASK)
+#define SBP_POS_ECEF_INERTIAL_NAVIGATION_MODE_SET(flags, val) \
+                             do {((flags) |= \
+                             (((val) & (SBP_POS_ECEF_INERTIAL_NAVIGATION_MODE_MASK)) \
+                             << (SBP_POS_ECEF_INERTIAL_NAVIGATION_MODE_SHIFT)));} while(0)
+                             
 
 #define SBP_POS_ECEF_INERTIAL_NAVIGATION_MODE_NONE (0)
 #define SBP_POS_ECEF_INERTIAL_NAVIGATION_MODE_INS_USED (1)
 #define SBP_POS_ECEF_FIX_MODE_MASK (0x7)
 #define SBP_POS_ECEF_FIX_MODE_SHIFT (0u)
 #define SBP_POS_ECEF_FIX_MODE_GET(flags) \
-  (((flags) >> SBP_POS_ECEF_FIX_MODE_SHIFT) & SBP_POS_ECEF_FIX_MODE_MASK)
-#define SBP_POS_ECEF_FIX_MODE_SET(flags, val)           \
-  do {                                                  \
-    ((flags) |= (((val) & (SBP_POS_ECEF_FIX_MODE_MASK)) \
-                 << (SBP_POS_ECEF_FIX_MODE_SHIFT)));    \
-  } while (0)
+                             (((flags) >> SBP_POS_ECEF_FIX_MODE_SHIFT) \
+                             & SBP_POS_ECEF_FIX_MODE_MASK)
+#define SBP_POS_ECEF_FIX_MODE_SET(flags, val) \
+                             do {((flags) |= \
+                             (((val) & (SBP_POS_ECEF_FIX_MODE_MASK)) \
+                             << (SBP_POS_ECEF_FIX_MODE_SHIFT)));} while(0)
+                             
 
 #define SBP_POS_ECEF_FIX_MODE_INVALID (0)
 #define SBP_POS_ECEF_FIX_MODE_SINGLE_POINT_POSITION (1)
@@ -455,81 +466,82 @@
  * MSG_GPS_TIME with the matching time-of-week (tow).
  */
 typedef struct SBP_ATTR_PACKED {
-#define SBP_MSG_POS_ECEF 0x0209
-
-  /**
-   * GPS Time of Week [ms]
-   */
-  u32 tow;
-
-  /**
-   * ECEF X coordinate [m]
-   */
-  double x;
-
-  /**
-   * ECEF Y coordinate [m]
-   */
-  double y;
-
-  /**
-   * ECEF Z coordinate [m]
-   */
-  double z;
-
-  /**
-   * Position estimated standard deviation [mm]
-   */
-  u16 accuracy;
-
-  /**
-   * Number of satellites used in solution
-   */
-  u8 n_sats;
-
-  /**
-   * Status flags
-   */
-  u8 flags;
-
+#define SBP_MSG_POS_ECEF               0x0209
+  
+  /** 
+   * GPS Time of Week [ms] 
+   */
+  u32 tow;        
+  
+  /** 
+   * ECEF X coordinate [m] 
+   */
+  double x;          
+  
+  /** 
+   * ECEF Y coordinate [m] 
+   */
+  double y;          
+  
+  /** 
+   * ECEF Z coordinate [m] 
+   */
+  double z;          
+  
+  /** 
+   * Position estimated standard deviation [mm] 
+   */
+  u16 accuracy;   
+  
+  /** 
+   * Number of satellites used in solution 
+   */
+  u8 n_sats;     
+  
+  /** 
+   * Status flags 
+   */
+  u8 flags;      
+  
 } msg_pos_ecef_t;
+
 
 #define SBP_POS_ECEF_COV_TYPE_OF_REPORTED_TOW_MASK (0x1)
 #define SBP_POS_ECEF_COV_TYPE_OF_REPORTED_TOW_SHIFT (5u)
-#define SBP_POS_ECEF_COV_TYPE_OF_REPORTED_TOW_GET(flags)      \
-  (((flags) >> SBP_POS_ECEF_COV_TYPE_OF_REPORTED_TOW_SHIFT) & \
-   SBP_POS_ECEF_COV_TYPE_OF_REPORTED_TOW_MASK)
-#define SBP_POS_ECEF_COV_TYPE_OF_REPORTED_TOW_SET(flags, val)           \
-  do {                                                                  \
-    ((flags) |= (((val) & (SBP_POS_ECEF_COV_TYPE_OF_REPORTED_TOW_MASK)) \
-                 << (SBP_POS_ECEF_COV_TYPE_OF_REPORTED_TOW_SHIFT)));    \
-  } while (0)
+#define SBP_POS_ECEF_COV_TYPE_OF_REPORTED_TOW_GET(flags) \
+                             (((flags) >> SBP_POS_ECEF_COV_TYPE_OF_REPORTED_TOW_SHIFT) \
+                             & SBP_POS_ECEF_COV_TYPE_OF_REPORTED_TOW_MASK)
+#define SBP_POS_ECEF_COV_TYPE_OF_REPORTED_TOW_SET(flags, val) \
+                             do {((flags) |= \
+                             (((val) & (SBP_POS_ECEF_COV_TYPE_OF_REPORTED_TOW_MASK)) \
+                             << (SBP_POS_ECEF_COV_TYPE_OF_REPORTED_TOW_SHIFT)));} while(0)
+                             
 
 #define SBP_POS_ECEF_COV_TYPE_OF_REPORTED_TOW_TIME_OF_MEASUREMENT (0)
 #define SBP_POS_ECEF_COV_TYPE_OF_REPORTED_TOW_OTHER (1)
 #define SBP_POS_ECEF_COV_INERTIAL_NAVIGATION_MODE_MASK (0x3)
 #define SBP_POS_ECEF_COV_INERTIAL_NAVIGATION_MODE_SHIFT (3u)
-#define SBP_POS_ECEF_COV_INERTIAL_NAVIGATION_MODE_GET(flags)      \
-  (((flags) >> SBP_POS_ECEF_COV_INERTIAL_NAVIGATION_MODE_SHIFT) & \
-   SBP_POS_ECEF_COV_INERTIAL_NAVIGATION_MODE_MASK)
-#define SBP_POS_ECEF_COV_INERTIAL_NAVIGATION_MODE_SET(flags, val)           \
-  do {                                                                      \
-    ((flags) |= (((val) & (SBP_POS_ECEF_COV_INERTIAL_NAVIGATION_MODE_MASK)) \
-                 << (SBP_POS_ECEF_COV_INERTIAL_NAVIGATION_MODE_SHIFT)));    \
-  } while (0)
+#define SBP_POS_ECEF_COV_INERTIAL_NAVIGATION_MODE_GET(flags) \
+                             (((flags) >> SBP_POS_ECEF_COV_INERTIAL_NAVIGATION_MODE_SHIFT) \
+                             & SBP_POS_ECEF_COV_INERTIAL_NAVIGATION_MODE_MASK)
+#define SBP_POS_ECEF_COV_INERTIAL_NAVIGATION_MODE_SET(flags, val) \
+                             do {((flags) |= \
+                             (((val) & (SBP_POS_ECEF_COV_INERTIAL_NAVIGATION_MODE_MASK)) \
+                             << (SBP_POS_ECEF_COV_INERTIAL_NAVIGATION_MODE_SHIFT)));} while(0)
+                             
 
 #define SBP_POS_ECEF_COV_INERTIAL_NAVIGATION_MODE_NONE (0)
 #define SBP_POS_ECEF_COV_INERTIAL_NAVIGATION_MODE_INS_USED (1)
 #define SBP_POS_ECEF_COV_FIX_MODE_MASK (0x7)
 #define SBP_POS_ECEF_COV_FIX_MODE_SHIFT (0u)
-#define SBP_POS_ECEF_COV_FIX_MODE_GET(flags)      \
-  (((flags) >> SBP_POS_ECEF_COV_FIX_MODE_SHIFT) & \
-   SBP_POS_ECEF_COV_FIX_MODE_MASK)
-#define SBP_POS_ECEF_COV_FIX_MODE_SET(flags, val)           \
-  do {                                                      \
-    ((flags) |= (((val) & (SBP_POS_ECEF_COV_FIX_MODE_MASK)) \
-                 << (SBP_POS_ECEF_COV_FIX_MODE_SHIFT)));    \
-  } while (0)
+#define SBP_POS_ECEF_COV_FIX_MODE_GET(flags) \
+                             (((flags) >> SBP_POS_ECEF_COV_FIX_MODE_SHIFT) \
+                             & SBP_POS_ECEF_COV_FIX_MODE_MASK)
+#define SBP_POS_ECEF_COV_FIX_MODE_SET(flags, val) \
+                             do {((flags) |= \
+                             (((val) & (SBP_POS_ECEF_COV_FIX_MODE_MASK)) \
+                             << (SBP_POS_ECEF_COV_FIX_MODE_SHIFT)));} while(0)
+                             
 
 #define SBP_POS_ECEF_COV_FIX_MODE_INVALID (0)
 #define SBP_POS_ECEF_COV_FIX_MODE_SINGLE_POINT_POSITION (1)
@@ -551,105 +563,107 @@
  * MSG_GPS_TIME with the matching time-of-week (tow).
  */
 typedef struct SBP_ATTR_PACKED {
-#define SBP_MSG_POS_ECEF_COV 0x0214
-
-  /**
-   * GPS Time of Week [ms]
-   */
-  u32 tow;
-
-  /**
-   * ECEF X coordinate [m]
-   */
-  double x;
-
-  /**
-   * ECEF Y coordinate [m]
-   */
-  double y;
-
-  /**
-   * ECEF Z coordinate [m]
-   */
-  double z;
-
-  /**
-   * Estimated variance of x [m^2]
-   */
-  float cov_x_x;
-
-  /**
-   * Estimated covariance of x and y [m^2]
-   */
-  float cov_x_y;
-
-  /**
-   * Estimated covariance of x and z [m^2]
-   */
-  float cov_x_z;
-
-  /**
-   * Estimated variance of y [m^2]
-   */
-  float cov_y_y;
-
-  /**
-   * Estimated covariance of y and z [m^2]
-   */
-  float cov_y_z;
-
-  /**
-   * Estimated variance of z [m^2]
-   */
-  float cov_z_z;
-
-  /**
-   * Number of satellites used in solution
-   */
-  u8 n_sats;
-
-  /**
-   * Status flags
-   */
-  u8 flags;
-
+#define SBP_MSG_POS_ECEF_COV           0x0214
+  
+  /** 
+   * GPS Time of Week [ms] 
+   */
+  u32 tow;       
+  
+  /** 
+   * ECEF X coordinate [m] 
+   */
+  double x;         
+  
+  /** 
+   * ECEF Y coordinate [m] 
+   */
+  double y;         
+  
+  /** 
+   * ECEF Z coordinate [m] 
+   */
+  double z;         
+  
+  /** 
+   * Estimated variance of x [m^2] 
+   */
+  float cov_x_x;   
+  
+  /** 
+   * Estimated covariance of x and y [m^2] 
+   */
+  float cov_x_y;   
+  
+  /** 
+   * Estimated covariance of x and z [m^2] 
+   */
+  float cov_x_z;   
+  
+  /** 
+   * Estimated variance of y [m^2] 
+   */
+  float cov_y_y;   
+  
+  /** 
+   * Estimated covariance of y and z [m^2] 
+   */
+  float cov_y_z;   
+  
+  /** 
+   * Estimated variance of z [m^2] 
+   */
+  float cov_z_z;   
+  
+  /** 
+   * Number of satellites used in solution 
+   */
+  u8 n_sats;    
+  
+  /** 
+   * Status flags 
+   */
+  u8 flags;     
+  
 } msg_pos_ecef_cov_t;
+
 
 #define SBP_POS_LLH_TYPE_OF_REPORTED_TOW_MASK (0x1)
 #define SBP_POS_LLH_TYPE_OF_REPORTED_TOW_SHIFT (5u)
-#define SBP_POS_LLH_TYPE_OF_REPORTED_TOW_GET(flags)      \
-  (((flags) >> SBP_POS_LLH_TYPE_OF_REPORTED_TOW_SHIFT) & \
-   SBP_POS_LLH_TYPE_OF_REPORTED_TOW_MASK)
-#define SBP_POS_LLH_TYPE_OF_REPORTED_TOW_SET(flags, val)           \
-  do {                                                             \
-    ((flags) |= (((val) & (SBP_POS_LLH_TYPE_OF_REPORTED_TOW_MASK)) \
-                 << (SBP_POS_LLH_TYPE_OF_REPORTED_TOW_SHIFT)));    \
-  } while (0)
+#define SBP_POS_LLH_TYPE_OF_REPORTED_TOW_GET(flags) \
+                             (((flags) >> SBP_POS_LLH_TYPE_OF_REPORTED_TOW_SHIFT) \
+                             & SBP_POS_LLH_TYPE_OF_REPORTED_TOW_MASK)
+#define SBP_POS_LLH_TYPE_OF_REPORTED_TOW_SET(flags, val) \
+                             do {((flags) |= \
+                             (((val) & (SBP_POS_LLH_TYPE_OF_REPORTED_TOW_MASK)) \
+                             << (SBP_POS_LLH_TYPE_OF_REPORTED_TOW_SHIFT)));} while(0)
+                             
 
 #define SBP_POS_LLH_TYPE_OF_REPORTED_TOW_TIME_OF_MEASUREMENT (0)
 #define SBP_POS_LLH_TYPE_OF_REPORTED_TOW_OTHER (1)
 #define SBP_POS_LLH_INERTIAL_NAVIGATION_MODE_MASK (0x3)
 #define SBP_POS_LLH_INERTIAL_NAVIGATION_MODE_SHIFT (3u)
-#define SBP_POS_LLH_INERTIAL_NAVIGATION_MODE_GET(flags)      \
-  (((flags) >> SBP_POS_LLH_INERTIAL_NAVIGATION_MODE_SHIFT) & \
-   SBP_POS_LLH_INERTIAL_NAVIGATION_MODE_MASK)
-#define SBP_POS_LLH_INERTIAL_NAVIGATION_MODE_SET(flags, val)           \
-  do {                                                                 \
-    ((flags) |= (((val) & (SBP_POS_LLH_INERTIAL_NAVIGATION_MODE_MASK)) \
-                 << (SBP_POS_LLH_INERTIAL_NAVIGATION_MODE_SHIFT)));    \
-  } while (0)
+#define SBP_POS_LLH_INERTIAL_NAVIGATION_MODE_GET(flags) \
+                             (((flags) >> SBP_POS_LLH_INERTIAL_NAVIGATION_MODE_SHIFT) \
+                             & SBP_POS_LLH_INERTIAL_NAVIGATION_MODE_MASK)
+#define SBP_POS_LLH_INERTIAL_NAVIGATION_MODE_SET(flags, val) \
+                             do {((flags) |= \
+                             (((val) & (SBP_POS_LLH_INERTIAL_NAVIGATION_MODE_MASK)) \
+                             << (SBP_POS_LLH_INERTIAL_NAVIGATION_MODE_SHIFT)));} while(0)
+                             
 
 #define SBP_POS_LLH_INERTIAL_NAVIGATION_MODE_NONE (0)
 #define SBP_POS_LLH_INERTIAL_NAVIGATION_MODE_INS_USED (1)
 #define SBP_POS_LLH_FIX_MODE_MASK (0x7)
 #define SBP_POS_LLH_FIX_MODE_SHIFT (0u)
 #define SBP_POS_LLH_FIX_MODE_GET(flags) \
-  (((flags) >> SBP_POS_LLH_FIX_MODE_SHIFT) & SBP_POS_LLH_FIX_MODE_MASK)
-#define SBP_POS_LLH_FIX_MODE_SET(flags, val)                                   \
-  do {                                                                         \
-    ((flags) |=                                                                \
-     (((val) & (SBP_POS_LLH_FIX_MODE_MASK)) << (SBP_POS_LLH_FIX_MODE_SHIFT))); \
-  } while (0)
+                             (((flags) >> SBP_POS_LLH_FIX_MODE_SHIFT) \
+                             & SBP_POS_LLH_FIX_MODE_MASK)
+#define SBP_POS_LLH_FIX_MODE_SET(flags, val) \
+                             do {((flags) |= \
+                             (((val) & (SBP_POS_LLH_FIX_MODE_MASK)) \
+                             << (SBP_POS_LLH_FIX_MODE_SHIFT)));} while(0)
+                             
 
 #define SBP_POS_LLH_FIX_MODE_INVALID (0)
 #define SBP_POS_LLH_FIX_MODE_SINGLE_POINT_POSITION (1)
@@ -670,85 +684,87 @@
  * matching time-of-week (tow).
  */
 typedef struct SBP_ATTR_PACKED {
-#define SBP_MSG_POS_LLH 0x020A
-
-  /**
-   * GPS Time of Week [ms]
-   */
-  u32 tow;
-
-  /**
-   * Latitude [deg]
-   */
-  double lat;
-
-  /**
-   * Longitude [deg]
-   */
-  double lon;
-
-  /**
-   * Height above WGS84 ellipsoid [m]
-   */
-  double height;
-
-  /**
-   * Horizontal position estimated standard deviation [mm]
-   */
-  u16 h_accuracy;
-
-  /**
-   * Vertical position estimated standard deviation [mm]
-   */
-  u16 v_accuracy;
-
-  /**
-   * Number of satellites used in solution.
-   */
-  u8 n_sats;
-
-  /**
-   * Status flags
-   */
-  u8 flags;
-
+#define SBP_MSG_POS_LLH                0x020A
+  
+  /** 
+   * GPS Time of Week [ms] 
+   */
+  u32 tow;          
+  
+  /** 
+   * Latitude [deg] 
+   */
+  double lat;          
+  
+  /** 
+   * Longitude [deg] 
+   */
+  double lon;          
+  
+  /** 
+   * Height above WGS84 ellipsoid [m] 
+   */
+  double height;       
+  
+  /** 
+   * Horizontal position estimated standard deviation [mm] 
+   */
+  u16 h_accuracy;   
+  
+  /** 
+   * Vertical position estimated standard deviation [mm] 
+   */
+  u16 v_accuracy;   
+  
+  /** 
+   * Number of satellites used in solution. 
+   */
+  u8 n_sats;       
+  
+  /** 
+   * Status flags 
+   */
+  u8 flags;        
+  
 } msg_pos_llh_t;
+
 
 #define SBP_POS_LLH_COV_TYPE_OF_REPORTED_TOW_MASK (0x1)
 #define SBP_POS_LLH_COV_TYPE_OF_REPORTED_TOW_SHIFT (5u)
-#define SBP_POS_LLH_COV_TYPE_OF_REPORTED_TOW_GET(flags)      \
-  (((flags) >> SBP_POS_LLH_COV_TYPE_OF_REPORTED_TOW_SHIFT) & \
-   SBP_POS_LLH_COV_TYPE_OF_REPORTED_TOW_MASK)
-#define SBP_POS_LLH_COV_TYPE_OF_REPORTED_TOW_SET(flags, val)           \
-  do {                                                                 \
-    ((flags) |= (((val) & (SBP_POS_LLH_COV_TYPE_OF_REPORTED_TOW_MASK)) \
-                 << (SBP_POS_LLH_COV_TYPE_OF_REPORTED_TOW_SHIFT)));    \
-  } while (0)
+#define SBP_POS_LLH_COV_TYPE_OF_REPORTED_TOW_GET(flags) \
+                             (((flags) >> SBP_POS_LLH_COV_TYPE_OF_REPORTED_TOW_SHIFT) \
+                             & SBP_POS_LLH_COV_TYPE_OF_REPORTED_TOW_MASK)
+#define SBP_POS_LLH_COV_TYPE_OF_REPORTED_TOW_SET(flags, val) \
+                             do {((flags) |= \
+                             (((val) & (SBP_POS_LLH_COV_TYPE_OF_REPORTED_TOW_MASK)) \
+                             << (SBP_POS_LLH_COV_TYPE_OF_REPORTED_TOW_SHIFT)));} while(0)
+                             
 
 #define SBP_POS_LLH_COV_TYPE_OF_REPORTED_TOW_TIME_OF_MEASUREMENT (0)
 #define SBP_POS_LLH_COV_TYPE_OF_REPORTED_TOW_OTHER (1)
 #define SBP_POS_LLH_COV_INERTIAL_NAVIGATION_MODE_MASK (0x3)
 #define SBP_POS_LLH_COV_INERTIAL_NAVIGATION_MODE_SHIFT (3u)
-#define SBP_POS_LLH_COV_INERTIAL_NAVIGATION_MODE_GET(flags)      \
-  (((flags) >> SBP_POS_LLH_COV_INERTIAL_NAVIGATION_MODE_SHIFT) & \
-   SBP_POS_LLH_COV_INERTIAL_NAVIGATION_MODE_MASK)
-#define SBP_POS_LLH_COV_INERTIAL_NAVIGATION_MODE_SET(flags, val)           \
-  do {                                                                     \
-    ((flags) |= (((val) & (SBP_POS_LLH_COV_INERTIAL_NAVIGATION_MODE_MASK)) \
-                 << (SBP_POS_LLH_COV_INERTIAL_NAVIGATION_MODE_SHIFT)));    \
-  } while (0)
+#define SBP_POS_LLH_COV_INERTIAL_NAVIGATION_MODE_GET(flags) \
+                             (((flags) >> SBP_POS_LLH_COV_INERTIAL_NAVIGATION_MODE_SHIFT) \
+                             & SBP_POS_LLH_COV_INERTIAL_NAVIGATION_MODE_MASK)
+#define SBP_POS_LLH_COV_INERTIAL_NAVIGATION_MODE_SET(flags, val) \
+                             do {((flags) |= \
+                             (((val) & (SBP_POS_LLH_COV_INERTIAL_NAVIGATION_MODE_MASK)) \
+                             << (SBP_POS_LLH_COV_INERTIAL_NAVIGATION_MODE_SHIFT)));} while(0)
+                             
 
 #define SBP_POS_LLH_COV_INERTIAL_NAVIGATION_MODE_NONE (0)
 #define SBP_POS_LLH_COV_INERTIAL_NAVIGATION_MODE_INS_USED (1)
 #define SBP_POS_LLH_COV_FIX_MODE_MASK (0x7)
 #define SBP_POS_LLH_COV_FIX_MODE_SHIFT (0u)
 #define SBP_POS_LLH_COV_FIX_MODE_GET(flags) \
-  (((flags) >> SBP_POS_LLH_COV_FIX_MODE_SHIFT) & SBP_POS_LLH_COV_FIX_MODE_MASK)
-#define SBP_POS_LLH_COV_FIX_MODE_SET(flags, val)           \
-  do {                                                     \
-    ((flags) |= (((val) & (SBP_POS_LLH_COV_FIX_MODE_MASK)) \
-                 << (SBP_POS_LLH_COV_FIX_MODE_SHIFT)));    \
-  } while (0)
+                             (((flags) >> SBP_POS_LLH_COV_FIX_MODE_SHIFT) \
+                             & SBP_POS_LLH_COV_FIX_MODE_MASK)
+#define SBP_POS_LLH_COV_FIX_MODE_SET(flags, val) \
+                             do {((flags) |= \
+                             (((val) & (SBP_POS_LLH_COV_FIX_MODE_MASK)) \
+                             << (SBP_POS_LLH_COV_FIX_MODE_SHIFT)));} while(0)
+                             
 
 #define SBP_POS_LLH_COV_FIX_MODE_INVALID (0)
 #define SBP_POS_LLH_COV_FIX_MODE_SINGLE_POINT_POSITION (1)
@@ -769,80 +785,81 @@
  * measurement and care should be taken with the sign convention.
  */
 typedef struct SBP_ATTR_PACKED {
-#define SBP_MSG_POS_LLH_COV 0x0211
-
-  /**
-   * GPS Time of Week [ms]
-   */
-  u32 tow;
-
-  /**
-   * Latitude [deg]
-   */
-  double lat;
-
-  /**
-   * Longitude [deg]
-   */
-  double lon;
-
-  /**
-   * Height above WGS84 ellipsoid [m]
-   */
-  double height;
-
-  /**
-   * Estimated variance of northing [m^2]
-   */
-  float cov_n_n;
-
-  /**
-   * Covariance of northing and easting [m^2]
-   */
-  float cov_n_e;
-
-  /**
-   * Covariance of northing and downward measurement [m^2]
-   */
-  float cov_n_d;
-
-  /**
-   * Estimated variance of easting [m^2]
-   */
-  float cov_e_e;
-
-  /**
-   * Covariance of easting and downward measurement [m^2]
-   */
-  float cov_e_d;
-
-  /**
-   * Estimated variance of downward measurement [m^2]
-   */
-  float cov_d_d;
-
-  /**
-   * Number of satellites used in solution.
-   */
-  u8 n_sats;
-
-  /**
-   * Status flags
-   */
-  u8 flags;
-
+#define SBP_MSG_POS_LLH_COV            0x0211
+  
+  /** 
+   * GPS Time of Week [ms] 
+   */
+  u32 tow;       
+  
+  /** 
+   * Latitude [deg] 
+   */
+  double lat;       
+  
+  /** 
+   * Longitude [deg] 
+   */
+  double lon;       
+  
+  /** 
+   * Height above WGS84 ellipsoid [m] 
+   */
+  double height;    
+  
+  /** 
+   * Estimated variance of northing [m^2] 
+   */
+  float cov_n_n;   
+  
+  /** 
+   * Covariance of northing and easting [m^2] 
+   */
+  float cov_n_e;   
+  
+  /** 
+   * Covariance of northing and downward measurement [m^2] 
+   */
+  float cov_n_d;   
+  
+  /** 
+   * Estimated variance of easting [m^2] 
+   */
+  float cov_e_e;   
+  
+  /** 
+   * Covariance of easting and downward measurement [m^2] 
+   */
+  float cov_e_d;   
+  
+  /** 
+   * Estimated variance of downward measurement [m^2] 
+   */
+  float cov_d_d;   
+  
+  /** 
+   * Number of satellites used in solution. 
+   */
+  u8 n_sats;    
+  
+  /** 
+   * Status flags 
+   */
+  u8 flags;     
+  
 } msg_pos_llh_cov_t;
+
 
 #define SBP_BASELINE_ECEF_FIX_MODE_MASK (0x7)
 #define SBP_BASELINE_ECEF_FIX_MODE_SHIFT (0u)
-#define SBP_BASELINE_ECEF_FIX_MODE_GET(flags)      \
-  (((flags) >> SBP_BASELINE_ECEF_FIX_MODE_SHIFT) & \
-   SBP_BASELINE_ECEF_FIX_MODE_MASK)
-#define SBP_BASELINE_ECEF_FIX_MODE_SET(flags, val)           \
-  do {                                                       \
-    ((flags) |= (((val) & (SBP_BASELINE_ECEF_FIX_MODE_MASK)) \
-                 << (SBP_BASELINE_ECEF_FIX_MODE_SHIFT)));    \
-  } while (0)
+#define SBP_BASELINE_ECEF_FIX_MODE_GET(flags) \
+                             (((flags) >> SBP_BASELINE_ECEF_FIX_MODE_SHIFT) \
+                             & SBP_BASELINE_ECEF_FIX_MODE_MASK)
+#define SBP_BASELINE_ECEF_FIX_MODE_SET(flags, val) \
+                             do {((flags) |= \
+                             (((val) & (SBP_BASELINE_ECEF_FIX_MODE_MASK)) \
+                             << (SBP_BASELINE_ECEF_FIX_MODE_SHIFT)));} while(0)
+                             
 
 #define SBP_BASELINE_ECEF_FIX_MODE_INVALID (0)
 #define SBP_BASELINE_ECEF_FIX_MODE_DIFFERENTIAL_GNSS (2)
@@ -857,55 +874,56 @@
  * matching time-of-week (tow).
  */
 typedef struct SBP_ATTR_PACKED {
-#define SBP_MSG_BASELINE_ECEF 0x020B
-
-  /**
-   * GPS Time of Week [ms]
-   */
-  u32 tow;
-
-  /**
-   * Baseline ECEF X coordinate [mm]
-   */
-  s32 x;
-
-  /**
-   * Baseline ECEF Y coordinate [mm]
-   */
-  s32 y;
-
-  /**
-   * Baseline ECEF Z coordinate [mm]
-   */
-  s32 z;
-
-  /**
-   * Position estimated standard deviation [mm]
-   */
-  u16 accuracy;
-
-  /**
-   * Number of satellites used in solution
-   */
-  u8 n_sats;
-
-  /**
-   * Status flags
-   */
-  u8 flags;
-
+#define SBP_MSG_BASELINE_ECEF          0x020B
+  
+  /** 
+   * GPS Time of Week [ms] 
+   */
+  u32 tow;        
+  
+  /** 
+   * Baseline ECEF X coordinate [mm] 
+   */
+  s32 x;          
+  
+  /** 
+   * Baseline ECEF Y coordinate [mm] 
+   */
+  s32 y;          
+  
+  /** 
+   * Baseline ECEF Z coordinate [mm] 
+   */
+  s32 z;          
+  
+  /** 
+   * Position estimated standard deviation [mm] 
+   */
+  u16 accuracy;   
+  
+  /** 
+   * Number of satellites used in solution 
+   */
+  u8 n_sats;     
+  
+  /** 
+   * Status flags 
+   */
+  u8 flags;      
+  
 } msg_baseline_ecef_t;
+
 
 #define SBP_BASELINE_NED_FIX_MODE_MASK (0x7)
 #define SBP_BASELINE_NED_FIX_MODE_SHIFT (0u)
-#define SBP_BASELINE_NED_FIX_MODE_GET(flags)      \
-  (((flags) >> SBP_BASELINE_NED_FIX_MODE_SHIFT) & \
-   SBP_BASELINE_NED_FIX_MODE_MASK)
-#define SBP_BASELINE_NED_FIX_MODE_SET(flags, val)           \
-  do {                                                      \
-    ((flags) |= (((val) & (SBP_BASELINE_NED_FIX_MODE_MASK)) \
-                 << (SBP_BASELINE_NED_FIX_MODE_SHIFT)));    \
-  } while (0)
+#define SBP_BASELINE_NED_FIX_MODE_GET(flags) \
+                             (((flags) >> SBP_BASELINE_NED_FIX_MODE_SHIFT) \
+                             & SBP_BASELINE_NED_FIX_MODE_MASK)
+#define SBP_BASELINE_NED_FIX_MODE_SET(flags, val) \
+                             do {((flags) |= \
+                             (((val) & (SBP_BASELINE_NED_FIX_MODE_MASK)) \
+                             << (SBP_BASELINE_NED_FIX_MODE_SHIFT)));} while(0)
+                             
 
 #define SBP_BASELINE_NED_FIX_MODE_INVALID (0)
 #define SBP_BASELINE_NED_FIX_MODE_DIFFERENTIAL_GNSS (2)
@@ -921,86 +939,87 @@
  * preceding MSG_GPS_TIME with the matching time-of-week (tow).
  */
 typedef struct SBP_ATTR_PACKED {
-#define SBP_MSG_BASELINE_NED 0x020C
-
-  /**
-   * GPS Time of Week [ms]
-   */
-  u32 tow;
-
-  /**
-   * Baseline North coordinate [mm]
-   */
-  s32 n;
-
-  /**
-   * Baseline East coordinate [mm]
-   */
-  s32 e;
-
-  /**
-   * Baseline Down coordinate [mm]
-   */
-  s32 d;
-
-  /**
-   * Horizontal position estimated standard deviation [mm]
-   */
-  u16 h_accuracy;
-
-  /**
-   * Vertical position estimated standard deviation [mm]
-   */
-  u16 v_accuracy;
-
-  /**
-   * Number of satellites used in solution
-   */
-  u8 n_sats;
-
-  /**
-   * Status flags
-   */
-  u8 flags;
-
+#define SBP_MSG_BASELINE_NED           0x020C
+  
+  /** 
+   * GPS Time of Week [ms] 
+   */
+  u32 tow;          
+  
+  /** 
+   * Baseline North coordinate [mm] 
+   */
+  s32 n;            
+  
+  /** 
+   * Baseline East coordinate [mm] 
+   */
+  s32 e;            
+  
+  /** 
+   * Baseline Down coordinate [mm] 
+   */
+  s32 d;            
+  
+  /** 
+   * Horizontal position estimated standard deviation [mm] 
+   */
+  u16 h_accuracy;   
+  
+  /** 
+   * Vertical position estimated standard deviation [mm] 
+   */
+  u16 v_accuracy;   
+  
+  /** 
+   * Number of satellites used in solution 
+   */
+  u8 n_sats;       
+  
+  /** 
+   * Status flags 
+   */
+  u8 flags;        
+  
 } msg_baseline_ned_t;
+
 
 #define SBP_VEL_ECEF_TYPE_OF_REPORTED_TOW_MASK (0x1)
 #define SBP_VEL_ECEF_TYPE_OF_REPORTED_TOW_SHIFT (5u)
-#define SBP_VEL_ECEF_TYPE_OF_REPORTED_TOW_GET(flags)      \
-  (((flags) >> SBP_VEL_ECEF_TYPE_OF_REPORTED_TOW_SHIFT) & \
-   SBP_VEL_ECEF_TYPE_OF_REPORTED_TOW_MASK)
-#define SBP_VEL_ECEF_TYPE_OF_REPORTED_TOW_SET(flags, val)           \
-  do {                                                              \
-    ((flags) |= (((val) & (SBP_VEL_ECEF_TYPE_OF_REPORTED_TOW_MASK)) \
-                 << (SBP_VEL_ECEF_TYPE_OF_REPORTED_TOW_SHIFT)));    \
-  } while (0)
+#define SBP_VEL_ECEF_TYPE_OF_REPORTED_TOW_GET(flags) \
+                             (((flags) >> SBP_VEL_ECEF_TYPE_OF_REPORTED_TOW_SHIFT) \
+                             & SBP_VEL_ECEF_TYPE_OF_REPORTED_TOW_MASK)
+#define SBP_VEL_ECEF_TYPE_OF_REPORTED_TOW_SET(flags, val) \
+                             do {((flags) |= \
+                             (((val) & (SBP_VEL_ECEF_TYPE_OF_REPORTED_TOW_MASK)) \
+                             << (SBP_VEL_ECEF_TYPE_OF_REPORTED_TOW_SHIFT)));} while(0)
+                             
 
 #define SBP_VEL_ECEF_TYPE_OF_REPORTED_TOW_TIME_OF_MEASUREMENT (0)
 #define SBP_VEL_ECEF_TYPE_OF_REPORTED_TOW_OTHER (1)
 #define SBP_VEL_ECEF_INS_NAVIGATION_MODE_MASK (0x3)
 #define SBP_VEL_ECEF_INS_NAVIGATION_MODE_SHIFT (3u)
-#define SBP_VEL_ECEF_INS_NAVIGATION_MODE_GET(flags)      \
-  (((flags) >> SBP_VEL_ECEF_INS_NAVIGATION_MODE_SHIFT) & \
-   SBP_VEL_ECEF_INS_NAVIGATION_MODE_MASK)
-#define SBP_VEL_ECEF_INS_NAVIGATION_MODE_SET(flags, val)           \
-  do {                                                             \
-    ((flags) |= (((val) & (SBP_VEL_ECEF_INS_NAVIGATION_MODE_MASK)) \
-                 << (SBP_VEL_ECEF_INS_NAVIGATION_MODE_SHIFT)));    \
-  } while (0)
+#define SBP_VEL_ECEF_INS_NAVIGATION_MODE_GET(flags) \
+                             (((flags) >> SBP_VEL_ECEF_INS_NAVIGATION_MODE_SHIFT) \
+                             & SBP_VEL_ECEF_INS_NAVIGATION_MODE_MASK)
+#define SBP_VEL_ECEF_INS_NAVIGATION_MODE_SET(flags, val) \
+                             do {((flags) |= \
+                             (((val) & (SBP_VEL_ECEF_INS_NAVIGATION_MODE_MASK)) \
+                             << (SBP_VEL_ECEF_INS_NAVIGATION_MODE_SHIFT)));} while(0)
+                             
 
 #define SBP_VEL_ECEF_INS_NAVIGATION_MODE_NONE (0)
 #define SBP_VEL_ECEF_INS_NAVIGATION_MODE_INS_USED (1)
 #define SBP_VEL_ECEF_VELOCITY_MODE_MASK (0x7)
 #define SBP_VEL_ECEF_VELOCITY_MODE_SHIFT (0u)
-#define SBP_VEL_ECEF_VELOCITY_MODE_GET(flags)      \
-  (((flags) >> SBP_VEL_ECEF_VELOCITY_MODE_SHIFT) & \
-   SBP_VEL_ECEF_VELOCITY_MODE_MASK)
-#define SBP_VEL_ECEF_VELOCITY_MODE_SET(flags, val)           \
-  do {                                                       \
-    ((flags) |= (((val) & (SBP_VEL_ECEF_VELOCITY_MODE_MASK)) \
-                 << (SBP_VEL_ECEF_VELOCITY_MODE_SHIFT)));    \
-  } while (0)
+#define SBP_VEL_ECEF_VELOCITY_MODE_GET(flags) \
+                             (((flags) >> SBP_VEL_ECEF_VELOCITY_MODE_SHIFT) \
+                             & SBP_VEL_ECEF_VELOCITY_MODE_MASK)
+#define SBP_VEL_ECEF_VELOCITY_MODE_SET(flags, val) \
+                             do {((flags) |= \
+                             (((val) & (SBP_VEL_ECEF_VELOCITY_MODE_MASK)) \
+                             << (SBP_VEL_ECEF_VELOCITY_MODE_SHIFT)));} while(0)
+                             
 
 #define SBP_VEL_ECEF_VELOCITY_MODE_INVALID (0)
 #define SBP_VEL_ECEF_VELOCITY_MODE_MEASURED_DOPPLER_DERIVED (1)
@@ -1013,81 +1032,82 @@
  * MSG_GPS_TIME with the matching time-of-week (tow).
  */
 typedef struct SBP_ATTR_PACKED {
-#define SBP_MSG_VEL_ECEF 0x020D
-
-  /**
-   * GPS Time of Week [ms]
-   */
-  u32 tow;
-
-  /**
-   * Velocity ECEF X coordinate [mm/s]
-   */
-  s32 x;
-
-  /**
-   * Velocity ECEF Y coordinate [mm/s]
-   */
-  s32 y;
-
-  /**
-   * Velocity ECEF Z coordinate [mm/s]
-   */
-  s32 z;
-
-  /**
-   * Velocity estimated standard deviation [mm/s]
-   */
-  u16 accuracy;
-
-  /**
-   * Number of satellites used in solution
-   */
-  u8 n_sats;
-
-  /**
-   * Status flags
-   */
-  u8 flags;
-
+#define SBP_MSG_VEL_ECEF               0x020D
+  
+  /** 
+   * GPS Time of Week [ms] 
+   */
+  u32 tow;        
+  
+  /** 
+   * Velocity ECEF X coordinate [mm/s] 
+   */
+  s32 x;          
+  
+  /** 
+   * Velocity ECEF Y coordinate [mm/s] 
+   */
+  s32 y;          
+  
+  /** 
+   * Velocity ECEF Z coordinate [mm/s] 
+   */
+  s32 z;          
+  
+  /** 
+    * Velocity estimated standard deviation [mm/s] 
+   */
+  u16 accuracy;   
+  
+  /** 
+   * Number of satellites used in solution 
+   */
+  u8 n_sats;     
+  
+  /** 
+   * Status flags 
+   */
+  u8 flags;      
+  
 } msg_vel_ecef_t;
+
 
 #define SBP_VEL_ECEF_COV_TYPE_OF_REPORTED_TOW_MASK (0x1)
 #define SBP_VEL_ECEF_COV_TYPE_OF_REPORTED_TOW_SHIFT (5u)
-#define SBP_VEL_ECEF_COV_TYPE_OF_REPORTED_TOW_GET(flags)      \
-  (((flags) >> SBP_VEL_ECEF_COV_TYPE_OF_REPORTED_TOW_SHIFT) & \
-   SBP_VEL_ECEF_COV_TYPE_OF_REPORTED_TOW_MASK)
-#define SBP_VEL_ECEF_COV_TYPE_OF_REPORTED_TOW_SET(flags, val)           \
-  do {                                                                  \
-    ((flags) |= (((val) & (SBP_VEL_ECEF_COV_TYPE_OF_REPORTED_TOW_MASK)) \
-                 << (SBP_VEL_ECEF_COV_TYPE_OF_REPORTED_TOW_SHIFT)));    \
-  } while (0)
+#define SBP_VEL_ECEF_COV_TYPE_OF_REPORTED_TOW_GET(flags) \
+                             (((flags) >> SBP_VEL_ECEF_COV_TYPE_OF_REPORTED_TOW_SHIFT) \
+                             & SBP_VEL_ECEF_COV_TYPE_OF_REPORTED_TOW_MASK)
+#define SBP_VEL_ECEF_COV_TYPE_OF_REPORTED_TOW_SET(flags, val) \
+                             do {((flags) |= \
+                             (((val) & (SBP_VEL_ECEF_COV_TYPE_OF_REPORTED_TOW_MASK)) \
+                             << (SBP_VEL_ECEF_COV_TYPE_OF_REPORTED_TOW_SHIFT)));} while(0)
+                             
 
 #define SBP_VEL_ECEF_COV_TYPE_OF_REPORTED_TOW_TIME_OF_MEASUREMENT (0)
 #define SBP_VEL_ECEF_COV_TYPE_OF_REPORTED_TOW_OTHER (1)
 #define SBP_VEL_ECEF_COV_INS_NAVIGATION_MODE_MASK (0x3)
 #define SBP_VEL_ECEF_COV_INS_NAVIGATION_MODE_SHIFT (3u)
-#define SBP_VEL_ECEF_COV_INS_NAVIGATION_MODE_GET(flags)      \
-  (((flags) >> SBP_VEL_ECEF_COV_INS_NAVIGATION_MODE_SHIFT) & \
-   SBP_VEL_ECEF_COV_INS_NAVIGATION_MODE_MASK)
-#define SBP_VEL_ECEF_COV_INS_NAVIGATION_MODE_SET(flags, val)           \
-  do {                                                                 \
-    ((flags) |= (((val) & (SBP_VEL_ECEF_COV_INS_NAVIGATION_MODE_MASK)) \
-                 << (SBP_VEL_ECEF_COV_INS_NAVIGATION_MODE_SHIFT)));    \
-  } while (0)
+#define SBP_VEL_ECEF_COV_INS_NAVIGATION_MODE_GET(flags) \
+                             (((flags) >> SBP_VEL_ECEF_COV_INS_NAVIGATION_MODE_SHIFT) \
+                             & SBP_VEL_ECEF_COV_INS_NAVIGATION_MODE_MASK)
+#define SBP_VEL_ECEF_COV_INS_NAVIGATION_MODE_SET(flags, val) \
+                             do {((flags) |= \
+                             (((val) & (SBP_VEL_ECEF_COV_INS_NAVIGATION_MODE_MASK)) \
+                             << (SBP_VEL_ECEF_COV_INS_NAVIGATION_MODE_SHIFT)));} while(0)
+                             
 
 #define SBP_VEL_ECEF_COV_INS_NAVIGATION_MODE_NONE (0)
 #define SBP_VEL_ECEF_COV_INS_NAVIGATION_MODE_INS_USED (1)
 #define SBP_VEL_ECEF_COV_VELOCITY_MODE_MASK (0x7)
 #define SBP_VEL_ECEF_COV_VELOCITY_MODE_SHIFT (0u)
-#define SBP_VEL_ECEF_COV_VELOCITY_MODE_GET(flags)      \
-  (((flags) >> SBP_VEL_ECEF_COV_VELOCITY_MODE_SHIFT) & \
-   SBP_VEL_ECEF_COV_VELOCITY_MODE_MASK)
-#define SBP_VEL_ECEF_COV_VELOCITY_MODE_SET(flags, val)           \
-  do {                                                           \
-    ((flags) |= (((val) & (SBP_VEL_ECEF_COV_VELOCITY_MODE_MASK)) \
-                 << (SBP_VEL_ECEF_COV_VELOCITY_MODE_SHIFT)));    \
-  } while (0)
+#define SBP_VEL_ECEF_COV_VELOCITY_MODE_GET(flags) \
+                             (((flags) >> SBP_VEL_ECEF_COV_VELOCITY_MODE_SHIFT) \
+                             & SBP_VEL_ECEF_COV_VELOCITY_MODE_MASK)
+#define SBP_VEL_ECEF_COV_VELOCITY_MODE_SET(flags, val) \
+                             do {((flags) |= \
+                             (((val) & (SBP_VEL_ECEF_COV_VELOCITY_MODE_MASK)) \
+                             << (SBP_VEL_ECEF_COV_VELOCITY_MODE_SHIFT)));} while(0)
+                             
 
 #define SBP_VEL_ECEF_COV_VELOCITY_MODE_INVALID (0)
 #define SBP_VEL_ECEF_COV_VELOCITY_MODE_MEASURED_DOPPLER_DERIVED (1)
@@ -1100,106 +1120,107 @@
  * MSG_GPS_TIME with the matching time-of-week (tow).
  */
 typedef struct SBP_ATTR_PACKED {
-#define SBP_MSG_VEL_ECEF_COV 0x0215
-
-  /**
-   * GPS Time of Week [ms]
-   */
-  u32 tow;
-
-  /**
-   * Velocity ECEF X coordinate [mm/s]
-   */
-  s32 x;
-
-  /**
-   * Velocity ECEF Y coordinate [mm/s]
-   */
-  s32 y;
-
-  /**
-   * Velocity ECEF Z coordinate [mm/s]
-   */
-  s32 z;
-
-  /**
-   * Estimated variance of x [m^2/s^2]
-   */
-  float cov_x_x;
-
-  /**
-   * Estimated covariance of x and y [m^2/s^2]
-   */
-  float cov_x_y;
-
-  /**
-   * Estimated covariance of x and z [m^2/s^2]
-   */
-  float cov_x_z;
-
-  /**
-   * Estimated variance of y [m^2/s^2]
-   */
-  float cov_y_y;
-
-  /**
-   * Estimated covariance of y and z [m^2/s^2]
-   */
-  float cov_y_z;
-
-  /**
-   * Estimated variance of z [m^2/s^2]
-   */
-  float cov_z_z;
-
-  /**
-   * Number of satellites used in solution
-   */
-  u8 n_sats;
-
-  /**
-   * Status flags
-   */
-  u8 flags;
-
+#define SBP_MSG_VEL_ECEF_COV           0x0215
+  
+  /** 
+   * GPS Time of Week [ms] 
+   */
+  u32 tow;       
+  
+  /** 
+   * Velocity ECEF X coordinate [mm/s] 
+   */
+  s32 x;         
+  
+  /** 
+   * Velocity ECEF Y coordinate [mm/s] 
+   */
+  s32 y;         
+  
+  /** 
+   * Velocity ECEF Z coordinate [mm/s] 
+   */
+  s32 z;         
+  
+  /** 
+   * Estimated variance of x [m^2/s^2] 
+   */
+  float cov_x_x;   
+  
+  /** 
+   * Estimated covariance of x and y [m^2/s^2] 
+   */
+  float cov_x_y;   
+  
+  /** 
+   * Estimated covariance of x and z [m^2/s^2] 
+   */
+  float cov_x_z;   
+  
+  /** 
+   * Estimated variance of y [m^2/s^2] 
+   */
+  float cov_y_y;   
+  
+  /** 
+   * Estimated covariance of y and z [m^2/s^2] 
+   */
+  float cov_y_z;   
+  
+  /** 
+   * Estimated variance of z [m^2/s^2] 
+   */
+  float cov_z_z;   
+  
+  /** 
+   * Number of satellites used in solution 
+   */
+  u8 n_sats;    
+  
+  /** 
+   * Status flags 
+   */
+  u8 flags;     
+  
 } msg_vel_ecef_cov_t;
+
 
 #define SBP_VEL_NED_TYPE_OF_REPORTED_TOW_MASK (0x1)
 #define SBP_VEL_NED_TYPE_OF_REPORTED_TOW_SHIFT (5u)
-#define SBP_VEL_NED_TYPE_OF_REPORTED_TOW_GET(flags)      \
-  (((flags) >> SBP_VEL_NED_TYPE_OF_REPORTED_TOW_SHIFT) & \
-   SBP_VEL_NED_TYPE_OF_REPORTED_TOW_MASK)
-#define SBP_VEL_NED_TYPE_OF_REPORTED_TOW_SET(flags, val)           \
-  do {                                                             \
-    ((flags) |= (((val) & (SBP_VEL_NED_TYPE_OF_REPORTED_TOW_MASK)) \
-                 << (SBP_VEL_NED_TYPE_OF_REPORTED_TOW_SHIFT)));    \
-  } while (0)
+#define SBP_VEL_NED_TYPE_OF_REPORTED_TOW_GET(flags) \
+                             (((flags) >> SBP_VEL_NED_TYPE_OF_REPORTED_TOW_SHIFT) \
+                             & SBP_VEL_NED_TYPE_OF_REPORTED_TOW_MASK)
+#define SBP_VEL_NED_TYPE_OF_REPORTED_TOW_SET(flags, val) \
+                             do {((flags) |= \
+                             (((val) & (SBP_VEL_NED_TYPE_OF_REPORTED_TOW_MASK)) \
+                             << (SBP_VEL_NED_TYPE_OF_REPORTED_TOW_SHIFT)));} while(0)
+                             
 
 #define SBP_VEL_NED_TYPE_OF_REPORTED_TOW_TIME_OF_MEASUREMENT (0)
 #define SBP_VEL_NED_TYPE_OF_REPORTED_TOW_OTHER (1)
 #define SBP_VEL_NED_INS_NAVIGATION_MODE_MASK (0x3)
 #define SBP_VEL_NED_INS_NAVIGATION_MODE_SHIFT (3u)
-#define SBP_VEL_NED_INS_NAVIGATION_MODE_GET(flags)      \
-  (((flags) >> SBP_VEL_NED_INS_NAVIGATION_MODE_SHIFT) & \
-   SBP_VEL_NED_INS_NAVIGATION_MODE_MASK)
-#define SBP_VEL_NED_INS_NAVIGATION_MODE_SET(flags, val)           \
-  do {                                                            \
-    ((flags) |= (((val) & (SBP_VEL_NED_INS_NAVIGATION_MODE_MASK)) \
-                 << (SBP_VEL_NED_INS_NAVIGATION_MODE_SHIFT)));    \
-  } while (0)
+#define SBP_VEL_NED_INS_NAVIGATION_MODE_GET(flags) \
+                             (((flags) >> SBP_VEL_NED_INS_NAVIGATION_MODE_SHIFT) \
+                             & SBP_VEL_NED_INS_NAVIGATION_MODE_MASK)
+#define SBP_VEL_NED_INS_NAVIGATION_MODE_SET(flags, val) \
+                             do {((flags) |= \
+                             (((val) & (SBP_VEL_NED_INS_NAVIGATION_MODE_MASK)) \
+                             << (SBP_VEL_NED_INS_NAVIGATION_MODE_SHIFT)));} while(0)
+                             
 
 #define SBP_VEL_NED_INS_NAVIGATION_MODE_NONE (0)
 #define SBP_VEL_NED_INS_NAVIGATION_MODE_INS_USED (1)
 #define SBP_VEL_NED_VELOCITY_MODE_MASK (0x7)
 #define SBP_VEL_NED_VELOCITY_MODE_SHIFT (0u)
-#define SBP_VEL_NED_VELOCITY_MODE_GET(flags)      \
-  (((flags) >> SBP_VEL_NED_VELOCITY_MODE_SHIFT) & \
-   SBP_VEL_NED_VELOCITY_MODE_MASK)
-#define SBP_VEL_NED_VELOCITY_MODE_SET(flags, val)           \
-  do {                                                      \
-    ((flags) |= (((val) & (SBP_VEL_NED_VELOCITY_MODE_MASK)) \
-                 << (SBP_VEL_NED_VELOCITY_MODE_SHIFT)));    \
-  } while (0)
+#define SBP_VEL_NED_VELOCITY_MODE_GET(flags) \
+                             (((flags) >> SBP_VEL_NED_VELOCITY_MODE_SHIFT) \
+                             & SBP_VEL_NED_VELOCITY_MODE_MASK)
+#define SBP_VEL_NED_VELOCITY_MODE_SET(flags, val) \
+                             do {((flags) |= \
+                             (((val) & (SBP_VEL_NED_VELOCITY_MODE_MASK)) \
+                             << (SBP_VEL_NED_VELOCITY_MODE_SHIFT)));} while(0)
+                             
 
 #define SBP_VEL_NED_VELOCITY_MODE_INVALID (0)
 #define SBP_VEL_NED_VELOCITY_MODE_MEASURED_DOPPLER_DERIVED (1)
@@ -1213,86 +1234,87 @@
  * given by the preceding MSG_GPS_TIME with the matching time-of-week (tow).
  */
 typedef struct SBP_ATTR_PACKED {
-#define SBP_MSG_VEL_NED 0x020E
-
-  /**
-   * GPS Time of Week [ms]
-   */
-  u32 tow;
-
-  /**
-   * Velocity North coordinate [mm/s]
-   */
-  s32 n;
-
-  /**
-   * Velocity East coordinate [mm/s]
-   */
-  s32 e;
-
-  /**
-   * Velocity Down coordinate [mm/s]
-   */
-  s32 d;
-
-  /**
-   * Horizontal velocity estimated standard deviation [mm/s]
-   */
-  u16 h_accuracy;
-
-  /**
-   * Vertical velocity estimated standard deviation [mm/s]
-   */
-  u16 v_accuracy;
-
-  /**
-   * Number of satellites used in solution
-   */
-  u8 n_sats;
-
-  /**
-   * Status flags
-   */
-  u8 flags;
-
+#define SBP_MSG_VEL_NED                0x020E
+  
+  /** 
+   * GPS Time of Week [ms] 
+   */
+  u32 tow;          
+  
+  /** 
+   * Velocity North coordinate [mm/s] 
+   */
+  s32 n;            
+  
+  /** 
+   * Velocity East coordinate [mm/s] 
+   */
+  s32 e;            
+  
+  /** 
+   * Velocity Down coordinate [mm/s] 
+   */
+  s32 d;            
+  
+  /** 
+    * Horizontal velocity estimated standard deviation [mm/s] 
+   */
+  u16 h_accuracy;   
+  
+  /** 
+    * Vertical velocity estimated standard deviation [mm/s] 
+   */
+  u16 v_accuracy;   
+  
+  /** 
+   * Number of satellites used in solution 
+   */
+  u8 n_sats;       
+  
+  /** 
+   * Status flags 
+   */
+  u8 flags;        
+  
 } msg_vel_ned_t;
+
 
 #define SBP_VEL_NED_COV_TYPE_OF_REPORTED_TOW_MASK (0x1)
 #define SBP_VEL_NED_COV_TYPE_OF_REPORTED_TOW_SHIFT (5u)
-#define SBP_VEL_NED_COV_TYPE_OF_REPORTED_TOW_GET(flags)      \
-  (((flags) >> SBP_VEL_NED_COV_TYPE_OF_REPORTED_TOW_SHIFT) & \
-   SBP_VEL_NED_COV_TYPE_OF_REPORTED_TOW_MASK)
-#define SBP_VEL_NED_COV_TYPE_OF_REPORTED_TOW_SET(flags, val)           \
-  do {                                                                 \
-    ((flags) |= (((val) & (SBP_VEL_NED_COV_TYPE_OF_REPORTED_TOW_MASK)) \
-                 << (SBP_VEL_NED_COV_TYPE_OF_REPORTED_TOW_SHIFT)));    \
-  } while (0)
+#define SBP_VEL_NED_COV_TYPE_OF_REPORTED_TOW_GET(flags) \
+                             (((flags) >> SBP_VEL_NED_COV_TYPE_OF_REPORTED_TOW_SHIFT) \
+                             & SBP_VEL_NED_COV_TYPE_OF_REPORTED_TOW_MASK)
+#define SBP_VEL_NED_COV_TYPE_OF_REPORTED_TOW_SET(flags, val) \
+                             do {((flags) |= \
+                             (((val) & (SBP_VEL_NED_COV_TYPE_OF_REPORTED_TOW_MASK)) \
+                             << (SBP_VEL_NED_COV_TYPE_OF_REPORTED_TOW_SHIFT)));} while(0)
+                             
 
 #define SBP_VEL_NED_COV_TYPE_OF_REPORTED_TOW_TIME_OF_MEASUREMENT (0)
 #define SBP_VEL_NED_COV_TYPE_OF_REPORTED_TOW_OTHER (1)
 #define SBP_VEL_NED_COV_INS_NAVIGATION_MODE_MASK (0x3)
 #define SBP_VEL_NED_COV_INS_NAVIGATION_MODE_SHIFT (3u)
-#define SBP_VEL_NED_COV_INS_NAVIGATION_MODE_GET(flags)      \
-  (((flags) >> SBP_VEL_NED_COV_INS_NAVIGATION_MODE_SHIFT) & \
-   SBP_VEL_NED_COV_INS_NAVIGATION_MODE_MASK)
-#define SBP_VEL_NED_COV_INS_NAVIGATION_MODE_SET(flags, val)           \
-  do {                                                                \
-    ((flags) |= (((val) & (SBP_VEL_NED_COV_INS_NAVIGATION_MODE_MASK)) \
-                 << (SBP_VEL_NED_COV_INS_NAVIGATION_MODE_SHIFT)));    \
-  } while (0)
+#define SBP_VEL_NED_COV_INS_NAVIGATION_MODE_GET(flags) \
+                             (((flags) >> SBP_VEL_NED_COV_INS_NAVIGATION_MODE_SHIFT) \
+                             & SBP_VEL_NED_COV_INS_NAVIGATION_MODE_MASK)
+#define SBP_VEL_NED_COV_INS_NAVIGATION_MODE_SET(flags, val) \
+                             do {((flags) |= \
+                             (((val) & (SBP_VEL_NED_COV_INS_NAVIGATION_MODE_MASK)) \
+                             << (SBP_VEL_NED_COV_INS_NAVIGATION_MODE_SHIFT)));} while(0)
+                             
 
 #define SBP_VEL_NED_COV_INS_NAVIGATION_MODE_NONE (0)
 #define SBP_VEL_NED_COV_INS_NAVIGATION_MODE_INS_USED (1)
 #define SBP_VEL_NED_COV_VELOCITY_MODE_MASK (0x7)
 #define SBP_VEL_NED_COV_VELOCITY_MODE_SHIFT (0u)
-#define SBP_VEL_NED_COV_VELOCITY_MODE_GET(flags)      \
-  (((flags) >> SBP_VEL_NED_COV_VELOCITY_MODE_SHIFT) & \
-   SBP_VEL_NED_COV_VELOCITY_MODE_MASK)
-#define SBP_VEL_NED_COV_VELOCITY_MODE_SET(flags, val)           \
-  do {                                                          \
-    ((flags) |= (((val) & (SBP_VEL_NED_COV_VELOCITY_MODE_MASK)) \
-                 << (SBP_VEL_NED_COV_VELOCITY_MODE_SHIFT)));    \
-  } while (0)
+#define SBP_VEL_NED_COV_VELOCITY_MODE_GET(flags) \
+                             (((flags) >> SBP_VEL_NED_COV_VELOCITY_MODE_SHIFT) \
+                             & SBP_VEL_NED_COV_VELOCITY_MODE_MASK)
+#define SBP_VEL_NED_COV_VELOCITY_MODE_SET(flags, val) \
+                             do {((flags) |= \
+                             (((val) & (SBP_VEL_NED_COV_VELOCITY_MODE_MASK)) \
+                             << (SBP_VEL_NED_COV_VELOCITY_MODE_SHIFT)));} while(0)
+                             
 
 #define SBP_VEL_NED_COV_VELOCITY_MODE_INVALID (0)
 #define SBP_VEL_NED_COV_VELOCITY_MODE_MEASURED_DOPPLER_DERIVED (1)
@@ -1304,84 +1326,85 @@
  * coordinates. The NED coordinate system is defined as the local WGS84
  * tangent plane centered at the current position. The full GPS time is
  * given by the preceding MSG_GPS_TIME with the matching time-of-week (tow).
- * This message is similar to the MSG_VEL_NED, but it includes the upper
- * triangular portion of the 3x3 covariance matrix.
- */
-typedef struct SBP_ATTR_PACKED {
-#define SBP_MSG_VEL_NED_COV 0x0212
-
-  /**
-   * GPS Time of Week [ms]
-   */
-  u32 tow;
-
-  /**
-   * Velocity North coordinate [mm/s]
-   */
-  s32 n;
-
-  /**
-   * Velocity East coordinate [mm/s]
-   */
-  s32 e;
-
-  /**
-   * Velocity Down coordinate [mm/s]
-   */
-  s32 d;
-
-  /**
-   * Estimated variance of northward measurement [m^2]
-   */
-  float cov_n_n;
-
-  /**
-   * Covariance of northward and eastward measurement [m^2]
-   */
-  float cov_n_e;
-
-  /**
-   * Covariance of northward and downward measurement [m^2]
-   */
-  float cov_n_d;
-
-  /**
-   * Estimated variance of eastward measurement [m^2]
-   */
-  float cov_e_e;
-
-  /**
-   * Covariance of eastward and downward measurement [m^2]
-   */
-  float cov_e_d;
-
-  /**
-   * Estimated variance of downward measurement [m^2]
-   */
-  float cov_d_d;
-
-  /**
-   * Number of satellites used in solution
-   */
-  u8 n_sats;
-
-  /**
-   * Status flags
-   */
-  u8 flags;
-
+ * This message is similar to the MSG_VEL_NED, but it includes the upper triangular
+ * portion of the 3x3 covariance matrix.
+ */
+typedef struct SBP_ATTR_PACKED {
+#define SBP_MSG_VEL_NED_COV            0x0212
+  
+  /** 
+   * GPS Time of Week [ms] 
+   */
+  u32 tow;       
+  
+  /** 
+   * Velocity North coordinate [mm/s] 
+   */
+  s32 n;         
+  
+  /** 
+   * Velocity East coordinate [mm/s] 
+   */
+  s32 e;         
+  
+  /** 
+   * Velocity Down coordinate [mm/s] 
+   */
+  s32 d;         
+  
+  /** 
+   * Estimated variance of northward measurement [m^2] 
+   */
+  float cov_n_n;   
+  
+  /** 
+   * Covariance of northward and eastward measurement [m^2] 
+   */
+  float cov_n_e;   
+  
+  /** 
+   * Covariance of northward and downward measurement [m^2] 
+   */
+  float cov_n_d;   
+  
+  /** 
+   * Estimated variance of eastward measurement [m^2] 
+   */
+  float cov_e_e;   
+  
+  /** 
+   * Covariance of eastward and downward measurement [m^2] 
+   */
+  float cov_e_d;   
+  
+  /** 
+   * Estimated variance of downward measurement [m^2] 
+   */
+  float cov_d_d;   
+  
+  /** 
+   * Number of satellites used in solution 
+   */
+  u8 n_sats;    
+  
+  /** 
+   * Status flags 
+   */
+  u8 flags;     
+  
 } msg_vel_ned_cov_t;
+
 
 #define SBP_POS_ECEF_GNSS_FIX_MODE_MASK (0x7)
 #define SBP_POS_ECEF_GNSS_FIX_MODE_SHIFT (0u)
-#define SBP_POS_ECEF_GNSS_FIX_MODE_GET(flags)      \
-  (((flags) >> SBP_POS_ECEF_GNSS_FIX_MODE_SHIFT) & \
-   SBP_POS_ECEF_GNSS_FIX_MODE_MASK)
-#define SBP_POS_ECEF_GNSS_FIX_MODE_SET(flags, val)           \
-  do {                                                       \
-    ((flags) |= (((val) & (SBP_POS_ECEF_GNSS_FIX_MODE_MASK)) \
-                 << (SBP_POS_ECEF_GNSS_FIX_MODE_SHIFT)));    \
-  } while (0)
+#define SBP_POS_ECEF_GNSS_FIX_MODE_GET(flags) \
+                             (((flags) >> SBP_POS_ECEF_GNSS_FIX_MODE_SHIFT) \
+                             & SBP_POS_ECEF_GNSS_FIX_MODE_MASK)
+#define SBP_POS_ECEF_GNSS_FIX_MODE_SET(flags, val) \
+                             do {((flags) |= \
+                             (((val) & (SBP_POS_ECEF_GNSS_FIX_MODE_MASK)) \
+                             << (SBP_POS_ECEF_GNSS_FIX_MODE_SHIFT)));} while(0)
+                             
 
 #define SBP_POS_ECEF_GNSS_FIX_MODE_INVALID (0)
 #define SBP_POS_ECEF_GNSS_FIX_MODE_SINGLE_POINT_POSITION (1)
@@ -1401,55 +1424,56 @@
  * MSG_GPS_TIME with the matching time-of-week (tow).
  */
 typedef struct SBP_ATTR_PACKED {
-#define SBP_MSG_POS_ECEF_GNSS 0x0229
-
-  /**
-   * GPS Time of Week [ms]
-   */
-  u32 tow;
-
-  /**
-   * ECEF X coordinate [m]
-   */
-  double x;
-
-  /**
-   * ECEF Y coordinate [m]
-   */
-  double y;
-
-  /**
-   * ECEF Z coordinate [m]
-   */
-  double z;
-
-  /**
-   * Position estimated standard deviation [mm]
-   */
-  u16 accuracy;
-
-  /**
-   * Number of satellites used in solution
-   */
-  u8 n_sats;
-
-  /**
-   * Status flags
-   */
-  u8 flags;
-
+#define SBP_MSG_POS_ECEF_GNSS          0x0229
+  
+  /** 
+   * GPS Time of Week [ms] 
+   */
+  u32 tow;        
+  
+  /** 
+   * ECEF X coordinate [m] 
+   */
+  double x;          
+  
+  /** 
+   * ECEF Y coordinate [m] 
+   */
+  double y;          
+  
+  /** 
+   * ECEF Z coordinate [m] 
+   */
+  double z;          
+  
+  /** 
+   * Position estimated standard deviation [mm] 
+   */
+  u16 accuracy;   
+  
+  /** 
+   * Number of satellites used in solution 
+   */
+  u8 n_sats;     
+  
+  /** 
+   * Status flags 
+   */
+  u8 flags;      
+  
 } msg_pos_ecef_gnss_t;
+
 
 #define SBP_POS_ECEF_COV_GNSS_FIX_MODE_MASK (0x7)
 #define SBP_POS_ECEF_COV_GNSS_FIX_MODE_SHIFT (0u)
-#define SBP_POS_ECEF_COV_GNSS_FIX_MODE_GET(flags)      \
-  (((flags) >> SBP_POS_ECEF_COV_GNSS_FIX_MODE_SHIFT) & \
-   SBP_POS_ECEF_COV_GNSS_FIX_MODE_MASK)
-#define SBP_POS_ECEF_COV_GNSS_FIX_MODE_SET(flags, val)           \
-  do {                                                           \
-    ((flags) |= (((val) & (SBP_POS_ECEF_COV_GNSS_FIX_MODE_MASK)) \
-                 << (SBP_POS_ECEF_COV_GNSS_FIX_MODE_SHIFT)));    \
-  } while (0)
+#define SBP_POS_ECEF_COV_GNSS_FIX_MODE_GET(flags) \
+                             (((flags) >> SBP_POS_ECEF_COV_GNSS_FIX_MODE_SHIFT) \
+                             & SBP_POS_ECEF_COV_GNSS_FIX_MODE_MASK)
+#define SBP_POS_ECEF_COV_GNSS_FIX_MODE_SET(flags, val) \
+                             do {((flags) |= \
+                             (((val) & (SBP_POS_ECEF_COV_GNSS_FIX_MODE_MASK)) \
+                             << (SBP_POS_ECEF_COV_GNSS_FIX_MODE_SHIFT)));} while(0)
+                             
 
 #define SBP_POS_ECEF_COV_GNSS_FIX_MODE_INVALID (0)
 #define SBP_POS_ECEF_COV_GNSS_FIX_MODE_SINGLE_POINT_POSITION (1)
@@ -1470,80 +1494,81 @@
  * MSG_GPS_TIME with the matching time-of-week (tow).
  */
 typedef struct SBP_ATTR_PACKED {
-#define SBP_MSG_POS_ECEF_COV_GNSS 0x0234
-
-  /**
-   * GPS Time of Week [ms]
-   */
-  u32 tow;
-
-  /**
-   * ECEF X coordinate [m]
-   */
-  double x;
-
-  /**
-   * ECEF Y coordinate [m]
-   */
-  double y;
-
-  /**
-   * ECEF Z coordinate [m]
-   */
-  double z;
-
-  /**
-   * Estimated variance of x [m^2]
-   */
-  float cov_x_x;
-
-  /**
-   * Estimated covariance of x and y [m^2]
-   */
-  float cov_x_y;
-
-  /**
-   * Estimated covariance of x and z [m^2]
-   */
-  float cov_x_z;
-
-  /**
-   * Estimated variance of y [m^2]
-   */
-  float cov_y_y;
-
-  /**
-   * Estimated covariance of y and z [m^2]
-   */
-  float cov_y_z;
-
-  /**
-   * Estimated variance of z [m^2]
-   */
-  float cov_z_z;
-
-  /**
-   * Number of satellites used in solution
-   */
-  u8 n_sats;
-
-  /**
-   * Status flags
-   */
-  u8 flags;
-
+#define SBP_MSG_POS_ECEF_COV_GNSS      0x0234
+  
+  /** 
+   * GPS Time of Week [ms] 
+   */
+  u32 tow;       
+  
+  /** 
+   * ECEF X coordinate [m] 
+   */
+  double x;         
+  
+  /** 
+   * ECEF Y coordinate [m] 
+   */
+  double y;         
+  
+  /** 
+   * ECEF Z coordinate [m] 
+   */
+  double z;         
+  
+  /** 
+   * Estimated variance of x [m^2] 
+   */
+  float cov_x_x;   
+  
+  /** 
+   * Estimated covariance of x and y [m^2] 
+   */
+  float cov_x_y;   
+  
+  /** 
+   * Estimated covariance of x and z [m^2] 
+   */
+  float cov_x_z;   
+  
+  /** 
+   * Estimated variance of y [m^2] 
+   */
+  float cov_y_y;   
+  
+  /** 
+   * Estimated covariance of y and z [m^2] 
+   */
+  float cov_y_z;   
+  
+  /** 
+   * Estimated variance of z [m^2] 
+   */
+  float cov_z_z;   
+  
+  /** 
+   * Number of satellites used in solution 
+   */
+  u8 n_sats;    
+  
+  /** 
+   * Status flags 
+   */
+  u8 flags;     
+  
 } msg_pos_ecef_cov_gnss_t;
+
 
 #define SBP_POS_LLH_GNSS_FIX_MODE_MASK (0x7)
 #define SBP_POS_LLH_GNSS_FIX_MODE_SHIFT (0u)
-#define SBP_POS_LLH_GNSS_FIX_MODE_GET(flags)      \
-  (((flags) >> SBP_POS_LLH_GNSS_FIX_MODE_SHIFT) & \
-   SBP_POS_LLH_GNSS_FIX_MODE_MASK)
-#define SBP_POS_LLH_GNSS_FIX_MODE_SET(flags, val)           \
-  do {                                                      \
-    ((flags) |= (((val) & (SBP_POS_LLH_GNSS_FIX_MODE_MASK)) \
-                 << (SBP_POS_LLH_GNSS_FIX_MODE_SHIFT)));    \
-  } while (0)
+#define SBP_POS_LLH_GNSS_FIX_MODE_GET(flags) \
+                             (((flags) >> SBP_POS_LLH_GNSS_FIX_MODE_SHIFT) \
+                             & SBP_POS_LLH_GNSS_FIX_MODE_MASK)
+#define SBP_POS_LLH_GNSS_FIX_MODE_SET(flags, val) \
+                             do {((flags) |= \
+                             (((val) & (SBP_POS_LLH_GNSS_FIX_MODE_MASK)) \
+                             << (SBP_POS_LLH_GNSS_FIX_MODE_SHIFT)));} while(0)
+                             
 
 #define SBP_POS_LLH_GNSS_FIX_MODE_INVALID (0)
 #define SBP_POS_LLH_GNSS_FIX_MODE_SINGLE_POINT_POSITION (1)
@@ -1563,60 +1588,61 @@
  * matching time-of-week (tow).
  */
 typedef struct SBP_ATTR_PACKED {
-#define SBP_MSG_POS_LLH_GNSS 0x022A
-
-  /**
-   * GPS Time of Week [ms]
-   */
-  u32 tow;
-
-  /**
-   * Latitude [deg]
-   */
-  double lat;
-
-  /**
-   * Longitude [deg]
-   */
-  double lon;
-
-  /**
-   * Height above WGS84 ellipsoid [m]
-   */
-  double height;
-
-  /**
-   * Horizontal position estimated standard deviation [mm]
-   */
-  u16 h_accuracy;
-
-  /**
-   * Vertical position estimated standard deviation [mm]
-   */
-  u16 v_accuracy;
-
-  /**
-   * Number of satellites used in solution.
-   */
-  u8 n_sats;
-
-  /**
-   * Status flags
-   */
-  u8 flags;
-
+#define SBP_MSG_POS_LLH_GNSS           0x022A
+  
+  /** 
+   * GPS Time of Week [ms] 
+   */
+  u32 tow;          
+  
+  /** 
+   * Latitude [deg] 
+   */
+  double lat;          
+  
+  /** 
+   * Longitude [deg] 
+   */
+  double lon;          
+  
+  /** 
+   * Height above WGS84 ellipsoid [m] 
+   */
+  double height;       
+  
+  /** 
+   * Horizontal position estimated standard deviation [mm] 
+   */
+  u16 h_accuracy;   
+  
+  /** 
+   * Vertical position estimated standard deviation [mm] 
+   */
+  u16 v_accuracy;   
+  
+  /** 
+   * Number of satellites used in solution. 
+   */
+  u8 n_sats;       
+  
+  /** 
+   * Status flags 
+   */
+  u8 flags;        
+  
 } msg_pos_llh_gnss_t;
+
 
 #define SBP_POS_LLH_COV_GNSS_FIX_MODE_MASK (0x7)
 #define SBP_POS_LLH_COV_GNSS_FIX_MODE_SHIFT (0u)
-#define SBP_POS_LLH_COV_GNSS_FIX_MODE_GET(flags)      \
-  (((flags) >> SBP_POS_LLH_COV_GNSS_FIX_MODE_SHIFT) & \
-   SBP_POS_LLH_COV_GNSS_FIX_MODE_MASK)
-#define SBP_POS_LLH_COV_GNSS_FIX_MODE_SET(flags, val)           \
-  do {                                                          \
-    ((flags) |= (((val) & (SBP_POS_LLH_COV_GNSS_FIX_MODE_MASK)) \
-                 << (SBP_POS_LLH_COV_GNSS_FIX_MODE_SHIFT)));    \
-  } while (0)
+#define SBP_POS_LLH_COV_GNSS_FIX_MODE_GET(flags) \
+                             (((flags) >> SBP_POS_LLH_COV_GNSS_FIX_MODE_SHIFT) \
+                             & SBP_POS_LLH_COV_GNSS_FIX_MODE_MASK)
+#define SBP_POS_LLH_COV_GNSS_FIX_MODE_SET(flags, val) \
+                             do {((flags) |= \
+                             (((val) & (SBP_POS_LLH_COV_GNSS_FIX_MODE_MASK)) \
+                             << (SBP_POS_LLH_COV_GNSS_FIX_MODE_SHIFT)));} while(0)
+                             
 
 #define SBP_POS_LLH_COV_GNSS_FIX_MODE_INVALID (0)
 #define SBP_POS_LLH_COV_GNSS_FIX_MODE_SINGLE_POINT_POSITION (1)
@@ -1637,80 +1663,81 @@
  * measurement and care should be taken with the sign convention.
  */
 typedef struct SBP_ATTR_PACKED {
-#define SBP_MSG_POS_LLH_COV_GNSS 0x0231
-
-  /**
-   * GPS Time of Week [ms]
-   */
-  u32 tow;
-
-  /**
-   * Latitude [deg]
-   */
-  double lat;
-
-  /**
-   * Longitude [deg]
-   */
-  double lon;
-
-  /**
-   * Height above WGS84 ellipsoid [m]
-   */
-  double height;
-
-  /**
-   * Estimated variance of northing [m^2]
-   */
-  float cov_n_n;
-
-  /**
-   * Covariance of northing and easting [m^2]
-   */
-  float cov_n_e;
-
-  /**
-   * Covariance of northing and downward measurement [m^2]
-   */
-  float cov_n_d;
-
-  /**
-   * Estimated variance of easting [m^2]
-   */
-  float cov_e_e;
-
-  /**
-   * Covariance of easting and downward measurement [m^2]
-   */
-  float cov_e_d;
-
-  /**
-   * Estimated variance of downward measurement [m^2]
-   */
-  float cov_d_d;
-
-  /**
-   * Number of satellites used in solution.
-   */
-  u8 n_sats;
-
-  /**
-   * Status flags
-   */
-  u8 flags;
-
+#define SBP_MSG_POS_LLH_COV_GNSS       0x0231
+  
+  /** 
+   * GPS Time of Week [ms] 
+   */
+  u32 tow;       
+  
+  /** 
+   * Latitude [deg] 
+   */
+  double lat;       
+  
+  /** 
+   * Longitude [deg] 
+   */
+  double lon;       
+  
+  /** 
+   * Height above WGS84 ellipsoid [m] 
+   */
+  double height;    
+  
+  /** 
+   * Estimated variance of northing [m^2] 
+   */
+  float cov_n_n;   
+  
+  /** 
+   * Covariance of northing and easting [m^2] 
+   */
+  float cov_n_e;   
+  
+  /** 
+   * Covariance of northing and downward measurement [m^2] 
+   */
+  float cov_n_d;   
+  
+  /** 
+   * Estimated variance of easting [m^2] 
+   */
+  float cov_e_e;   
+  
+  /** 
+   * Covariance of easting and downward measurement [m^2] 
+   */
+  float cov_e_d;   
+  
+  /** 
+   * Estimated variance of downward measurement [m^2] 
+   */
+  float cov_d_d;   
+  
+  /** 
+   * Number of satellites used in solution. 
+   */
+  u8 n_sats;    
+  
+  /** 
+   * Status flags 
+   */
+  u8 flags;     
+  
 } msg_pos_llh_cov_gnss_t;
+
 
 #define SBP_VEL_ECEF_GNSS_VELOCITY_MODE_MASK (0x7)
 #define SBP_VEL_ECEF_GNSS_VELOCITY_MODE_SHIFT (0u)
-#define SBP_VEL_ECEF_GNSS_VELOCITY_MODE_GET(flags)      \
-  (((flags) >> SBP_VEL_ECEF_GNSS_VELOCITY_MODE_SHIFT) & \
-   SBP_VEL_ECEF_GNSS_VELOCITY_MODE_MASK)
-#define SBP_VEL_ECEF_GNSS_VELOCITY_MODE_SET(flags, val)           \
-  do {                                                            \
-    ((flags) |= (((val) & (SBP_VEL_ECEF_GNSS_VELOCITY_MODE_MASK)) \
-                 << (SBP_VEL_ECEF_GNSS_VELOCITY_MODE_SHIFT)));    \
-  } while (0)
+#define SBP_VEL_ECEF_GNSS_VELOCITY_MODE_GET(flags) \
+                             (((flags) >> SBP_VEL_ECEF_GNSS_VELOCITY_MODE_SHIFT) \
+                             & SBP_VEL_ECEF_GNSS_VELOCITY_MODE_MASK)
+#define SBP_VEL_ECEF_GNSS_VELOCITY_MODE_SET(flags, val) \
+                             do {((flags) |= \
+                             (((val) & (SBP_VEL_ECEF_GNSS_VELOCITY_MODE_MASK)) \
+                             << (SBP_VEL_ECEF_GNSS_VELOCITY_MODE_SHIFT)));} while(0)
+                             
 
 #define SBP_VEL_ECEF_GNSS_VELOCITY_MODE_INVALID (0)
 #define SBP_VEL_ECEF_GNSS_VELOCITY_MODE_MEASURED_DOPPLER_DERIVED (1)
@@ -1722,55 +1749,56 @@
  * MSG_GPS_TIME with the matching time-of-week (tow).
  */
 typedef struct SBP_ATTR_PACKED {
-#define SBP_MSG_VEL_ECEF_GNSS 0x022D
-
-  /**
-   * GPS Time of Week [ms]
-   */
-  u32 tow;
-
-  /**
-   * Velocity ECEF X coordinate [mm/s]
-   */
-  s32 x;
-
-  /**
-   * Velocity ECEF Y coordinate [mm/s]
-   */
-  s32 y;
-
-  /**
-   * Velocity ECEF Z coordinate [mm/s]
-   */
-  s32 z;
-
-  /**
-   * Velocity estimated standard deviation [mm/s]
-   */
-  u16 accuracy;
-
-  /**
-   * Number of satellites used in solution
-   */
-  u8 n_sats;
-
-  /**
-   * Status flags
-   */
-  u8 flags;
-
+#define SBP_MSG_VEL_ECEF_GNSS          0x022D
+  
+  /** 
+   * GPS Time of Week [ms] 
+   */
+  u32 tow;        
+  
+  /** 
+   * Velocity ECEF X coordinate [mm/s] 
+   */
+  s32 x;          
+  
+  /** 
+   * Velocity ECEF Y coordinate [mm/s] 
+   */
+  s32 y;          
+  
+  /** 
+   * Velocity ECEF Z coordinate [mm/s] 
+   */
+  s32 z;          
+  
+  /** 
+    * Velocity estimated standard deviation [mm/s] 
+   */
+  u16 accuracy;   
+  
+  /** 
+   * Number of satellites used in solution 
+   */
+  u8 n_sats;     
+  
+  /** 
+   * Status flags 
+   */
+  u8 flags;      
+  
 } msg_vel_ecef_gnss_t;
+
 
 #define SBP_VEL_ECEF_COV_GNSS_VELOCITY_MODE_MASK (0x7)
 #define SBP_VEL_ECEF_COV_GNSS_VELOCITY_MODE_SHIFT (0u)
-#define SBP_VEL_ECEF_COV_GNSS_VELOCITY_MODE_GET(flags)      \
-  (((flags) >> SBP_VEL_ECEF_COV_GNSS_VELOCITY_MODE_SHIFT) & \
-   SBP_VEL_ECEF_COV_GNSS_VELOCITY_MODE_MASK)
-#define SBP_VEL_ECEF_COV_GNSS_VELOCITY_MODE_SET(flags, val)           \
-  do {                                                                \
-    ((flags) |= (((val) & (SBP_VEL_ECEF_COV_GNSS_VELOCITY_MODE_MASK)) \
-                 << (SBP_VEL_ECEF_COV_GNSS_VELOCITY_MODE_SHIFT)));    \
-  } while (0)
+#define SBP_VEL_ECEF_COV_GNSS_VELOCITY_MODE_GET(flags) \
+                             (((flags) >> SBP_VEL_ECEF_COV_GNSS_VELOCITY_MODE_SHIFT) \
+                             & SBP_VEL_ECEF_COV_GNSS_VELOCITY_MODE_MASK)
+#define SBP_VEL_ECEF_COV_GNSS_VELOCITY_MODE_SET(flags, val) \
+                             do {((flags) |= \
+                             (((val) & (SBP_VEL_ECEF_COV_GNSS_VELOCITY_MODE_MASK)) \
+                             << (SBP_VEL_ECEF_COV_GNSS_VELOCITY_MODE_SHIFT)));} while(0)
+                             
 
 #define SBP_VEL_ECEF_COV_GNSS_VELOCITY_MODE_INVALID (0)
 #define SBP_VEL_ECEF_COV_GNSS_VELOCITY_MODE_MEASURED_DOPPLER_DERIVED (1)
@@ -1782,80 +1810,81 @@
  * MSG_GPS_TIME with the matching time-of-week (tow).
  */
 typedef struct SBP_ATTR_PACKED {
-#define SBP_MSG_VEL_ECEF_COV_GNSS 0x0235
-
-  /**
-   * GPS Time of Week [ms]
-   */
-  u32 tow;
-
-  /**
-   * Velocity ECEF X coordinate [mm/s]
-   */
-  s32 x;
-
-  /**
-   * Velocity ECEF Y coordinate [mm/s]
-   */
-  s32 y;
-
-  /**
-   * Velocity ECEF Z coordinate [mm/s]
-   */
-  s32 z;
-
-  /**
-   * Estimated variance of x [m^2/s^2]
-   */
-  float cov_x_x;
-
-  /**
-   * Estimated covariance of x and y [m^2/s^2]
-   */
-  float cov_x_y;
-
-  /**
-   * Estimated covariance of x and z [m^2/s^2]
-   */
-  float cov_x_z;
-
-  /**
-   * Estimated variance of y [m^2/s^2]
-   */
-  float cov_y_y;
-
-  /**
-   * Estimated covariance of y and z [m^2/s^2]
-   */
-  float cov_y_z;
-
-  /**
-   * Estimated variance of z [m^2/s^2]
-   */
-  float cov_z_z;
-
-  /**
-   * Number of satellites used in solution
-   */
-  u8 n_sats;
-
-  /**
-   * Status flags
-   */
-  u8 flags;
-
+#define SBP_MSG_VEL_ECEF_COV_GNSS      0x0235
+  
+  /** 
+   * GPS Time of Week [ms] 
+   */
+  u32 tow;       
+  
+  /** 
+   * Velocity ECEF X coordinate [mm/s] 
+   */
+  s32 x;         
+  
+  /** 
+   * Velocity ECEF Y coordinate [mm/s] 
+   */
+  s32 y;         
+  
+  /** 
+   * Velocity ECEF Z coordinate [mm/s] 
+   */
+  s32 z;         
+  
+  /** 
+   * Estimated variance of x [m^2/s^2] 
+   */
+  float cov_x_x;   
+  
+  /** 
+   * Estimated covariance of x and y [m^2/s^2] 
+   */
+  float cov_x_y;   
+  
+  /** 
+   * Estimated covariance of x and z [m^2/s^2] 
+   */
+  float cov_x_z;   
+  
+  /** 
+   * Estimated variance of y [m^2/s^2] 
+   */
+  float cov_y_y;   
+  
+  /** 
+   * Estimated covariance of y and z [m^2/s^2] 
+   */
+  float cov_y_z;   
+  
+  /** 
+   * Estimated variance of z [m^2/s^2] 
+   */
+  float cov_z_z;   
+  
+  /** 
+   * Number of satellites used in solution 
+   */
+  u8 n_sats;    
+  
+  /** 
+   * Status flags 
+   */
+  u8 flags;     
+  
 } msg_vel_ecef_cov_gnss_t;
+
 
 #define SBP_VEL_NED_GNSS_VELOCITY_MODE_MASK (0x7)
 #define SBP_VEL_NED_GNSS_VELOCITY_MODE_SHIFT (0u)
-#define SBP_VEL_NED_GNSS_VELOCITY_MODE_GET(flags)      \
-  (((flags) >> SBP_VEL_NED_GNSS_VELOCITY_MODE_SHIFT) & \
-   SBP_VEL_NED_GNSS_VELOCITY_MODE_MASK)
-#define SBP_VEL_NED_GNSS_VELOCITY_MODE_SET(flags, val)           \
-  do {                                                           \
-    ((flags) |= (((val) & (SBP_VEL_NED_GNSS_VELOCITY_MODE_MASK)) \
-                 << (SBP_VEL_NED_GNSS_VELOCITY_MODE_SHIFT)));    \
-  } while (0)
+#define SBP_VEL_NED_GNSS_VELOCITY_MODE_GET(flags) \
+                             (((flags) >> SBP_VEL_NED_GNSS_VELOCITY_MODE_SHIFT) \
+                             & SBP_VEL_NED_GNSS_VELOCITY_MODE_MASK)
+#define SBP_VEL_NED_GNSS_VELOCITY_MODE_SET(flags, val) \
+                             do {((flags) |= \
+                             (((val) & (SBP_VEL_NED_GNSS_VELOCITY_MODE_MASK)) \
+                             << (SBP_VEL_NED_GNSS_VELOCITY_MODE_SHIFT)));} while(0)
+                             
 
 #define SBP_VEL_NED_GNSS_VELOCITY_MODE_INVALID (0)
 #define SBP_VEL_NED_GNSS_VELOCITY_MODE_MEASURED_DOPPLER_DERIVED (1)
@@ -1868,60 +1897,61 @@
  * given by the preceding MSG_GPS_TIME with the matching time-of-week (tow).
  */
 typedef struct SBP_ATTR_PACKED {
-#define SBP_MSG_VEL_NED_GNSS 0x022E
-
-  /**
-   * GPS Time of Week [ms]
-   */
-  u32 tow;
-
-  /**
-   * Velocity North coordinate [mm/s]
-   */
-  s32 n;
-
-  /**
-   * Velocity East coordinate [mm/s]
-   */
-  s32 e;
-
-  /**
-   * Velocity Down coordinate [mm/s]
-   */
-  s32 d;
-
-  /**
-   * Horizontal velocity estimated standard deviation [mm/s]
-   */
-  u16 h_accuracy;
-
-  /**
-   * Vertical velocity estimated standard deviation [mm/s]
-   */
-  u16 v_accuracy;
-
-  /**
-   * Number of satellites used in solution
-   */
-  u8 n_sats;
-
-  /**
-   * Status flags
-   */
-  u8 flags;
-
+#define SBP_MSG_VEL_NED_GNSS           0x022E
+  
+  /** 
+   * GPS Time of Week [ms] 
+   */
+  u32 tow;          
+  
+  /** 
+   * Velocity North coordinate [mm/s] 
+   */
+  s32 n;            
+  
+  /** 
+   * Velocity East coordinate [mm/s] 
+   */
+  s32 e;            
+  
+  /** 
+   * Velocity Down coordinate [mm/s] 
+   */
+  s32 d;            
+  
+  /** 
+    * Horizontal velocity estimated standard deviation [mm/s] 
+   */
+  u16 h_accuracy;   
+  
+  /** 
+    * Vertical velocity estimated standard deviation [mm/s] 
+   */
+  u16 v_accuracy;   
+  
+  /** 
+   * Number of satellites used in solution 
+   */
+  u8 n_sats;       
+  
+  /** 
+   * Status flags 
+   */
+  u8 flags;        
+  
 } msg_vel_ned_gnss_t;
+
 
 #define SBP_VEL_NED_COV_GNSS_VELOCITY_MODE_MASK (0x7)
 #define SBP_VEL_NED_COV_GNSS_VELOCITY_MODE_SHIFT (0u)
-#define SBP_VEL_NED_COV_GNSS_VELOCITY_MODE_GET(flags)      \
-  (((flags) >> SBP_VEL_NED_COV_GNSS_VELOCITY_MODE_SHIFT) & \
-   SBP_VEL_NED_COV_GNSS_VELOCITY_MODE_MASK)
-#define SBP_VEL_NED_COV_GNSS_VELOCITY_MODE_SET(flags, val)           \
-  do {                                                               \
-    ((flags) |= (((val) & (SBP_VEL_NED_COV_GNSS_VELOCITY_MODE_MASK)) \
-                 << (SBP_VEL_NED_COV_GNSS_VELOCITY_MODE_SHIFT)));    \
-  } while (0)
+#define SBP_VEL_NED_COV_GNSS_VELOCITY_MODE_GET(flags) \
+                             (((flags) >> SBP_VEL_NED_COV_GNSS_VELOCITY_MODE_SHIFT) \
+                             & SBP_VEL_NED_COV_GNSS_VELOCITY_MODE_MASK)
+#define SBP_VEL_NED_COV_GNSS_VELOCITY_MODE_SET(flags, val) \
+                             do {((flags) |= \
+                             (((val) & (SBP_VEL_NED_COV_GNSS_VELOCITY_MODE_MASK)) \
+                             << (SBP_VEL_NED_COV_GNSS_VELOCITY_MODE_SHIFT)));} while(0)
+                             
 
 #define SBP_VEL_NED_COV_GNSS_VELOCITY_MODE_INVALID (0)
 #define SBP_VEL_NED_COV_GNSS_VELOCITY_MODE_MEASURED_DOPPLER_DERIVED (1)
@@ -1932,97 +1962,98 @@
  * coordinates. The NED coordinate system is defined as the local WGS84
  * tangent plane centered at the current position. The full GPS time is
  * given by the preceding MSG_GPS_TIME with the matching time-of-week (tow).
- * This message is similar to the MSG_VEL_NED, but it includes the upper
- * triangular portion of the 3x3 covariance matrix.
- */
-typedef struct SBP_ATTR_PACKED {
-#define SBP_MSG_VEL_NED_COV_GNSS 0x0232
-
-  /**
-   * GPS Time of Week [ms]
-   */
-  u32 tow;
-
-  /**
-   * Velocity North coordinate [mm/s]
-   */
-  s32 n;
-
-  /**
-   * Velocity East coordinate [mm/s]
-   */
-  s32 e;
-
-  /**
-   * Velocity Down coordinate [mm/s]
-   */
-  s32 d;
-
-  /**
-   * Estimated variance of northward measurement [m^2]
-   */
-  float cov_n_n;
-
-  /**
-   * Covariance of northward and eastward measurement [m^2]
-   */
-  float cov_n_e;
-
-  /**
-   * Covariance of northward and downward measurement [m^2]
-   */
-  float cov_n_d;
-
-  /**
-   * Estimated variance of eastward measurement [m^2]
-   */
-  float cov_e_e;
-
-  /**
-   * Covariance of eastward and downward measurement [m^2]
-   */
-  float cov_e_d;
-
-  /**
-   * Estimated variance of downward measurement [m^2]
-   */
-  float cov_d_d;
-
-  /**
-   * Number of satellites used in solution
-   */
-  u8 n_sats;
-
-  /**
-   * Status flags
-   */
-  u8 flags;
-
+ * This message is similar to the MSG_VEL_NED, but it includes the upper triangular
+ * portion of the 3x3 covariance matrix.
+ */
+typedef struct SBP_ATTR_PACKED {
+#define SBP_MSG_VEL_NED_COV_GNSS       0x0232
+  
+  /** 
+   * GPS Time of Week [ms] 
+   */
+  u32 tow;       
+  
+  /** 
+   * Velocity North coordinate [mm/s] 
+   */
+  s32 n;         
+  
+  /** 
+   * Velocity East coordinate [mm/s] 
+   */
+  s32 e;         
+  
+  /** 
+   * Velocity Down coordinate [mm/s] 
+   */
+  s32 d;         
+  
+  /** 
+   * Estimated variance of northward measurement [m^2] 
+   */
+  float cov_n_n;   
+  
+  /** 
+   * Covariance of northward and eastward measurement [m^2] 
+   */
+  float cov_n_e;   
+  
+  /** 
+   * Covariance of northward and downward measurement [m^2] 
+   */
+  float cov_n_d;   
+  
+  /** 
+   * Estimated variance of eastward measurement [m^2] 
+   */
+  float cov_e_e;   
+  
+  /** 
+   * Covariance of eastward and downward measurement [m^2] 
+   */
+  float cov_e_d;   
+  
+  /** 
+   * Estimated variance of downward measurement [m^2] 
+   */
+  float cov_d_d;   
+  
+  /** 
+   * Number of satellites used in solution 
+   */
+  u8 n_sats;    
+  
+  /** 
+   * Status flags 
+   */
+  u8 flags;     
+  
 } msg_vel_ned_cov_gnss_t;
+
 
 #define SBP_VEL_BODY_INS_NAVIGATION_MODE_MASK (0x3)
 #define SBP_VEL_BODY_INS_NAVIGATION_MODE_SHIFT (3u)
-#define SBP_VEL_BODY_INS_NAVIGATION_MODE_GET(flags)      \
-  (((flags) >> SBP_VEL_BODY_INS_NAVIGATION_MODE_SHIFT) & \
-   SBP_VEL_BODY_INS_NAVIGATION_MODE_MASK)
-#define SBP_VEL_BODY_INS_NAVIGATION_MODE_SET(flags, val)           \
-  do {                                                             \
-    ((flags) |= (((val) & (SBP_VEL_BODY_INS_NAVIGATION_MODE_MASK)) \
-                 << (SBP_VEL_BODY_INS_NAVIGATION_MODE_SHIFT)));    \
-  } while (0)
+#define SBP_VEL_BODY_INS_NAVIGATION_MODE_GET(flags) \
+                             (((flags) >> SBP_VEL_BODY_INS_NAVIGATION_MODE_SHIFT) \
+                             & SBP_VEL_BODY_INS_NAVIGATION_MODE_MASK)
+#define SBP_VEL_BODY_INS_NAVIGATION_MODE_SET(flags, val) \
+                             do {((flags) |= \
+                             (((val) & (SBP_VEL_BODY_INS_NAVIGATION_MODE_MASK)) \
+                             << (SBP_VEL_BODY_INS_NAVIGATION_MODE_SHIFT)));} while(0)
+                             
 
 #define SBP_VEL_BODY_INS_NAVIGATION_MODE_NONE (0)
 #define SBP_VEL_BODY_INS_NAVIGATION_MODE_INS_USED (1)
 #define SBP_VEL_BODY_VELOCITY_MODE_MASK (0x7)
 #define SBP_VEL_BODY_VELOCITY_MODE_SHIFT (0u)
-#define SBP_VEL_BODY_VELOCITY_MODE_GET(flags)      \
-  (((flags) >> SBP_VEL_BODY_VELOCITY_MODE_SHIFT) & \
-   SBP_VEL_BODY_VELOCITY_MODE_MASK)
-#define SBP_VEL_BODY_VELOCITY_MODE_SET(flags, val)           \
-  do {                                                       \
-    ((flags) |= (((val) & (SBP_VEL_BODY_VELOCITY_MODE_MASK)) \
-                 << (SBP_VEL_BODY_VELOCITY_MODE_SHIFT)));    \
-  } while (0)
+#define SBP_VEL_BODY_VELOCITY_MODE_GET(flags) \
+                             (((flags) >> SBP_VEL_BODY_VELOCITY_MODE_SHIFT) \
+                             & SBP_VEL_BODY_VELOCITY_MODE_MASK)
+#define SBP_VEL_BODY_VELOCITY_MODE_SET(flags, val) \
+                             do {((flags) |= \
+                             (((val) & (SBP_VEL_BODY_VELOCITY_MODE_MASK)) \
+                             << (SBP_VEL_BODY_VELOCITY_MODE_SHIFT)));} while(0)
+                             
 
 #define SBP_VEL_BODY_VELOCITY_MODE_INVALID (0)
 #define SBP_VEL_BODY_VELOCITY_MODE_MEASURED_DOPPLER_DERIVED (1)
@@ -2032,78 +2063,78 @@
  *
  * This message reports the velocity in the Vehicle Body Frame. By convention,
  * the x-axis should point out the nose of the vehicle and represent the forward
- * direction, while as the y-axis should point out the right hand side of the
- * vehicle. Since this is a right handed system, z should point out the bottom
- * of the vehicle. The orientation and origin of the Vehicle Body Frame are
- * specified via the device settings. The full GPS time is given by the
- * preceding MSG_GPS_TIME with the matching time-of-week (tow). This message is
- * only produced by inertial versions of Swift products and is not available
- * from Piksi Multi or Duro.
- */
-typedef struct SBP_ATTR_PACKED {
-#define SBP_MSG_VEL_BODY 0x0213
-
-  /**
-   * GPS Time of Week [ms]
-   */
-  u32 tow;
-
-  /**
-   * Velocity in x direction [mm/s]
-   */
-  s32 x;
-
-  /**
-   * Velocity in y direction [mm/s]
-   */
-  s32 y;
-
-  /**
-   * Velocity in z direction [mm/s]
-   */
-  s32 z;
-
-  /**
-   * Estimated variance of x [m^2]
-   */
-  float cov_x_x;
-
-  /**
-   * Covariance of x and y [m^2]
-   */
-  float cov_x_y;
-
-  /**
-   * Covariance of x and z [m^2]
-   */
-  float cov_x_z;
-
-  /**
-   * Estimated variance of y [m^2]
-   */
-  float cov_y_y;
-
-  /**
-   * Covariance of y and z [m^2]
-   */
-  float cov_y_z;
-
-  /**
-   * Estimated variance of z [m^2]
-   */
-  float cov_z_z;
-
-  /**
-   * Number of satellites used in solution
-   */
-  u8 n_sats;
-
-  /**
-   * Status flags
-   */
-  u8 flags;
-
+ * direction, while as the y-axis should point out the right hand side of the vehicle.
+ * Since this is a right handed system, z should point out the bottom of the vehicle.
+ * The orientation and origin of the Vehicle Body Frame are specified via the device settings.
+ * The full GPS time is given by the preceding MSG_GPS_TIME with the
+ * matching time-of-week (tow). This message is only produced by inertial versions of Swift
+ * products and is not available from Piksi Multi or Duro.
+ */
+typedef struct SBP_ATTR_PACKED {
+#define SBP_MSG_VEL_BODY               0x0213
+  
+  /** 
+   * GPS Time of Week [ms] 
+   */
+  u32 tow;       
+  
+  /** 
+   * Velocity in x direction [mm/s] 
+   */
+  s32 x;         
+  
+  /** 
+   * Velocity in y direction [mm/s] 
+   */
+  s32 y;         
+  
+  /** 
+   * Velocity in z direction [mm/s] 
+   */
+  s32 z;         
+  
+  /** 
+   * Estimated variance of x [m^2] 
+   */
+  float cov_x_x;   
+  
+  /** 
+   * Covariance of x and y [m^2] 
+   */
+  float cov_x_y;   
+  
+  /** 
+   * Covariance of x and z [m^2] 
+   */
+  float cov_x_z;   
+  
+  /** 
+   * Estimated variance of y [m^2] 
+   */
+  float cov_y_y;   
+  
+  /** 
+   * Covariance of y and z [m^2] 
+   */
+  float cov_y_z;   
+  
+  /** 
+   * Estimated variance of z [m^2] 
+   */
+  float cov_z_z;   
+  
+  /** 
+   * Number of satellites used in solution 
+   */
+  u8 n_sats;    
+  
+  /** 
+   * Status flags 
+   */
+  u8 flags;     
+  
 } msg_vel_body_t;
+
 
 /** Age of corrections
  *
@@ -2111,19 +2142,20 @@
  * Differential solution
  */
 typedef struct SBP_ATTR_PACKED {
-#define SBP_MSG_AGE_CORRECTIONS 0x0210
-
-  /**
-   * GPS Time of Week [ms]
-   */
-  u32 tow;
-
-  /**
-   * Age of the corrections (0xFFFF indicates invalid) [deciseconds]
-   */
-  u16 age;
-
+#define SBP_MSG_AGE_CORRECTIONS        0x0210
+  
+  /** 
+   * GPS Time of Week [ms] 
+   */
+  u32 tow;   
+  
+  /** 
+   * Age of the corrections (0xFFFF indicates invalid) [deciseconds] 
+   */
+  u16 age;   
+  
 } msg_age_corrections_t;
+
 
 /** GPS Time (v1.0)
  *
@@ -2132,7 +2164,7 @@
  * counts the weeks and seconds of the week. The weeks begin at the
  * Saturday/Sunday transition. GPS week 0 began at the beginning of
  * the GPS time scale.
- *
+ * 
  * Within each week number, the GPS time of the week is between
  * between 0 and 604800 seconds (=60*60*24*7). Note that GPS time
  * does not accumulate leap seconds, and as of now, has a small
@@ -2142,30 +2174,31 @@
  * these messages.
  */
 typedef struct SBP_ATTR_PACKED {
-#define SBP_MSG_GPS_TIME_DEP_A 0x0100
-
-  /**
-   * GPS week number [weeks]
-   */
-  u16 wn;
-
-  /**
-   * GPS time of week rounded to the nearest millisecond [ms]
-   */
-  u32 tow;
-
-  /**
-   * Nanosecond residual of millisecond-rounded TOW (ranges
-   * from -500000 to 500000) [ns]
-   */
-  s32 ns_residual;
-
-  /**
-   * Status flags (reserved)
-   */
-  u8 flags;
-
+#define SBP_MSG_GPS_TIME_DEP_A         0x0100
+  
+  /** 
+   * GPS week number [weeks] 
+   */
+  u16 wn;            
+  
+  /** 
+   * GPS time of week rounded to the nearest millisecond [ms] 
+   */
+  u32 tow;           
+  
+  /** 
+    * Nanosecond residual of millisecond-rounded TOW (ranges
+ * from -500000 to 500000) [ns] 
+   */
+  s32 ns_residual;   
+  
+  /** 
+   * Status flags (reserved) 
+   */
+  u8 flags;         
+  
 } msg_gps_time_dep_a_t;
+
 
 /** Dilution of Precision
  *
@@ -2174,77 +2207,77 @@
  * precision.
  */
 typedef struct SBP_ATTR_PACKED {
-#define SBP_MSG_DOPS_DEP_A 0x0206
-
-  /**
-   * GPS Time of Week [ms]
-   */
-  u32 tow;
-
-  /**
-   * Geometric Dilution of Precision [0.01]
-   */
-  u16 gdop;
-
-  /**
-   * Position Dilution of Precision [0.01]
-   */
-  u16 pdop;
-
-  /**
-   * Time Dilution of Precision [0.01]
-   */
-  u16 tdop;
-
-  /**
-   * Horizontal Dilution of Precision [0.01]
-   */
-  u16 hdop;
-
-  /**
-   * Vertical Dilution of Precision [0.01]
-   */
-  u16 vdop;
-
+#define SBP_MSG_DOPS_DEP_A             0x0206
+  
+  /** 
+   * GPS Time of Week [ms] 
+   */
+  u32 tow;    
+  
+  /** 
+   * Geometric Dilution of Precision [0.01] 
+   */
+  u16 gdop;   
+  
+  /** 
+   * Position Dilution of Precision [0.01] 
+   */
+  u16 pdop;   
+  
+  /** 
+   * Time Dilution of Precision [0.01] 
+   */
+  u16 tdop;   
+  
+  /** 
+   * Horizontal Dilution of Precision [0.01] 
+   */
+  u16 hdop;   
+  
+  /** 
+   * Vertical Dilution of Precision [0.01] 
+   */
+  u16 vdop;   
+  
 } msg_dops_dep_a_t;
+
 
 #define SBP_POS_ECEF_DEP_A_RAIM_REPAIR_FLAG_MASK (0x1)
 #define SBP_POS_ECEF_DEP_A_RAIM_REPAIR_FLAG_SHIFT (4u)
-#define SBP_POS_ECEF_DEP_A_RAIM_REPAIR_FLAG_GET(flags)      \
-  (((flags) >> SBP_POS_ECEF_DEP_A_RAIM_REPAIR_FLAG_SHIFT) & \
-   SBP_POS_ECEF_DEP_A_RAIM_REPAIR_FLAG_MASK)
-#define SBP_POS_ECEF_DEP_A_RAIM_REPAIR_FLAG_SET(flags, val)           \
-  do {                                                                \
-    ((flags) |= (((val) & (SBP_POS_ECEF_DEP_A_RAIM_REPAIR_FLAG_MASK)) \
-                 << (SBP_POS_ECEF_DEP_A_RAIM_REPAIR_FLAG_SHIFT)));    \
-  } while (0)
+#define SBP_POS_ECEF_DEP_A_RAIM_REPAIR_FLAG_GET(flags) \
+                             (((flags) >> SBP_POS_ECEF_DEP_A_RAIM_REPAIR_FLAG_SHIFT) \
+                             & SBP_POS_ECEF_DEP_A_RAIM_REPAIR_FLAG_MASK)
+#define SBP_POS_ECEF_DEP_A_RAIM_REPAIR_FLAG_SET(flags, val) \
+                             do {((flags) |= \
+                             (((val) & (SBP_POS_ECEF_DEP_A_RAIM_REPAIR_FLAG_MASK)) \
+                             << (SBP_POS_ECEF_DEP_A_RAIM_REPAIR_FLAG_SHIFT)));} while(0)
+                             
 
 #define SBP_POS_ECEF_DEP_A_RAIM_REPAIR_FLAG_NO_REPAIR (0)
 #define SBP_POS_ECEF_DEP_A_RAIM_REPAIR_FLAG_SOLUTION_CAME_FROM_RAIM_REPAIR (1)
 #define SBP_POS_ECEF_DEP_A_RAIM_AVAILABILITY_FLAG_MASK (0x1)
 #define SBP_POS_ECEF_DEP_A_RAIM_AVAILABILITY_FLAG_SHIFT (3u)
-#define SBP_POS_ECEF_DEP_A_RAIM_AVAILABILITY_FLAG_GET(flags)      \
-  (((flags) >> SBP_POS_ECEF_DEP_A_RAIM_AVAILABILITY_FLAG_SHIFT) & \
-   SBP_POS_ECEF_DEP_A_RAIM_AVAILABILITY_FLAG_MASK)
-#define SBP_POS_ECEF_DEP_A_RAIM_AVAILABILITY_FLAG_SET(flags, val)           \
-  do {                                                                      \
-    ((flags) |= (((val) & (SBP_POS_ECEF_DEP_A_RAIM_AVAILABILITY_FLAG_MASK)) \
-                 << (SBP_POS_ECEF_DEP_A_RAIM_AVAILABILITY_FLAG_SHIFT)));    \
-  } while (0)
-
-#define SBP_POS_ECEF_DEP_A_RAIM_AVAILABILITY_FLAG_RAIM_CHECK_WAS_EXPLICITLY_DISABLED_OR_UNAVAILABLE \
-  (0)
+#define SBP_POS_ECEF_DEP_A_RAIM_AVAILABILITY_FLAG_GET(flags) \
+                             (((flags) >> SBP_POS_ECEF_DEP_A_RAIM_AVAILABILITY_FLAG_SHIFT) \
+                             & SBP_POS_ECEF_DEP_A_RAIM_AVAILABILITY_FLAG_MASK)
+#define SBP_POS_ECEF_DEP_A_RAIM_AVAILABILITY_FLAG_SET(flags, val) \
+                             do {((flags) |= \
+                             (((val) & (SBP_POS_ECEF_DEP_A_RAIM_AVAILABILITY_FLAG_MASK)) \
+                             << (SBP_POS_ECEF_DEP_A_RAIM_AVAILABILITY_FLAG_SHIFT)));} while(0)
+                             
+
+#define SBP_POS_ECEF_DEP_A_RAIM_AVAILABILITY_FLAG_RAIM_CHECK_WAS_EXPLICITLY_DISABLED_OR_UNAVAILABLE (0)
 #define SBP_POS_ECEF_DEP_A_RAIM_AVAILABILITY_FLAG_RAIM_CHECK_WAS_AVAILABLE (1)
 #define SBP_POS_ECEF_DEP_A_FIX_MODE_MASK (0x7)
 #define SBP_POS_ECEF_DEP_A_FIX_MODE_SHIFT (0u)
-#define SBP_POS_ECEF_DEP_A_FIX_MODE_GET(flags)      \
-  (((flags) >> SBP_POS_ECEF_DEP_A_FIX_MODE_SHIFT) & \
-   SBP_POS_ECEF_DEP_A_FIX_MODE_MASK)
-#define SBP_POS_ECEF_DEP_A_FIX_MODE_SET(flags, val)           \
-  do {                                                        \
-    ((flags) |= (((val) & (SBP_POS_ECEF_DEP_A_FIX_MODE_MASK)) \
-                 << (SBP_POS_ECEF_DEP_A_FIX_MODE_SHIFT)));    \
-  } while (0)
+#define SBP_POS_ECEF_DEP_A_FIX_MODE_GET(flags) \
+                             (((flags) >> SBP_POS_ECEF_DEP_A_FIX_MODE_SHIFT) \
+                             & SBP_POS_ECEF_DEP_A_FIX_MODE_MASK)
+#define SBP_POS_ECEF_DEP_A_FIX_MODE_SET(flags, val) \
+                             do {((flags) |= \
+                             (((val) & (SBP_POS_ECEF_DEP_A_FIX_MODE_MASK)) \
+                             << (SBP_POS_ECEF_DEP_A_FIX_MODE_SHIFT)));} while(0)
+                             
 
 #define SBP_POS_ECEF_DEP_A_FIX_MODE_SINGLE_POINT_POSITIONING (0)
 #define SBP_POS_ECEF_DEP_A_FIX_MODE_FIXED_RTK (1)
@@ -2261,96 +2294,96 @@
  * MSG_GPS_TIME with the matching time-of-week (tow).
  */
 typedef struct SBP_ATTR_PACKED {
-#define SBP_MSG_POS_ECEF_DEP_A 0x0200
-
-  /**
-   * GPS Time of Week [ms]
-   */
-  u32 tow;
-
-  /**
-   * ECEF X coordinate [m]
-   */
-  double x;
-
-  /**
-   * ECEF Y coordinate [m]
-   */
-  double y;
-
-  /**
-   * ECEF Z coordinate [m]
-   */
-  double z;
-
-  /**
-   * Position accuracy estimate (not implemented). Defaults
-   * to 0. [mm]
-   */
-  u16 accuracy;
-
-  /**
-   * Number of satellites used in solution
-   */
-  u8 n_sats;
-
-  /**
-   * Status flags
-   */
-  u8 flags;
-
+#define SBP_MSG_POS_ECEF_DEP_A         0x0200
+  
+  /** 
+   * GPS Time of Week [ms] 
+   */
+  u32 tow;        
+  
+  /** 
+   * ECEF X coordinate [m] 
+   */
+  double x;          
+  
+  /** 
+   * ECEF Y coordinate [m] 
+   */
+  double y;          
+  
+  /** 
+   * ECEF Z coordinate [m] 
+   */
+  double z;          
+  
+  /** 
+    * Position accuracy estimate (not implemented). Defaults
+ * to 0. [mm] 
+   */
+  u16 accuracy;   
+  
+  /** 
+   * Number of satellites used in solution 
+   */
+  u8 n_sats;     
+  
+  /** 
+   * Status flags 
+   */
+  u8 flags;      
+  
 } msg_pos_ecef_dep_a_t;
+
 
 #define SBP_POS_LLH_DEP_A_RAIM_REPAIR_FLAG_MASK (0x1)
 #define SBP_POS_LLH_DEP_A_RAIM_REPAIR_FLAG_SHIFT (5u)
-#define SBP_POS_LLH_DEP_A_RAIM_REPAIR_FLAG_GET(flags)      \
-  (((flags) >> SBP_POS_LLH_DEP_A_RAIM_REPAIR_FLAG_SHIFT) & \
-   SBP_POS_LLH_DEP_A_RAIM_REPAIR_FLAG_MASK)
-#define SBP_POS_LLH_DEP_A_RAIM_REPAIR_FLAG_SET(flags, val)           \
-  do {                                                               \
-    ((flags) |= (((val) & (SBP_POS_LLH_DEP_A_RAIM_REPAIR_FLAG_MASK)) \
-                 << (SBP_POS_LLH_DEP_A_RAIM_REPAIR_FLAG_SHIFT)));    \
-  } while (0)
+#define SBP_POS_LLH_DEP_A_RAIM_REPAIR_FLAG_GET(flags) \
+                             (((flags) >> SBP_POS_LLH_DEP_A_RAIM_REPAIR_FLAG_SHIFT) \
+                             & SBP_POS_LLH_DEP_A_RAIM_REPAIR_FLAG_MASK)
+#define SBP_POS_LLH_DEP_A_RAIM_REPAIR_FLAG_SET(flags, val) \
+                             do {((flags) |= \
+                             (((val) & (SBP_POS_LLH_DEP_A_RAIM_REPAIR_FLAG_MASK)) \
+                             << (SBP_POS_LLH_DEP_A_RAIM_REPAIR_FLAG_SHIFT)));} while(0)
+                             
 
 #define SBP_POS_LLH_DEP_A_RAIM_REPAIR_FLAG_NO_REPAIR (0)
 #define SBP_POS_LLH_DEP_A_RAIM_REPAIR_FLAG_SOLUTION_CAME_FROM_RAIM_REPAIR (1)
 #define SBP_POS_LLH_DEP_A_RAIM_AVAILABILITY_FLAG_MASK (0x1)
 #define SBP_POS_LLH_DEP_A_RAIM_AVAILABILITY_FLAG_SHIFT (4u)
-#define SBP_POS_LLH_DEP_A_RAIM_AVAILABILITY_FLAG_GET(flags)      \
-  (((flags) >> SBP_POS_LLH_DEP_A_RAIM_AVAILABILITY_FLAG_SHIFT) & \
-   SBP_POS_LLH_DEP_A_RAIM_AVAILABILITY_FLAG_MASK)
-#define SBP_POS_LLH_DEP_A_RAIM_AVAILABILITY_FLAG_SET(flags, val)           \
-  do {                                                                     \
-    ((flags) |= (((val) & (SBP_POS_LLH_DEP_A_RAIM_AVAILABILITY_FLAG_MASK)) \
-                 << (SBP_POS_LLH_DEP_A_RAIM_AVAILABILITY_FLAG_SHIFT)));    \
-  } while (0)
-
-#define SBP_POS_LLH_DEP_A_RAIM_AVAILABILITY_FLAG_RAIM_CHECK_WAS_EXPLICITLY_DISABLED_OR_UNAVAILABLE \
-  (0)
+#define SBP_POS_LLH_DEP_A_RAIM_AVAILABILITY_FLAG_GET(flags) \
+                             (((flags) >> SBP_POS_LLH_DEP_A_RAIM_AVAILABILITY_FLAG_SHIFT) \
+                             & SBP_POS_LLH_DEP_A_RAIM_AVAILABILITY_FLAG_MASK)
+#define SBP_POS_LLH_DEP_A_RAIM_AVAILABILITY_FLAG_SET(flags, val) \
+                             do {((flags) |= \
+                             (((val) & (SBP_POS_LLH_DEP_A_RAIM_AVAILABILITY_FLAG_MASK)) \
+                             << (SBP_POS_LLH_DEP_A_RAIM_AVAILABILITY_FLAG_SHIFT)));} while(0)
+                             
+
+#define SBP_POS_LLH_DEP_A_RAIM_AVAILABILITY_FLAG_RAIM_CHECK_WAS_EXPLICITLY_DISABLED_OR_UNAVAILABLE (0)
 #define SBP_POS_LLH_DEP_A_RAIM_AVAILABILITY_FLAG_RAIM_CHECK_WAS_AVAILABLE (1)
 #define SBP_POS_LLH_DEP_A_HEIGHT_MODE_MASK (0x1)
 #define SBP_POS_LLH_DEP_A_HEIGHT_MODE_SHIFT (3u)
-#define SBP_POS_LLH_DEP_A_HEIGHT_MODE_GET(flags)      \
-  (((flags) >> SBP_POS_LLH_DEP_A_HEIGHT_MODE_SHIFT) & \
-   SBP_POS_LLH_DEP_A_HEIGHT_MODE_MASK)
-#define SBP_POS_LLH_DEP_A_HEIGHT_MODE_SET(flags, val)           \
-  do {                                                          \
-    ((flags) |= (((val) & (SBP_POS_LLH_DEP_A_HEIGHT_MODE_MASK)) \
-                 << (SBP_POS_LLH_DEP_A_HEIGHT_MODE_SHIFT)));    \
-  } while (0)
+#define SBP_POS_LLH_DEP_A_HEIGHT_MODE_GET(flags) \
+                             (((flags) >> SBP_POS_LLH_DEP_A_HEIGHT_MODE_SHIFT) \
+                             & SBP_POS_LLH_DEP_A_HEIGHT_MODE_MASK)
+#define SBP_POS_LLH_DEP_A_HEIGHT_MODE_SET(flags, val) \
+                             do {((flags) |= \
+                             (((val) & (SBP_POS_LLH_DEP_A_HEIGHT_MODE_MASK)) \
+                             << (SBP_POS_LLH_DEP_A_HEIGHT_MODE_SHIFT)));} while(0)
+                             
 
 #define SBP_POS_LLH_DEP_A_HEIGHT_MODE_HEIGHT_ABOVE_WGS84_ELLIPSOID (0)
 #define SBP_POS_LLH_DEP_A_HEIGHT_MODE_HEIGHT_ABOVE_MEAN_SEA_LEVEL (1)
 #define SBP_POS_LLH_DEP_A_FIX_MODE_MASK (0x7)
 #define SBP_POS_LLH_DEP_A_FIX_MODE_SHIFT (0u)
-#define SBP_POS_LLH_DEP_A_FIX_MODE_GET(flags)      \
-  (((flags) >> SBP_POS_LLH_DEP_A_FIX_MODE_SHIFT) & \
-   SBP_POS_LLH_DEP_A_FIX_MODE_MASK)
-#define SBP_POS_LLH_DEP_A_FIX_MODE_SET(flags, val)           \
-  do {                                                       \
-    ((flags) |= (((val) & (SBP_POS_LLH_DEP_A_FIX_MODE_MASK)) \
-                 << (SBP_POS_LLH_DEP_A_FIX_MODE_SHIFT)));    \
-  } while (0)
+#define SBP_POS_LLH_DEP_A_FIX_MODE_GET(flags) \
+                             (((flags) >> SBP_POS_LLH_DEP_A_FIX_MODE_SHIFT) \
+                             & SBP_POS_LLH_DEP_A_FIX_MODE_MASK)
+#define SBP_POS_LLH_DEP_A_FIX_MODE_SET(flags, val) \
+                             do {((flags) |= \
+                             (((val) & (SBP_POS_LLH_DEP_A_FIX_MODE_MASK)) \
+                             << (SBP_POS_LLH_DEP_A_FIX_MODE_SHIFT)));} while(0)
+                             
 
 #define SBP_POS_LLH_DEP_A_FIX_MODE_SINGLE_POINT_POSITIONING (0)
 #define SBP_POS_LLH_DEP_A_FIX_MODE_FIXED_RTK (1)
@@ -2367,92 +2400,89 @@
  * matching time-of-week (tow).
  */
 typedef struct SBP_ATTR_PACKED {
-#define SBP_MSG_POS_LLH_DEP_A 0x0201
-
-  /**
-   * GPS Time of Week [ms]
-   */
-  u32 tow;
-
-  /**
-   * Latitude [deg]
-   */
-  double lat;
-
-  /**
-   * Longitude [deg]
-   */
-  double lon;
-
-  /**
-   * Height [m]
-   */
-  double height;
-
-  /**
-   * Horizontal position accuracy estimate (not
-   * implemented). Defaults to 0. [mm]
-   */
-  u16 h_accuracy;
-
-  /**
-   * Vertical position accuracy estimate (not
-   * implemented). Defaults to 0. [mm]
-   */
-  u16 v_accuracy;
-
-  /**
-   * Number of satellites used in solution.
-   */
-  u8 n_sats;
-
-  /**
-   * Status flags
-   */
-  u8 flags;
-
+#define SBP_MSG_POS_LLH_DEP_A          0x0201
+  
+  /** 
+   * GPS Time of Week [ms] 
+   */
+  u32 tow;          
+  
+  /** 
+   * Latitude [deg] 
+   */
+  double lat;          
+  
+  /** 
+   * Longitude [deg] 
+   */
+  double lon;          
+  
+  /** 
+   * Height [m] 
+   */
+  double height;       
+  
+  /** 
+    * Horizontal position accuracy estimate (not
+ * implemented). Defaults to 0. [mm] 
+   */
+  u16 h_accuracy;   
+  
+  /** 
+    * Vertical position accuracy estimate (not
+ * implemented). Defaults to 0. [mm] 
+   */
+  u16 v_accuracy;   
+  
+  /** 
+   * Number of satellites used in solution. 
+   */
+  u8 n_sats;       
+  
+  /** 
+   * Status flags 
+   */
+  u8 flags;        
+  
 } msg_pos_llh_dep_a_t;
+
 
 #define SBP_BASELINE_ECEF_DEP_A_RAIM_REPAIR_FLAG_MASK (0x1)
 #define SBP_BASELINE_ECEF_DEP_A_RAIM_REPAIR_FLAG_SHIFT (4u)
-#define SBP_BASELINE_ECEF_DEP_A_RAIM_REPAIR_FLAG_GET(flags)      \
-  (((flags) >> SBP_BASELINE_ECEF_DEP_A_RAIM_REPAIR_FLAG_SHIFT) & \
-   SBP_BASELINE_ECEF_DEP_A_RAIM_REPAIR_FLAG_MASK)
-#define SBP_BASELINE_ECEF_DEP_A_RAIM_REPAIR_FLAG_SET(flags, val)           \
-  do {                                                                     \
-    ((flags) |= (((val) & (SBP_BASELINE_ECEF_DEP_A_RAIM_REPAIR_FLAG_MASK)) \
-                 << (SBP_BASELINE_ECEF_DEP_A_RAIM_REPAIR_FLAG_SHIFT)));    \
-  } while (0)
+#define SBP_BASELINE_ECEF_DEP_A_RAIM_REPAIR_FLAG_GET(flags) \
+                             (((flags) >> SBP_BASELINE_ECEF_DEP_A_RAIM_REPAIR_FLAG_SHIFT) \
+                             & SBP_BASELINE_ECEF_DEP_A_RAIM_REPAIR_FLAG_MASK)
+#define SBP_BASELINE_ECEF_DEP_A_RAIM_REPAIR_FLAG_SET(flags, val) \
+                             do {((flags) |= \
+                             (((val) & (SBP_BASELINE_ECEF_DEP_A_RAIM_REPAIR_FLAG_MASK)) \
+                             << (SBP_BASELINE_ECEF_DEP_A_RAIM_REPAIR_FLAG_SHIFT)));} while(0)
+                             
 
 #define SBP_BASELINE_ECEF_DEP_A_RAIM_REPAIR_FLAG_NO_REPAIR (0)
-#define SBP_BASELINE_ECEF_DEP_A_RAIM_REPAIR_FLAG_SOLUTION_CAME_FROM_RAIM_REPAIR \
-  (1)
+#define SBP_BASELINE_ECEF_DEP_A_RAIM_REPAIR_FLAG_SOLUTION_CAME_FROM_RAIM_REPAIR (1)
 #define SBP_BASELINE_ECEF_DEP_A_RAIM_AVAILABILITY_FLAG_MASK (0x1)
 #define SBP_BASELINE_ECEF_DEP_A_RAIM_AVAILABILITY_FLAG_SHIFT (3u)
-#define SBP_BASELINE_ECEF_DEP_A_RAIM_AVAILABILITY_FLAG_GET(flags)      \
-  (((flags) >> SBP_BASELINE_ECEF_DEP_A_RAIM_AVAILABILITY_FLAG_SHIFT) & \
-   SBP_BASELINE_ECEF_DEP_A_RAIM_AVAILABILITY_FLAG_MASK)
+#define SBP_BASELINE_ECEF_DEP_A_RAIM_AVAILABILITY_FLAG_GET(flags) \
+                             (((flags) >> SBP_BASELINE_ECEF_DEP_A_RAIM_AVAILABILITY_FLAG_SHIFT) \
+                             & SBP_BASELINE_ECEF_DEP_A_RAIM_AVAILABILITY_FLAG_MASK)
 #define SBP_BASELINE_ECEF_DEP_A_RAIM_AVAILABILITY_FLAG_SET(flags, val) \
-  do {                                                                 \
-    ((flags) |=                                                        \
-     (((val) & (SBP_BASELINE_ECEF_DEP_A_RAIM_AVAILABILITY_FLAG_MASK))  \
-      << (SBP_BASELINE_ECEF_DEP_A_RAIM_AVAILABILITY_FLAG_SHIFT)));     \
-  } while (0)
-
-#define SBP_BASELINE_ECEF_DEP_A_RAIM_AVAILABILITY_FLAG_RAIM_CHECK_WAS_EXPLICITLY_DISABLED_OR_UNAVAILABLE \
-  (0)
-#define SBP_BASELINE_ECEF_DEP_A_RAIM_AVAILABILITY_FLAG_RAIM_CHECK_WAS_AVAILABLE \
-  (1)
+                             do {((flags) |= \
+                             (((val) & (SBP_BASELINE_ECEF_DEP_A_RAIM_AVAILABILITY_FLAG_MASK)) \
+                             << (SBP_BASELINE_ECEF_DEP_A_RAIM_AVAILABILITY_FLAG_SHIFT)));} while(0)
+                             
+
+#define SBP_BASELINE_ECEF_DEP_A_RAIM_AVAILABILITY_FLAG_RAIM_CHECK_WAS_EXPLICITLY_DISABLED_OR_UNAVAILABLE (0)
+#define SBP_BASELINE_ECEF_DEP_A_RAIM_AVAILABILITY_FLAG_RAIM_CHECK_WAS_AVAILABLE (1)
 #define SBP_BASELINE_ECEF_DEP_A_FIX_MODE_MASK (0x7)
 #define SBP_BASELINE_ECEF_DEP_A_FIX_MODE_SHIFT (0u)
-#define SBP_BASELINE_ECEF_DEP_A_FIX_MODE_GET(flags)      \
-  (((flags) >> SBP_BASELINE_ECEF_DEP_A_FIX_MODE_SHIFT) & \
-   SBP_BASELINE_ECEF_DEP_A_FIX_MODE_MASK)
-#define SBP_BASELINE_ECEF_DEP_A_FIX_MODE_SET(flags, val)           \
-  do {                                                             \
-    ((flags) |= (((val) & (SBP_BASELINE_ECEF_DEP_A_FIX_MODE_MASK)) \
-                 << (SBP_BASELINE_ECEF_DEP_A_FIX_MODE_SHIFT)));    \
-  } while (0)
+#define SBP_BASELINE_ECEF_DEP_A_FIX_MODE_GET(flags) \
+                             (((flags) >> SBP_BASELINE_ECEF_DEP_A_FIX_MODE_SHIFT) \
+                             & SBP_BASELINE_ECEF_DEP_A_FIX_MODE_MASK)
+#define SBP_BASELINE_ECEF_DEP_A_FIX_MODE_SET(flags, val) \
+                             do {((flags) |= \
+                             (((val) & (SBP_BASELINE_ECEF_DEP_A_FIX_MODE_MASK)) \
+                             << (SBP_BASELINE_ECEF_DEP_A_FIX_MODE_SHIFT)));} while(0)
+                             
 
 #define SBP_BASELINE_ECEF_DEP_A_FIX_MODE_FLOAT_RTK (0)
 #define SBP_BASELINE_ECEF_DEP_A_FIX_MODE_FIXED_RTK (1)
@@ -2465,85 +2495,82 @@
  * matching time-of-week (tow).
  */
 typedef struct SBP_ATTR_PACKED {
-#define SBP_MSG_BASELINE_ECEF_DEP_A 0x0202
-
-  /**
-   * GPS Time of Week [ms]
-   */
-  u32 tow;
-
-  /**
-   * Baseline ECEF X coordinate [mm]
-   */
-  s32 x;
-
-  /**
-   * Baseline ECEF Y coordinate [mm]
-   */
-  s32 y;
-
-  /**
-   * Baseline ECEF Z coordinate [mm]
-   */
-  s32 z;
-
-  /**
-   * Position accuracy estimate [mm]
-   */
-  u16 accuracy;
-
-  /**
-   * Number of satellites used in solution
-   */
-  u8 n_sats;
-
-  /**
-   * Status flags
-   */
-  u8 flags;
-
+#define SBP_MSG_BASELINE_ECEF_DEP_A    0x0202
+  
+  /** 
+   * GPS Time of Week [ms] 
+   */
+  u32 tow;        
+  
+  /** 
+   * Baseline ECEF X coordinate [mm] 
+   */
+  s32 x;          
+  
+  /** 
+   * Baseline ECEF Y coordinate [mm] 
+   */
+  s32 y;          
+  
+  /** 
+   * Baseline ECEF Z coordinate [mm] 
+   */
+  s32 z;          
+  
+  /** 
+    * Position accuracy estimate [mm] 
+   */
+  u16 accuracy;   
+  
+  /** 
+   * Number of satellites used in solution 
+   */
+  u8 n_sats;     
+  
+  /** 
+   * Status flags 
+   */
+  u8 flags;      
+  
 } msg_baseline_ecef_dep_a_t;
+
 
 #define SBP_BASELINE_NED_DEP_A_RAIM_REPAIR_FLAG_MASK (0x1)
 #define SBP_BASELINE_NED_DEP_A_RAIM_REPAIR_FLAG_SHIFT (4u)
-#define SBP_BASELINE_NED_DEP_A_RAIM_REPAIR_FLAG_GET(flags)      \
-  (((flags) >> SBP_BASELINE_NED_DEP_A_RAIM_REPAIR_FLAG_SHIFT) & \
-   SBP_BASELINE_NED_DEP_A_RAIM_REPAIR_FLAG_MASK)
-#define SBP_BASELINE_NED_DEP_A_RAIM_REPAIR_FLAG_SET(flags, val)           \
-  do {                                                                    \
-    ((flags) |= (((val) & (SBP_BASELINE_NED_DEP_A_RAIM_REPAIR_FLAG_MASK)) \
-                 << (SBP_BASELINE_NED_DEP_A_RAIM_REPAIR_FLAG_SHIFT)));    \
-  } while (0)
+#define SBP_BASELINE_NED_DEP_A_RAIM_REPAIR_FLAG_GET(flags) \
+                             (((flags) >> SBP_BASELINE_NED_DEP_A_RAIM_REPAIR_FLAG_SHIFT) \
+                             & SBP_BASELINE_NED_DEP_A_RAIM_REPAIR_FLAG_MASK)
+#define SBP_BASELINE_NED_DEP_A_RAIM_REPAIR_FLAG_SET(flags, val) \
+                             do {((flags) |= \
+                             (((val) & (SBP_BASELINE_NED_DEP_A_RAIM_REPAIR_FLAG_MASK)) \
+                             << (SBP_BASELINE_NED_DEP_A_RAIM_REPAIR_FLAG_SHIFT)));} while(0)
+                             
 
 #define SBP_BASELINE_NED_DEP_A_RAIM_REPAIR_FLAG_NO_REPAIR (0)
-#define SBP_BASELINE_NED_DEP_A_RAIM_REPAIR_FLAG_SOLUTION_CAME_FROM_RAIM_REPAIR \
-  (1)
+#define SBP_BASELINE_NED_DEP_A_RAIM_REPAIR_FLAG_SOLUTION_CAME_FROM_RAIM_REPAIR (1)
 #define SBP_BASELINE_NED_DEP_A_RAIM_AVAILABILITY_FLAG_MASK (0x1)
 #define SBP_BASELINE_NED_DEP_A_RAIM_AVAILABILITY_FLAG_SHIFT (3u)
-#define SBP_BASELINE_NED_DEP_A_RAIM_AVAILABILITY_FLAG_GET(flags)      \
-  (((flags) >> SBP_BASELINE_NED_DEP_A_RAIM_AVAILABILITY_FLAG_SHIFT) & \
-   SBP_BASELINE_NED_DEP_A_RAIM_AVAILABILITY_FLAG_MASK)
+#define SBP_BASELINE_NED_DEP_A_RAIM_AVAILABILITY_FLAG_GET(flags) \
+                             (((flags) >> SBP_BASELINE_NED_DEP_A_RAIM_AVAILABILITY_FLAG_SHIFT) \
+                             & SBP_BASELINE_NED_DEP_A_RAIM_AVAILABILITY_FLAG_MASK)
 #define SBP_BASELINE_NED_DEP_A_RAIM_AVAILABILITY_FLAG_SET(flags, val) \
-  do {                                                                \
-    ((flags) |=                                                       \
-     (((val) & (SBP_BASELINE_NED_DEP_A_RAIM_AVAILABILITY_FLAG_MASK))  \
-      << (SBP_BASELINE_NED_DEP_A_RAIM_AVAILABILITY_FLAG_SHIFT)));     \
-  } while (0)
-
-#define SBP_BASELINE_NED_DEP_A_RAIM_AVAILABILITY_FLAG_RAIM_CHECK_WAS_EXPLICITLY_DISABLED_OR_UNAVAILABLE \
-  (0)
-#define SBP_BASELINE_NED_DEP_A_RAIM_AVAILABILITY_FLAG_RAIM_CHECK_WAS_AVAILABLE \
-  (1)
+                             do {((flags) |= \
+                             (((val) & (SBP_BASELINE_NED_DEP_A_RAIM_AVAILABILITY_FLAG_MASK)) \
+                             << (SBP_BASELINE_NED_DEP_A_RAIM_AVAILABILITY_FLAG_SHIFT)));} while(0)
+                             
+
+#define SBP_BASELINE_NED_DEP_A_RAIM_AVAILABILITY_FLAG_RAIM_CHECK_WAS_EXPLICITLY_DISABLED_OR_UNAVAILABLE (0)
+#define SBP_BASELINE_NED_DEP_A_RAIM_AVAILABILITY_FLAG_RAIM_CHECK_WAS_AVAILABLE (1)
 #define SBP_BASELINE_NED_DEP_A_FIX_MODE_MASK (0x7)
 #define SBP_BASELINE_NED_DEP_A_FIX_MODE_SHIFT (0u)
-#define SBP_BASELINE_NED_DEP_A_FIX_MODE_GET(flags)      \
-  (((flags) >> SBP_BASELINE_NED_DEP_A_FIX_MODE_SHIFT) & \
-   SBP_BASELINE_NED_DEP_A_FIX_MODE_MASK)
-#define SBP_BASELINE_NED_DEP_A_FIX_MODE_SET(flags, val)           \
-  do {                                                            \
-    ((flags) |= (((val) & (SBP_BASELINE_NED_DEP_A_FIX_MODE_MASK)) \
-                 << (SBP_BASELINE_NED_DEP_A_FIX_MODE_SHIFT)));    \
-  } while (0)
+#define SBP_BASELINE_NED_DEP_A_FIX_MODE_GET(flags) \
+                             (((flags) >> SBP_BASELINE_NED_DEP_A_FIX_MODE_SHIFT) \
+                             & SBP_BASELINE_NED_DEP_A_FIX_MODE_MASK)
+#define SBP_BASELINE_NED_DEP_A_FIX_MODE_SET(flags, val) \
+                             do {((flags) |= \
+                             (((val) & (SBP_BASELINE_NED_DEP_A_FIX_MODE_MASK)) \
+                             << (SBP_BASELINE_NED_DEP_A_FIX_MODE_SHIFT)));} while(0)
+                             
 
 #define SBP_BASELINE_NED_DEP_A_FIX_MODE_FLOAT_RTK (0)
 #define SBP_BASELINE_NED_DEP_A_FIX_MODE_FIXED_RTK (1)
@@ -2557,51 +2584,52 @@
  * preceding MSG_GPS_TIME with the matching time-of-week (tow).
  */
 typedef struct SBP_ATTR_PACKED {
-#define SBP_MSG_BASELINE_NED_DEP_A 0x0203
-
-  /**
-   * GPS Time of Week [ms]
-   */
-  u32 tow;
-
-  /**
-   * Baseline North coordinate [mm]
-   */
-  s32 n;
-
-  /**
-   * Baseline East coordinate [mm]
-   */
-  s32 e;
-
-  /**
-   * Baseline Down coordinate [mm]
-   */
-  s32 d;
-
-  /**
-   * Horizontal position accuracy estimate (not
-   * implemented). Defaults to 0. [mm]
-   */
-  u16 h_accuracy;
-
-  /**
-   * Vertical position accuracy estimate (not
-   * implemented). Defaults to 0. [mm]
-   */
-  u16 v_accuracy;
-
-  /**
-   * Number of satellites used in solution
-   */
-  u8 n_sats;
-
-  /**
-   * Status flags
-   */
-  u8 flags;
-
+#define SBP_MSG_BASELINE_NED_DEP_A     0x0203
+  
+  /** 
+   * GPS Time of Week [ms] 
+   */
+  u32 tow;          
+  
+  /** 
+   * Baseline North coordinate [mm] 
+   */
+  s32 n;            
+  
+  /** 
+   * Baseline East coordinate [mm] 
+   */
+  s32 e;            
+  
+  /** 
+   * Baseline Down coordinate [mm] 
+   */
+  s32 d;            
+  
+  /** 
+    * Horizontal position accuracy estimate (not
+ * implemented). Defaults to 0. [mm] 
+   */
+  u16 h_accuracy;   
+  
+  /** 
+    * Vertical position accuracy estimate (not
+ * implemented). Defaults to 0. [mm] 
+   */
+  u16 v_accuracy;   
+  
+  /** 
+   * Number of satellites used in solution 
+   */
+  u8 n_sats;       
+  
+  /** 
+   * Status flags 
+   */
+  u8 flags;        
+  
 } msg_baseline_ned_dep_a_t;
+
 
 /** Velocity in ECEF
  *
@@ -2610,45 +2638,46 @@
  * MSG_GPS_TIME with the matching time-of-week (tow).
  */
 typedef struct SBP_ATTR_PACKED {
-#define SBP_MSG_VEL_ECEF_DEP_A 0x0204
-
-  /**
-   * GPS Time of Week [ms]
-   */
-  u32 tow;
-
-  /**
-   * Velocity ECEF X coordinate [mm/s]
-   */
-  s32 x;
-
-  /**
-   * Velocity ECEF Y coordinate [mm/s]
-   */
-  s32 y;
-
-  /**
-   * Velocity ECEF Z coordinate [mm/s]
-   */
-  s32 z;
-
-  /**
-   * Velocity accuracy estimate (not implemented). Defaults
-   * to 0. [mm/s]
-   */
-  u16 accuracy;
-
-  /**
-   * Number of satellites used in solution
-   */
-  u8 n_sats;
-
-  /**
-   * Status flags (reserved)
-   */
-  u8 flags;
-
+#define SBP_MSG_VEL_ECEF_DEP_A         0x0204
+  
+  /** 
+   * GPS Time of Week [ms] 
+   */
+  u32 tow;        
+  
+  /** 
+   * Velocity ECEF X coordinate [mm/s] 
+   */
+  s32 x;          
+  
+  /** 
+   * Velocity ECEF Y coordinate [mm/s] 
+   */
+  s32 y;          
+  
+  /** 
+   * Velocity ECEF Z coordinate [mm/s] 
+   */
+  s32 z;          
+  
+  /** 
+    * Velocity accuracy estimate (not implemented). Defaults
+ * to 0. [mm/s] 
+   */
+  u16 accuracy;   
+  
+  /** 
+   * Number of satellites used in solution 
+   */
+  u8 n_sats;     
+  
+  /** 
+   * Status flags (reserved) 
+   */
+  u8 flags;      
+  
 } msg_vel_ecef_dep_a_t;
+
 
 /** Velocity in NED
  *
@@ -2658,92 +2687,89 @@
  * given by the preceding MSG_GPS_TIME with the matching time-of-week (tow).
  */
 typedef struct SBP_ATTR_PACKED {
-#define SBP_MSG_VEL_NED_DEP_A 0x0205
-
-  /**
-   * GPS Time of Week [ms]
-   */
-  u32 tow;
-
-  /**
-   * Velocity North coordinate [mm/s]
-   */
-  s32 n;
-
-  /**
-   * Velocity East coordinate [mm/s]
-   */
-  s32 e;
-
-  /**
-   * Velocity Down coordinate [mm/s]
-   */
-  s32 d;
-
-  /**
-   * Horizontal velocity accuracy estimate (not
-   * implemented). Defaults to 0. [mm/s]
-   */
-  u16 h_accuracy;
-
-  /**
-   * Vertical velocity accuracy estimate (not
-   * implemented). Defaults to 0. [mm/s]
-   */
-  u16 v_accuracy;
-
-  /**
-   * Number of satellites used in solution
-   */
-  u8 n_sats;
-
-  /**
-   * Status flags (reserved)
-   */
-  u8 flags;
-
+#define SBP_MSG_VEL_NED_DEP_A          0x0205
+  
+  /** 
+   * GPS Time of Week [ms] 
+   */
+  u32 tow;          
+  
+  /** 
+   * Velocity North coordinate [mm/s] 
+   */
+  s32 n;            
+  
+  /** 
+   * Velocity East coordinate [mm/s] 
+   */
+  s32 e;            
+  
+  /** 
+   * Velocity Down coordinate [mm/s] 
+   */
+  s32 d;            
+  
+  /** 
+    * Horizontal velocity accuracy estimate (not
+ * implemented). Defaults to 0. [mm/s] 
+   */
+  u16 h_accuracy;   
+  
+  /** 
+    * Vertical velocity accuracy estimate (not
+ * implemented). Defaults to 0. [mm/s] 
+   */
+  u16 v_accuracy;   
+  
+  /** 
+   * Number of satellites used in solution 
+   */
+  u8 n_sats;       
+  
+  /** 
+   * Status flags (reserved) 
+   */
+  u8 flags;        
+  
 } msg_vel_ned_dep_a_t;
+
 
 #define SBP_BASELINE_HEADING_DEP_A_RAIM_REPAIR_FLAG_MASK (0x1)
 #define SBP_BASELINE_HEADING_DEP_A_RAIM_REPAIR_FLAG_SHIFT (4u)
-#define SBP_BASELINE_HEADING_DEP_A_RAIM_REPAIR_FLAG_GET(flags)      \
-  (((flags) >> SBP_BASELINE_HEADING_DEP_A_RAIM_REPAIR_FLAG_SHIFT) & \
-   SBP_BASELINE_HEADING_DEP_A_RAIM_REPAIR_FLAG_MASK)
-#define SBP_BASELINE_HEADING_DEP_A_RAIM_REPAIR_FLAG_SET(flags, val)           \
-  do {                                                                        \
-    ((flags) |= (((val) & (SBP_BASELINE_HEADING_DEP_A_RAIM_REPAIR_FLAG_MASK)) \
-                 << (SBP_BASELINE_HEADING_DEP_A_RAIM_REPAIR_FLAG_SHIFT)));    \
-  } while (0)
+#define SBP_BASELINE_HEADING_DEP_A_RAIM_REPAIR_FLAG_GET(flags) \
+                             (((flags) >> SBP_BASELINE_HEADING_DEP_A_RAIM_REPAIR_FLAG_SHIFT) \
+                             & SBP_BASELINE_HEADING_DEP_A_RAIM_REPAIR_FLAG_MASK)
+#define SBP_BASELINE_HEADING_DEP_A_RAIM_REPAIR_FLAG_SET(flags, val) \
+                             do {((flags) |= \
+                             (((val) & (SBP_BASELINE_HEADING_DEP_A_RAIM_REPAIR_FLAG_MASK)) \
+                             << (SBP_BASELINE_HEADING_DEP_A_RAIM_REPAIR_FLAG_SHIFT)));} while(0)
+                             
 
 #define SBP_BASELINE_HEADING_DEP_A_RAIM_REPAIR_FLAG_NO_REPAIR (0)
-#define SBP_BASELINE_HEADING_DEP_A_RAIM_REPAIR_FLAG_SOLUTION_CAME_FROM_RAIM_REPAIR \
-  (1)
+#define SBP_BASELINE_HEADING_DEP_A_RAIM_REPAIR_FLAG_SOLUTION_CAME_FROM_RAIM_REPAIR (1)
 #define SBP_BASELINE_HEADING_DEP_A_RAIM_AVAILABILITY_FLAG_MASK (0x1)
 #define SBP_BASELINE_HEADING_DEP_A_RAIM_AVAILABILITY_FLAG_SHIFT (3u)
-#define SBP_BASELINE_HEADING_DEP_A_RAIM_AVAILABILITY_FLAG_GET(flags)      \
-  (((flags) >> SBP_BASELINE_HEADING_DEP_A_RAIM_AVAILABILITY_FLAG_SHIFT) & \
-   SBP_BASELINE_HEADING_DEP_A_RAIM_AVAILABILITY_FLAG_MASK)
+#define SBP_BASELINE_HEADING_DEP_A_RAIM_AVAILABILITY_FLAG_GET(flags) \
+                             (((flags) >> SBP_BASELINE_HEADING_DEP_A_RAIM_AVAILABILITY_FLAG_SHIFT) \
+                             & SBP_BASELINE_HEADING_DEP_A_RAIM_AVAILABILITY_FLAG_MASK)
 #define SBP_BASELINE_HEADING_DEP_A_RAIM_AVAILABILITY_FLAG_SET(flags, val) \
-  do {                                                                    \
-    ((flags) |=                                                           \
-     (((val) & (SBP_BASELINE_HEADING_DEP_A_RAIM_AVAILABILITY_FLAG_MASK))  \
-      << (SBP_BASELINE_HEADING_DEP_A_RAIM_AVAILABILITY_FLAG_SHIFT)));     \
-  } while (0)
-
-#define SBP_BASELINE_HEADING_DEP_A_RAIM_AVAILABILITY_FLAG_RAIM_CHECK_WAS_EXPLICITLY_DISABLED_OR_UNAVAILABLE \
-  (0)
-#define SBP_BASELINE_HEADING_DEP_A_RAIM_AVAILABILITY_FLAG_RAIM_CHECK_WAS_AVAILABLE \
-  (1)
+                             do {((flags) |= \
+                             (((val) & (SBP_BASELINE_HEADING_DEP_A_RAIM_AVAILABILITY_FLAG_MASK)) \
+                             << (SBP_BASELINE_HEADING_DEP_A_RAIM_AVAILABILITY_FLAG_SHIFT)));} while(0)
+                             
+
+#define SBP_BASELINE_HEADING_DEP_A_RAIM_AVAILABILITY_FLAG_RAIM_CHECK_WAS_EXPLICITLY_DISABLED_OR_UNAVAILABLE (0)
+#define SBP_BASELINE_HEADING_DEP_A_RAIM_AVAILABILITY_FLAG_RAIM_CHECK_WAS_AVAILABLE (1)
 #define SBP_BASELINE_HEADING_DEP_A_FIX_MODE_MASK (0x7)
 #define SBP_BASELINE_HEADING_DEP_A_FIX_MODE_SHIFT (0u)
-#define SBP_BASELINE_HEADING_DEP_A_FIX_MODE_GET(flags)      \
-  (((flags) >> SBP_BASELINE_HEADING_DEP_A_FIX_MODE_SHIFT) & \
-   SBP_BASELINE_HEADING_DEP_A_FIX_MODE_MASK)
-#define SBP_BASELINE_HEADING_DEP_A_FIX_MODE_SET(flags, val)           \
-  do {                                                                \
-    ((flags) |= (((val) & (SBP_BASELINE_HEADING_DEP_A_FIX_MODE_MASK)) \
-                 << (SBP_BASELINE_HEADING_DEP_A_FIX_MODE_SHIFT)));    \
-  } while (0)
+#define SBP_BASELINE_HEADING_DEP_A_FIX_MODE_GET(flags) \
+                             (((flags) >> SBP_BASELINE_HEADING_DEP_A_FIX_MODE_SHIFT) \
+                             & SBP_BASELINE_HEADING_DEP_A_FIX_MODE_MASK)
+#define SBP_BASELINE_HEADING_DEP_A_FIX_MODE_SET(flags, val) \
+                             do {((flags) |= \
+                             (((val) & (SBP_BASELINE_HEADING_DEP_A_FIX_MODE_MASK)) \
+                             << (SBP_BASELINE_HEADING_DEP_A_FIX_MODE_SHIFT)));} while(0)
+                             
 
 #define SBP_BASELINE_HEADING_DEP_A_FIX_MODE_FLOAT_RTK (0)
 #define SBP_BASELINE_HEADING_DEP_A_FIX_MODE_FIXED_RTK (1)
@@ -2755,37 +2781,30 @@
  */
 typedef struct SBP_ATTR_PACKED {
 #define SBP_MSG_BASELINE_HEADING_DEP_A 0x0207
-
-  /**
-   * GPS Time of Week [ms]
-   */
-  u32 tow;
-
-  /**
-   * Heading [mdeg]
-   */
-  u32 heading;
-
-  /**
-   * Number of satellites used in solution
-   */
-  u8 n_sats;
-
-  /**
-   * Status flags
-   */
-  u8 flags;
-
+  
+  /** 
+   * GPS Time of Week [ms] 
+   */
+  u32 tow;       
+  
+  /** 
+   * Heading [mdeg] 
+   */
+  u32 heading;   
+  
+  /** 
+   * Number of satellites used in solution 
+   */
+  u8 n_sats;    
+  
+  /** 
+   * Status flags 
+   */
+  u8 flags;     
+  
 } msg_baseline_heading_dep_a_t;
 
-<<<<<<< HEAD
-/** Computed Position and Protection Level
- *
- * This message reports the local vertical and horizontal protection levels
- * associated with a given LLH position solution. The full GPS time is given
- * by the preceding MSG_GPS_TIME with the matching time-of-week (tow).
- */
-#define SBP_MSG_PROTECTION_LEVEL_DEP_A 0x0216
+
 #define SBP_PROTECTION_LEVEL_DEP_A_TARGET_INTEGRITY_RISK_TIR_LEVEL_MASK (0x7)
 #define SBP_PROTECTION_LEVEL_DEP_A_TARGET_INTEGRITY_RISK_TIR_LEVEL_SHIFT (0u)
 #define SBP_PROTECTION_LEVEL_DEP_A_TARGET_INTEGRITY_RISK_TIR_LEVEL_GET(flags) \
@@ -2801,118 +2820,186 @@
 #define SBP_PROTECTION_LEVEL_DEP_A_TARGET_INTEGRITY_RISK_TIR_LEVEL_TIR_LEVEL_1 (1)
 #define SBP_PROTECTION_LEVEL_DEP_A_TARGET_INTEGRITY_RISK_TIR_LEVEL_TIR_LEVEL_2 (2)
 #define SBP_PROTECTION_LEVEL_DEP_A_TARGET_INTEGRITY_RISK_TIR_LEVEL_TIR_LEVEL_3 (3)
-
-typedef struct SBP_ATTR_PACKED {
-  u32 tow;       /**< GPS Time of Week [ms] */
-  u16 vpl;       /**< Vertical protection level [cm] */
-  u16 hpl;       /**< Horizontal protection level [cm] */
-  double lat;       /**< Latitude [deg] */
-  double lon;       /**< Longitude [deg] */
-  double height;    /**< Height [m] */
-  u8 flags;     /**< Status flags */
+/** Computed Position and Protection Level
+ *
+ * This message reports the local vertical and horizontal protection levels
+ * associated with a given LLH position solution. The full GPS time is given
+ * by the preceding MSG_GPS_TIME with the matching time-of-week (tow).
+ */
+typedef struct SBP_ATTR_PACKED {
+#define SBP_MSG_PROTECTION_LEVEL_DEP_A 0x0216
+  
+  /** 
+   * GPS Time of Week [ms] 
+   */
+  u32 tow;      
+  
+  /** 
+   * Vertical protection level [cm] 
+   */
+  u16 vpl;      
+  
+  /** 
+   * Horizontal protection level [cm] 
+   */
+  u16 hpl;      
+  
+  /** 
+   * Latitude [deg] 
+   */
+  double lat;      
+  
+  /** 
+   * Longitude [deg] 
+   */
+  double lon;      
+  
+  /** 
+   * Height [m] 
+   */
+  double height;   
+  
+  /** 
+   * Status flags 
+   */
+  u8 flags;    
+  
 } msg_protection_level_dep_a_t;
 
 
+#define SBP_PROTECTION_LEVEL_TARGET_INTEGRITY_RISK_TIR_LEVEL_MASK (0x7)
+#define SBP_PROTECTION_LEVEL_TARGET_INTEGRITY_RISK_TIR_LEVEL_SHIFT (0u)
+#define SBP_PROTECTION_LEVEL_TARGET_INTEGRITY_RISK_TIR_LEVEL_GET(flags) \
+                             (((flags) >> SBP_PROTECTION_LEVEL_TARGET_INTEGRITY_RISK_TIR_LEVEL_SHIFT) \
+                             & SBP_PROTECTION_LEVEL_TARGET_INTEGRITY_RISK_TIR_LEVEL_MASK)
+#define SBP_PROTECTION_LEVEL_TARGET_INTEGRITY_RISK_TIR_LEVEL_SET(flags, val) \
+                             do {((flags) |= \
+                             (((val) & (SBP_PROTECTION_LEVEL_TARGET_INTEGRITY_RISK_TIR_LEVEL_MASK)) \
+                             << (SBP_PROTECTION_LEVEL_TARGET_INTEGRITY_RISK_TIR_LEVEL_SHIFT)));} while(0)
+                             
+
+#define SBP_PROTECTION_LEVEL_TARGET_INTEGRITY_RISK_TIR_LEVEL_SAFE_STATE_PROTECTION_LEVEL_SHALL_NOT_BE_USED_FOR_SAFETY_CRITICAL_APPLICATION (0)
+#define SBP_PROTECTION_LEVEL_TARGET_INTEGRITY_RISK_TIR_LEVEL_TIR_LEVEL_1 (1)
+#define SBP_PROTECTION_LEVEL_TARGET_INTEGRITY_RISK_TIR_LEVEL_TIR_LEVEL_2 (2)
+#define SBP_PROTECTION_LEVEL_TARGET_INTEGRITY_RISK_TIR_LEVEL_TIR_LEVEL_3 (3)
 /** Computed state and Protection Levels
  *
  * This message reports the protection levels associated to the given 
  * state estimate. The full GPS time is given by the preceding MSG_GPS_TIME 
  * with the matching time-of-week (tow).
  */
+typedef struct SBP_ATTR_PACKED {
 #define SBP_MSG_PROTECTION_LEVEL       0x0217
-=======
->>>>>>> ba67347f
-#define SBP_PROTECTION_LEVEL_TARGET_INTEGRITY_RISK_TIR_LEVEL_MASK (0x7)
-#define SBP_PROTECTION_LEVEL_TARGET_INTEGRITY_RISK_TIR_LEVEL_SHIFT (0u)
-#define SBP_PROTECTION_LEVEL_TARGET_INTEGRITY_RISK_TIR_LEVEL_GET(flags)      \
-  (((flags) >> SBP_PROTECTION_LEVEL_TARGET_INTEGRITY_RISK_TIR_LEVEL_SHIFT) & \
-   SBP_PROTECTION_LEVEL_TARGET_INTEGRITY_RISK_TIR_LEVEL_MASK)
-#define SBP_PROTECTION_LEVEL_TARGET_INTEGRITY_RISK_TIR_LEVEL_SET(flags, val) \
-  do {                                                                       \
-    ((flags) |=                                                              \
-     (((val) & (SBP_PROTECTION_LEVEL_TARGET_INTEGRITY_RISK_TIR_LEVEL_MASK))  \
-      << (SBP_PROTECTION_LEVEL_TARGET_INTEGRITY_RISK_TIR_LEVEL_SHIFT)));     \
-  } while (0)
-
-#define SBP_PROTECTION_LEVEL_TARGET_INTEGRITY_RISK_TIR_LEVEL_SAFE_STATE_PROTECTION_LEVEL_SHALL_NOT_BE_USED_FOR_SAFETY_CRITICAL_APPLICATION \
-  (0)
-#define SBP_PROTECTION_LEVEL_TARGET_INTEGRITY_RISK_TIR_LEVEL_TIR_LEVEL_1 (1)
-#define SBP_PROTECTION_LEVEL_TARGET_INTEGRITY_RISK_TIR_LEVEL_TIR_LEVEL_2 (2)
-#define SBP_PROTECTION_LEVEL_TARGET_INTEGRITY_RISK_TIR_LEVEL_TIR_LEVEL_3 (3)
-/** Computed Position and Protection Level
- *
- * This message reports the local vertical and horizontal protection levels
- * associated with a given LLH position solution. The full GPS time is given
- * by the preceding MSG_GPS_TIME with the matching time-of-week (tow).
- */
-typedef struct SBP_ATTR_PACKED {
-<<<<<<< HEAD
-  u32 tow;        /**< GPS Time of Week [ms] */
-  s16 wn;         /**< GPS week number [weeks] */
-  u16 vpl;        /**< Vertical protection level [cm] */
-  u16 hpl;        /**< Horizontal protection level [cm] */
-  u16 atpl;       /**< Along-track position error protection level [cm] */
-  u16 ctpl;       /**< Cross-track position error protection level [cm] */
-  u16 hvpl;       /**< Protection level for the error vector between estimated and 
-true along/cross track velocity vector
- [mm/s] */
-  u16 vvpl;       /**< Protection level for the velocity in vehicle upright direction 
-(different from vertical direction if on a slope)
- [mm/s] */
-  u16 hopl;       /**< Heading orientation protection level [mdeg] */
-  u16 popl;       /**< Pitch orientation protection level [mdeg] */
-  u16 ropl;       /**< Roll orientation protection level [mdeg] */
-  double lat;        /**< Latitude [deg] */
-  double lon;        /**< Longitude [deg] */
-  double height;     /**< Height [m] */
-  s32 v_x;        /**< Velocity in vehicle x direction [mm/s] */
-  s32 v_y;        /**< Velocity in vehicle y direction [mm/s] */
-  s32 v_z;        /**< Velocity in vehicle z direction [mm/s] */
-  s32 roll;       /**< Roll angle [udeg] */
-  s32 pitch;      /**< Pitch angle [udeg] */
-  s32 heading;    /**< Heading angle [udeg] */
-  u32 flags;      /**< Status flags */
+  
+  /** 
+   * GPS Time of Week [ms] 
+   */
+  u32 tow;       
+  
+  /** 
+   * GPS week number [weeks] 
+   */
+  s16 wn;        
+  
+  /** 
+   * Vertical protection level [cm] 
+   */
+  u16 vpl;       
+  
+  /** 
+   * Horizontal protection level [cm] 
+   */
+  u16 hpl;       
+  
+  /** 
+   * Along-track position error protection level [cm] 
+   */
+  u16 atpl;      
+  
+  /** 
+   * Cross-track position error protection level [cm] 
+   */
+  u16 ctpl;      
+  
+  /** 
+    * Protection level for the error vector between estimated and 
+ * true along/cross track velocity vector [mm/s] 
+   */
+  u16 hvpl;      
+  
+  /** 
+    * Protection level for the velocity in vehicle upright direction 
+ * (different from vertical direction if on a slope) [mm/s] 
+   */
+  u16 vvpl;      
+  
+  /** 
+   * Heading orientation protection level [mdeg] 
+   */
+  u16 hopl;      
+  
+  /** 
+   * Pitch orientation protection level [mdeg] 
+   */
+  u16 popl;      
+  
+  /** 
+   * Roll orientation protection level [mdeg] 
+   */
+  u16 ropl;      
+  
+  /** 
+   * Latitude [deg] 
+   */
+  double lat;       
+  
+  /** 
+   * Longitude [deg] 
+   */
+  double lon;       
+  
+  /** 
+   * Height [m] 
+   */
+  double height;    
+  
+  /** 
+   * Velocity in vehicle x direction [mm/s] 
+   */
+  s32 v_x;       
+  
+  /** 
+   * Velocity in vehicle y direction [mm/s] 
+   */
+  s32 v_y;       
+  
+  /** 
+   * Velocity in vehicle z direction [mm/s] 
+   */
+  s32 v_z;       
+  
+  /** 
+   * Roll angle [udeg] 
+   */
+  s32 roll;      
+  
+  /** 
+   * Pitch angle [udeg] 
+   */
+  s32 pitch;     
+  
+  /** 
+   * Heading angle [udeg] 
+   */
+  s32 heading;   
+  
+  /** 
+   * Status flags 
+   */
+  u32 flags;     
+  
 } msg_protection_level_t;
-=======
-#define SBP_MSG_PROTECTION_LEVEL 0x0216
-
-  /**
-   * GPS Time of Week [ms]
-   */
-  u32 tow;
-
-  /**
-   * Vertical protection level [cm]
-   */
-  u16 vpl;
-
-  /**
-   * Horizontal protection level [cm]
-   */
-  u16 hpl;
-
-  /**
-   * Latitude [deg]
-   */
-  double lat;
-
-  /**
-   * Longitude [deg]
-   */
-  double lon;
-
-  /**
-   * Height [m]
-   */
-  double height;
-
-  /**
-   * Status flags
-   */
-  u8 flags;
->>>>>>> ba67347f
-
-} msg_protection_level_t;
+
 
 /** \} */
 
