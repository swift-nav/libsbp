/*
 * Copyright (C) 2015-2018 Swift Navigation Inc.
 * Contact: Swift Navigation <dev@swiftnav.com>
 *
 * This source is subject to the license found in the file 'LICENSE' which must
 * be be distributed together with this source. All other rights reserved.
 *
 * THIS CODE AND INFORMATION IS PROVIDED "AS IS" WITHOUT WARRANTY OF ANY KIND,
 * EITHER EXPRESSED OR IMPLIED, INCLUDING BUT NOT LIMITED TO THE IMPLIED
 * WARRANTIES OF MERCHANTABILITY AND/OR FITNESS FOR A PARTICULAR PURPOSE.
 */

/*****************************************************************************
 * Automatically generated from yaml/swiftnav/sbp/system.yaml
 * with generate.py. Please do not hand edit!
 *****************************************************************************/

/** \defgroup system System
 *
 * * Standardized system messages from Swift Navigation devices.
 * \{ */

#ifndef LIBSBP_SYSTEM_MESSAGES_H
#define LIBSBP_SYSTEM_MESSAGES_H

#include "common.h"

SBP_PACK_START


/** System start-up message
 *
 * The system start-up message is sent once on system
 * start-up. It notifies the host or other attached devices that
 * the system has started and is now ready to respond to commands
 * or configuration requests.
 */
#define SBP_MSG_STARTUP               0xFF00
typedef struct SBP_ATTR_PACKED {
  u8 cause;           /**< Cause of startup */
  u8 startup_type;    /**< Startup type */
  u16 reserved;        /**< Reserved */
} msg_startup_t;


/** Status of received corrections
 *
 * This message provides information about the receipt of Differential
 * corrections.  It is expected to be sent with each receipt of a complete
 * corrections packet.
 */
#define SBP_MSG_DGNSS_STATUS          0xFF02
typedef struct SBP_ATTR_PACKED {
  u8 flags;          /**< Status flags */
  u16 latency;        /**< Latency of observation receipt [deci-seconds] */
  u8 num_signals;    /**< Number of signals from base station */
  char source[0];      /**< Corrections source string */
} msg_dgnss_status_t;


/** System heartbeat message
 *
 * The heartbeat message is sent periodically to inform the host
 * or other attached devices that the system is running. It is
 * used to monitor system malfunctions. It also contains status
 * flags that indicate to the host the status of the system and
 * whether it is operating correctly. Currently, the expected
 * heartbeat interval is 1 sec.
 * 
 * The system error flag is used to indicate that an error has
 * occurred in the system. To determine the source of the error,
 * the remaining error flags should be inspected.
 */
#define SBP_MSG_HEARTBEAT             0xFFFF
typedef struct SBP_ATTR_PACKED {
  u32 flags;    /**< Status flags */
} msg_heartbeat_t;


/** Inertial Navigation System status message
 *
 * The INS status message describes the state of the operation
 * and initialization of the inertial navigation system. 
 */
#define SBP_MSG_INS_STATUS            0xFF03
typedef struct SBP_ATTR_PACKED {
  u32 flags;    /**< Status flags */
} msg_ins_status_t;


/** Experimental telemetry message
 *
 * The CSAC telemetry message has an implementation defined telemetry string
 * from a device. It is not produced or available on general Swift Products.
 * It is intended to be a low rate message for status purposes.
 */
#define SBP_MSG_CSAC_TELEMETRY        0xFF04
typedef struct SBP_ATTR_PACKED {
  u8 id;           /**< Index representing the type of telemetry in use.  It is implemention defined. */
  char telemetry[0]; /**< Comma separated list of values as defined by the index */
} msg_csac_telemetry_t;


/** Experimental telemetry message labels
 *
 * The CSAC telemetry message provides labels for each member of the string
 * produced by MSG_CSAC_TELEMETRY. It should be provided by a device at a lower
 * rate than the MSG_CSAC_TELEMETRY.
 */
#define SBP_MSG_CSAC_TELEMETRY_LABELS 0xFF05
typedef struct SBP_ATTR_PACKED {
  u8 id;                  /**< Index representing the type of telemetry in use.  It is implemention defined. */
  char telemetry_labels[0]; /**< Comma separated list of telemetry field values */
} msg_csac_telemetry_labels_t;


/** Inertial Navigation System update status message
 *
 * The INS update status message contains informations about executed and rejected INS updates.
 * This message is expected to be extended in the future as new types of measurements are being added.
 */
#define SBP_MSG_INS_UPDATES           0xFF06
typedef struct SBP_ATTR_PACKED {
  u32 tow;           /**< GPS Time of Week [ms] */
  u8 gnsspos;       /**< GNSS position update status flags */
  u8 gnssvel;       /**< GNSS velocity update status flags */
  u8 wheelticks;    /**< Wheelticks update status flags */
  u8 speed;         /**< Wheelticks update status flags */
  u8 nhc;           /**< NHC update status flags */
  u8 zerovel;       /**< Zero velocity update status flags */
} msg_ins_updates_t;


/** Offset of the local time with respect to GNSS time
 *
 * The GNSS time offset message contains the information that is needed to translate messages
 * tagged with a local timestamp (e.g. IMU or wheeltick messages) to GNSS time for the sender
 * producing this message.
 */
#define SBP_MSG_GNSS_TIME_OFFSET      0xFF07
typedef struct SBP_ATTR_PACKED {
  s16 weeks;           /**< Weeks portion of the time offset [weeks] */
  s32 milliseconds;    /**< Milliseconds portion of the time offset [ms] */
  s16 microseconds;    /**< Microseconds portion of the time offset [microseconds] */
  u8 flags;           /**< Status flags (reserved) */
} msg_gnss_time_offset_t;


/** Solution Group Metadata
 *
 * This leading message lists the time metadata of the Solution Group.
 * It also lists the atomic contents (i.e. types of messages included) of the Solution Group.
 */
#define SBP_MSG_GROUP_META            0xFF0A
typedef struct SBP_ATTR_PACKED {
  u8 group_id;        /**< Id of the Msgs Group, 0 is Unknown, 1 is Bestpos, 2 is Gnss */
<<<<<<< HEAD
  u8 flags;           /**< Status flags (reserved) */
  u8 n_group_msgs;    /**< Size of list group_msgs */
  u16 group_msgs[0];   /**< An inorder list of message types included in the Solution Group,
including GROUP_META itself */
=======
  u16 wn;              /**< GPS Week Number or zero if Reference epoch is not GPS [weeks] */
  u32 tom;             /**< Time of Measurement in Milliseconds since reference epoch [ms] */
  s32 ns_residual;     /**< Nanosecond residual of millisecond-rounded TOM (ranges
from -500000 to 500000)
 [ns] */
  u8 flags;           /**< Status flags (reserved) */
  u8 n_group_msgs;    /**< Size of list group_msgs */
  u16 group_msgs[0];   /**< An inorder list of message types included in the Solution Group,
including GROUP_META itself
 */
>>>>>>> 3d541d51
} msg_group_meta_t;


/** \} */

SBP_PACK_END

#endif /* LIBSBP_SYSTEM_MESSAGES_H */<|MERGE_RESOLUTION|>--- conflicted
+++ resolved
@@ -154,12 +154,6 @@
 #define SBP_MSG_GROUP_META            0xFF0A
 typedef struct SBP_ATTR_PACKED {
   u8 group_id;        /**< Id of the Msgs Group, 0 is Unknown, 1 is Bestpos, 2 is Gnss */
-<<<<<<< HEAD
-  u8 flags;           /**< Status flags (reserved) */
-  u8 n_group_msgs;    /**< Size of list group_msgs */
-  u16 group_msgs[0];   /**< An inorder list of message types included in the Solution Group,
-including GROUP_META itself */
-=======
   u16 wn;              /**< GPS Week Number or zero if Reference epoch is not GPS [weeks] */
   u32 tom;             /**< Time of Measurement in Milliseconds since reference epoch [ms] */
   s32 ns_residual;     /**< Nanosecond residual of millisecond-rounded TOM (ranges
@@ -170,7 +164,6 @@
   u16 group_msgs[0];   /**< An inorder list of message types included in the Solution Group,
 including GROUP_META itself
  */
->>>>>>> 3d541d51
 } msg_group_meta_t;
 
 
