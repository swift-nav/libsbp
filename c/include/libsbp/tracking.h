/*
 * Copyright (C) 2015-2018 Swift Navigation Inc.
 * Contact: Swift Navigation <dev@swiftnav.com>
 *
 * This source is subject to the license found in the file 'LICENSE' which must
 * be be distributed together with this source. All other rights reserved.
 *
 * THIS CODE AND INFORMATION IS PROVIDED "AS IS" WITHOUT WARRANTY OF ANY KIND,
 * EITHER EXPRESSED OR IMPLIED, INCLUDING BUT NOT LIMITED TO THE IMPLIED
 * WARRANTIES OF MERCHANTABILITY AND/OR FITNESS FOR A PARTICULAR PURPOSE.
 */

/*****************************************************************************
 * Automatically generated from yaml/swiftnav/sbp/tracking.yaml
 * with generate.py. Please do not hand edit!
 *****************************************************************************/

/** \defgroup tracking Tracking
 *
 *  * Satellite code and carrier-phase tracking messages from the device.
 * \{ */

#ifndef LIBSBP_TRACKING_MESSAGES_H
#define LIBSBP_TRACKING_MESSAGES_H

#include "common.h"
#include "gnss.h"


/** Detailed signal tracking channel states. DEPRECATED.
 *
 * The tracking message returns a set tracking channel parameters for a
 * single tracking channel useful for debugging issues.
 */
#define SBP_MSG_TRACKING_STATE_DETAILED_DEP_A 0x0021
typedef struct __attribute__((packed)) {
  u64 recv_time;       /**< Receiver clock time. [ns] */
  sbp_gps_time_t tot;             /**< Time of transmission of signal from satellite. TOW only valid when
TOW status is decoded or propagated. WN only valid when week
number valid flag is set.
 */
  u32 P;               /**< Pseudorange observation. Valid only when pseudorange valid flag is
set.
 [2 cm] */
  u16 P_std;           /**< Pseudorange observation standard deviation. Valid only when
pseudorange valid flag is set.
 [2 cm] */
  carrier_phase_t L;               /**< Carrier phase observation with typical sign convention. Valid only
when PLL pessimistic lock is achieved.
 [cycles] */
  u8 cn0;             /**< Carrier-to-Noise density [dB Hz / 4] */
  u16 lock;            /**< Lock time. It is encoded according to DF402 from the RTCM 10403.2
Amendment 2 specification. Valid values range from 0 to 15.
 */
  sbp_gnss_signal_t sid;             /**< GNSS signal identifier. */
  s32 doppler;         /**< Carrier Doppler frequency. [Hz / 16] */
  u16 doppler_std;     /**< Carrier Doppler frequency standard deviation. [Hz / 16] */
  u32 uptime;          /**< Number of seconds of continuous tracking. Specifies how much time
signal is in continuous track.
 [s] */
  s16 clock_offset;    /**< TCXO clock offset. Valid only when valid clock valid flag is set.
 [s / (2 ^ 20)] */
  s16 clock_drift;     /**< TCXO clock drift. Valid only when valid clock valid flag is set.
 [(s / s) / (2 ^ 31)] */
  u16 corr_spacing;    /**< Early-Prompt (EP) and Prompt-Late (PL) correlators spacing. [ns] */
  s8 acceleration;    /**< Acceleration. Valid only when acceleration valid flag is set. [g / 8] */
  u8 sync_flags;      /**< Synchronization status flags. */
  u8 tow_flags;       /**< TOW status flags. */
  u8 track_flags;     /**< Tracking loop status flags. */
  u8 nav_flags;       /**< Navigation data status flags. */
  u8 pset_flags;      /**< Parameters sets flags. */
  u8 misc_flags;      /**< Miscellaneous flags. */
<<<<<<< HEAD
} msg_tracking_state_detailed_t;
int msg_tracking_state_detailed_t_to_json_str( u16 sender_id, u16 msg_type, u8 msg_len, msg_tracking_state_detailed_t * in, uint64_t max_len, char* out_str);
=======
} msg_tracking_state_detailed_dep_a_t;

>>>>>>> 2d156d7b

/** Deprecated
 *
* Deprecated.
 */
#define SBP_MSG_TRACKING_STATE_DETAILED_DEP   0x0011
typedef struct __attribute__((packed)) {
  u64 recv_time;       /**< Receiver clock time. [ns] */
  gps_time_dep_t tot;             /**< Time of transmission of signal from satellite. TOW only valid when
TOW status is decoded or propagated. WN only valid when week
number valid flag is set.
 */
  u32 P;               /**< Pseudorange observation. Valid only when pseudorange valid flag is
set.
 [2 cm] */
  u16 P_std;           /**< Pseudorange observation standard deviation. Valid only when
pseudorange valid flag is set.
 [2 cm] */
  carrier_phase_t L;               /**< Carrier phase observation with typical sign convention. Valid only
when PLL pessimistic lock is achieved.
 [cycles] */
  u8 cn0;             /**< Carrier-to-Noise density [dB Hz / 4] */
  u16 lock;            /**< Lock time. It is encoded according to DF402 from the RTCM 10403.2
Amendment 2 specification. Valid values range from 0 to 15.
 */
  gnss_signal_dep_t sid;             /**< GNSS signal identifier. */
  s32 doppler;         /**< Carrier Doppler frequency. [Hz / 16] */
  u16 doppler_std;     /**< Carrier Doppler frequency standard deviation. [Hz / 16] */
  u32 uptime;          /**< Number of seconds of continuous tracking. Specifies how much time
signal is in continuous track.
 [s] */
  s16 clock_offset;    /**< TCXO clock offset. Valid only when valid clock valid flag is set.
 [s / (2 ^ 20)] */
  s16 clock_drift;     /**< TCXO clock drift. Valid only when valid clock valid flag is set.
 [(s / s) / (2 ^ 31)] */
  u16 corr_spacing;    /**< Early-Prompt (EP) and Prompt-Late (PL) correlators spacing. [ns] */
  s8 acceleration;    /**< Acceleration. Valid only when acceleration valid flag is set. [g / 8] */
  u8 sync_flags;      /**< Synchronization status flags. */
  u8 tow_flags;       /**< TOW status flags. */
  u8 track_flags;     /**< Tracking loop status flags. */
  u8 nav_flags;       /**< Navigation data status flags. */
  u8 pset_flags;      /**< Parameters sets flags. */
  u8 misc_flags;      /**< Miscellaneous flags. */
} msg_tracking_state_detailed_dep_t;
int msg_tracking_state_detailed_dep_t_to_json_str( u16 sender_id, u16 msg_type, u8 msg_len, msg_tracking_state_detailed_dep_t * in, uint64_t max_len, char* out_str);

/** Signal tracking channel state
 *
 * Tracking channel state for a specific satellite signal and
 * measured signal power.
 */
typedef struct __attribute__((packed)) {
  sbp_gnss_signal_t sid;    /**< GNSS signal being tracked */
  u8 fcn;    /**< Frequency channel number (GLONASS only) */
  u8 cn0;    /**< Carrier-to-Noise density.  Zero implies invalid cn0. [dB Hz / 4] */
} tracking_channel_state_t;
int tracking_channel_state_t_to_json_str( tracking_channel_state_t * in, uint64_t max_len, char* out_str);

/** Signal tracking channel states
 *
 * The tracking message returns a variable-length array of tracking
 * channel states. It reports status and carrier-to-noise density
 * measurements for all tracked satellites.
 */
#define SBP_MSG_TRACKING_STATE                0x0041
typedef struct __attribute__((packed)) {
  tracking_channel_state_t states[0]; /**< Signal tracking channel state */
} msg_tracking_state_t;
int msg_tracking_state_t_to_json_str( u16 sender_id, u16 msg_type, u8 msg_len, msg_tracking_state_t * in, uint64_t max_len, char* out_str);

/** Complex correlation structure
 *
 * Structure containing in-phase and quadrature correlation components.
 */
typedef struct __attribute__((packed)) {
  s32 I;    /**< In-phase correlation */
  s32 Q;    /**< Quadrature correlation */
} tracking_channel_correlation_t;
int tracking_channel_correlation_t_to_json_str( tracking_channel_correlation_t * in, uint64_t max_len, char* out_str);

/** Tracking channel correlations
 *
 * When enabled, a tracking channel can output the correlations at each
 * update interval.
 */
#define SBP_MSG_TRACKING_IQ                   0x002C
typedef struct __attribute__((packed)) {
  u8 channel;    /**< Tracking channel of origin */
  sbp_gnss_signal_t sid;        /**< GNSS signal identifier */
  tracking_channel_correlation_t corrs[3];   /**< Early, Prompt and Late correlations */
} msg_tracking_iq_t;
int msg_tracking_iq_t_to_json_str( u16 sender_id, u16 msg_type, u8 msg_len, msg_tracking_iq_t * in, uint64_t max_len, char* out_str);

/** Deprecated
 *
* Deprecated.
 */
#define SBP_MSG_TRACKING_IQ_DEP               0x001C
typedef struct __attribute__((packed)) {
  u8 channel;    /**< Tracking channel of origin */
  gnss_signal_dep_t sid;        /**< GNSS signal identifier */
  tracking_channel_correlation_t corrs[3];   /**< Early, Prompt and Late correlations */
} msg_tracking_iq_dep_t;
int msg_tracking_iq_dep_t_to_json_str( u16 sender_id, u16 msg_type, u8 msg_len, msg_tracking_iq_dep_t * in, uint64_t max_len, char* out_str);

/** Deprecated
 *
* Deprecated.
 */
typedef struct __attribute__((packed)) {
  u8 state;    /**< Status of tracking channel */
  u8 prn;      /**< PRN-1 being tracked */
  float cn0;      /**< Carrier-to-noise density [dB Hz] */
} tracking_channel_state_dep_a_t;
int tracking_channel_state_dep_a_t_to_json_str( tracking_channel_state_dep_a_t * in, uint64_t max_len, char* out_str);

/** Deprecated
 *
* Deprecated.
 */
#define SBP_MSG_TRACKING_STATE_DEP_A          0x0016
typedef struct __attribute__((packed)) {
  tracking_channel_state_dep_a_t states[0]; /**< Satellite tracking channel state */
} msg_tracking_state_dep_a_t;
int msg_tracking_state_dep_a_t_to_json_str( u16 sender_id, u16 msg_type, u8 msg_len, msg_tracking_state_dep_a_t * in, uint64_t max_len, char* out_str);

/** Deprecated.
 *
* Deprecated.
 */
typedef struct __attribute__((packed)) {
  u8 state;    /**< Status of tracking channel */
  gnss_signal_dep_t sid;      /**< GNSS signal being tracked */
  float cn0;      /**< Carrier-to-noise density [dB Hz] */
} tracking_channel_state_dep_b_t;
int tracking_channel_state_dep_b_t_to_json_str( tracking_channel_state_dep_b_t * in, uint64_t max_len, char* out_str);

/** Deprecated.
 *
* Deprecated.
 */
#define SBP_MSG_TRACKING_STATE_DEP_B          0x0013
typedef struct __attribute__((packed)) {
  tracking_channel_state_dep_b_t states[0]; /**< Signal tracking channel state */
} msg_tracking_state_dep_b_t;
int msg_tracking_state_dep_b_t_to_json_str( u16 sender_id, u16 msg_type, u8 msg_len, msg_tracking_state_dep_b_t * in, uint64_t max_len, char* out_str);

/** \} */

#endif /* LIBSBP_TRACKING_MESSAGES_H */<|MERGE_RESOLUTION|>--- conflicted
+++ resolved
@@ -70,13 +70,8 @@
   u8 nav_flags;       /**< Navigation data status flags. */
   u8 pset_flags;      /**< Parameters sets flags. */
   u8 misc_flags;      /**< Miscellaneous flags. */
-<<<<<<< HEAD
-} msg_tracking_state_detailed_t;
-int msg_tracking_state_detailed_t_to_json_str( u16 sender_id, u16 msg_type, u8 msg_len, msg_tracking_state_detailed_t * in, uint64_t max_len, char* out_str);
-=======
 } msg_tracking_state_detailed_dep_a_t;
-
->>>>>>> 2d156d7b
+int msg_tracking_state_detailed_dep_a_t_to_json_str( u16 sender_id, u16 msg_type, u8 msg_len, msg_tracking_state_detailed_dep_a_t * in, uint64_t max_len, char* out_str);
 
 /** Deprecated
  *
