--- conflicted
+++ resolved
@@ -68,11 +68,11 @@
 #define SBP_SOLN_META_DEP_A_ALIGNMENT_STATUS_NO_SEED_VALUES_NOR_GNSS_MEASUREMENTS (4)
 
 typedef struct SBP_ATTR_PACKED {
-  u16 pdop;                      /**< Position Dilution of Precision as per last available DOPS from PVT engine (0xFFFF indicates invalid) [0.01] */
-  u16 hdop;                      /**< Horizontal Dilution of Precision as per last available DOPS from PVT engine (0xFFFF indicates invalid) [0.01] */
-  u16 vdop;                      /**< Vertical Dilution of Precision as per last available DOPS from PVT engine (0xFFFF indicates invalid) [0.01] */
-  u8 n_sats;                    /**< Number of satellites as per last available solution from PVT engine */
-  u16 age_corrections;           /**< Age of corrections as per last available AGE_CORRECTIONS from PVT engine (0xFFFF indicates invalid) [deciseconds] */
+  u16 pdop;                      /**< Position Dilution of Precision, as per last available DOPS from Starling GNSS engine [0.01] */
+  u16 hdop;                      /**< Horizontal Dilution of Precision, as per last available DOPS from Starling GNSS engine [0.01] */
+  u16 vdop;                      /**< Vertical Dilution of Precision, as per last available DOPS from Starling GNSS engine [0.01] */
+  u8 n_sats;                    /**< Number of satellites, as per last available solution from Starling GNSS engine */
+  u16 age_corrections;           /**< Age of the corrections (0xFFFF indicates invalid), as per last available AGE_CORRECTIONS from Starling GNSS engine [deciseconds] */
   u8 alignment_status;          /**< State of alignment and the status and receipt of the alignment inputs */
   u32 last_used_gnss_pos_tow;    /**< Tow of last-used GNSS position measurement [ms] */
   u32 last_used_gnss_vel_tow;    /**< Tow of last-used GNSS velocity measurement [ms] */
@@ -117,19 +117,11 @@
 
 typedef struct SBP_ATTR_PACKED {
   u32 tow;                /**< GPS time of week rounded to the nearest millisecond [ms] */
-<<<<<<< HEAD
-  u16 pdop;               /**< Position Dilution of Precision as per last available DOPS from PVT engine (0xFFFF indicates invalid) [0.01] */
-  u16 hdop;               /**< Horizontal Dilution of Precision as per last available DOPS from PVT engine (0xFFFF indicates invalid) [0.01] */
-  u16 vdop;               /**< Vertical Dilution of Precision as per last available DOPS from PVT engine (0xFFFF indicates invalid) [0.01] */
-  u16 age_corrections;    /**< Age of corrections as per last available AGE_CORRECTIONS from PVT engine (0xFFFF indicates invalid) [deciseconds] */
-  u32 age_gnss;           /**< Age of the last received valid GNSS solution [ms] */
-=======
   u16 pdop;               /**< Position Dilution of Precision, as per last available DOPS from Starling GNSS engine [0.01] */
   u16 hdop;               /**< Horizontal Dilution of Precision, as per last available DOPS from Starling GNSS engine [0.01] */
   u16 vdop;               /**< Vertical Dilution of Precision, as per last available DOPS from Starling GNSS engine [0.01] */
   u16 age_corrections;    /**< Age of the corrections (0xFFFF indicates invalid), as per last available AGE_CORRECTIONS from Starling GNSS engine [deciseconds] */
   u32 age_gnss;           /**< Age and Time Status of the last received valid GNSS solution. [ms] */
->>>>>>> dac80b0e
   solution_input_type_t sol_in[0];          /**< Array of Metadata describing the sensors potentially involved in the solution. Each element in the array represents a single sensor type and consists of flags containing (meta)data pertaining to that specific single sensor. Refer to each (XX)InputType descriptor in the present doc. */
 } msg_soln_meta_t;
 
