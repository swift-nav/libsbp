--- conflicted
+++ resolved
@@ -821,28 +821,20 @@
   static constexpr u16 id = 533;
 };
 
-<<<<<<< HEAD
-template <>
+
+template<>
 struct MessageTraits<msg_protection_level_dep_a_t> {
   static constexpr u16 id = 534;
 };
 
-template <>
+
+template<>
 struct MessageTraits<msg_protection_level_t> {
   static constexpr u16 id = 535;
 };
 
-template <>
-=======
-
-template<>
-struct MessageTraits<msg_protection_level_t> {
-  static constexpr u16 id = 534;
-};
-
-
-template<>
->>>>>>> e34d3623
+
+template<>
 struct MessageTraits<msg_orient_quat_t> {
   static constexpr u16 id = 544;
 };
