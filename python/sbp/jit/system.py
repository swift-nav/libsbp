#!/usr/bin/env python
# Copyright (C) 2015-2018 Swift Navigation Inc.
# Contact: Swift Navigation <dev@swiftnav.com>
#
# This source is subject to the license found in the file 'LICENSE' which must
# be be distributed together with this source. All other rights reserved.
#
# THIS CODE AND INFORMATION IS PROVIDED "AS IS" WITHOUT WARRANTY OF ANY KIND,
# EITHER EXPRESSED OR IMPLIED, INCLUDING BUT NOT LIMITED TO THE IMPLIED
# WARRANTIES OF MERCHANTABILITY AND/OR FITNESS FOR A PARTICULAR PURPOSE.


"""
Standardized system messages from Swift Navigation devices.
"""

import json

import numpy as np

from sbp.jit.msg import SBP, SENDER_ID
from sbp.jit.msg import get_u8, get_u16, get_u32, get_u64
from sbp.jit.msg import get_s8, get_s16, get_s32, get_s64
from sbp.jit.msg import get_f32, get_f64, judicious_round
from sbp.jit.msg import get_string, get_fixed_string, get_setting
from sbp.jit.msg import get_array, get_fixed_array

# Automatically generated from piksi/yaml/swiftnav/sbp/system.yaml with generate.py.
# Please do not hand edit!
SBP_MSG_STARTUP = 0xFF00
class MsgStartup(SBP):
  """SBP class for message MSG_STARTUP (0xFF00).

  You can have MSG_STARTUP inherit its fields directly
  from an inherited SBP object, or construct it inline using a dict
  of its fields.

  
  The system start-up message is sent once on system
start-up. It notifies the host or other attached devices that
the system has started and is now ready to respond to commands
or configuration requests.


  """
  __slots__ = ['cause',
               'startup_type',
               'reserved',
               ]
  @classmethod
  def parse_members(cls, buf, offset, length):
    ret = {}
    (__cause, offset, length) = get_u8(buf, offset, length)
    ret['cause'] = __cause
    (__startup_type, offset, length) = get_u8(buf, offset, length)
    ret['startup_type'] = __startup_type
    (__reserved, offset, length) = get_u16(buf, offset, length)
    ret['reserved'] = __reserved
    return ret, offset, length

  def _unpack_members(self, buf, offset, length):
    res, off, length = self.parse_members(buf, offset, length)
    if off == offset:
      return {}, offset, length
    self.cause = res['cause']
    self.startup_type = res['startup_type']
    self.reserved = res['reserved']
    return res, off, length

  
SBP_MSG_DGNSS_STATUS = 0xFF02
class MsgDgnssStatus(SBP):
  """SBP class for message MSG_DGNSS_STATUS (0xFF02).

  You can have MSG_DGNSS_STATUS inherit its fields directly
  from an inherited SBP object, or construct it inline using a dict
  of its fields.

  
  This message provides information about the receipt of Differential
corrections.  It is expected to be sent with each receipt of a complete
corrections packet.


  """
  __slots__ = ['flags',
               'latency',
               'num_signals',
               'source',
               ]
  @classmethod
  def parse_members(cls, buf, offset, length):
    ret = {}
    (__flags, offset, length) = get_u8(buf, offset, length)
    ret['flags'] = __flags
    (__latency, offset, length) = get_u16(buf, offset, length)
    ret['latency'] = __latency
    (__num_signals, offset, length) = get_u8(buf, offset, length)
    ret['num_signals'] = __num_signals
    (__source, offset, length) = get_string(buf, offset, length)
    ret['source'] = __source
    return ret, offset, length

  def _unpack_members(self, buf, offset, length):
    res, off, length = self.parse_members(buf, offset, length)
    if off == offset:
      return {}, offset, length
    self.flags = res['flags']
    self.latency = res['latency']
    self.num_signals = res['num_signals']
    self.source = res['source']
    return res, off, length

  
SBP_MSG_HEARTBEAT = 0xFFFF
class MsgHeartbeat(SBP):
  """SBP class for message MSG_HEARTBEAT (0xFFFF).

  You can have MSG_HEARTBEAT inherit its fields directly
  from an inherited SBP object, or construct it inline using a dict
  of its fields.

  
  The heartbeat message is sent periodically to inform the host
or other attached devices that the system is running. It is
used to monitor system malfunctions. It also contains status
flags that indicate to the host the status of the system and
whether it is operating correctly. Currently, the expected
heartbeat interval is 1 sec.

The system error flag is used to indicate that an error has
occurred in the system. To determine the source of the error,
the remaining error flags should be inspected.


  """
  __slots__ = ['flags',
               ]
  @classmethod
  def parse_members(cls, buf, offset, length):
    ret = {}
    (__flags, offset, length) = get_u32(buf, offset, length)
    ret['flags'] = __flags
    return ret, offset, length

  def _unpack_members(self, buf, offset, length):
    res, off, length = self.parse_members(buf, offset, length)
    if off == offset:
      return {}, offset, length
    self.flags = res['flags']
    return res, off, length

  
SBP_MSG_INS_STATUS = 0xFF03
class MsgInsStatus(SBP):
  """SBP class for message MSG_INS_STATUS (0xFF03).

  You can have MSG_INS_STATUS inherit its fields directly
  from an inherited SBP object, or construct it inline using a dict
  of its fields.

  
  The INS status message describes the state of the operation
and initialization of the inertial navigation system. 


  """
  __slots__ = ['flags',
               ]
  @classmethod
  def parse_members(cls, buf, offset, length):
    ret = {}
    (__flags, offset, length) = get_u32(buf, offset, length)
    ret['flags'] = __flags
    return ret, offset, length

  def _unpack_members(self, buf, offset, length):
    res, off, length = self.parse_members(buf, offset, length)
    if off == offset:
      return {}, offset, length
    self.flags = res['flags']
    return res, off, length

  
SBP_MSG_CSAC_TELEMETRY = 0xFF04
class MsgCsacTelemetry(SBP):
  """SBP class for message MSG_CSAC_TELEMETRY (0xFF04).

  You can have MSG_CSAC_TELEMETRY inherit its fields directly
  from an inherited SBP object, or construct it inline using a dict
  of its fields.

  
  The CSAC telemetry message has an implementation defined telemetry string
from a device. It is not produced or available on general Swift Products.
It is intended to be a low rate message for status purposes.


  """
  __slots__ = ['id',
               'telemetry',
               ]
  @classmethod
  def parse_members(cls, buf, offset, length):
    ret = {}
    (__id, offset, length) = get_u8(buf, offset, length)
    ret['id'] = __id
    (__telemetry, offset, length) = get_string(buf, offset, length)
    ret['telemetry'] = __telemetry
    return ret, offset, length

  def _unpack_members(self, buf, offset, length):
    res, off, length = self.parse_members(buf, offset, length)
    if off == offset:
      return {}, offset, length
    self.id = res['id']
    self.telemetry = res['telemetry']
    return res, off, length

  
SBP_MSG_CSAC_TELEMETRY_LABELS = 0xFF05
class MsgCsacTelemetryLabels(SBP):
  """SBP class for message MSG_CSAC_TELEMETRY_LABELS (0xFF05).

  You can have MSG_CSAC_TELEMETRY_LABELS inherit its fields directly
  from an inherited SBP object, or construct it inline using a dict
  of its fields.

  
  The CSAC telemetry message provides labels for each member of the string
produced by MSG_CSAC_TELEMETRY. It should be provided by a device at a lower
rate than the MSG_CSAC_TELEMETRY.


  """
  __slots__ = ['id',
               'telemetry_labels',
               ]
  @classmethod
  def parse_members(cls, buf, offset, length):
    ret = {}
    (__id, offset, length) = get_u8(buf, offset, length)
    ret['id'] = __id
    (__telemetry_labels, offset, length) = get_string(buf, offset, length)
    ret['telemetry_labels'] = __telemetry_labels
    return ret, offset, length

  def _unpack_members(self, buf, offset, length):
    res, off, length = self.parse_members(buf, offset, length)
    if off == offset:
      return {}, offset, length
    self.id = res['id']
    self.telemetry_labels = res['telemetry_labels']
    return res, off, length

  
SBP_MSG_INS_UPDATES = 0xFF06
class MsgInsUpdates(SBP):
  """SBP class for message MSG_INS_UPDATES (0xFF06).

  You can have MSG_INS_UPDATES inherit its fields directly
  from an inherited SBP object, or construct it inline using a dict
  of its fields.

  
  The INS update status message contains informations about executed and rejected INS updates.
This message is expected to be extended in the future as new types of measurements are being added.


  """
  __slots__ = ['tow',
               'gnsspos',
               'gnssvel',
               'wheelticks',
               'speed',
               'nhc',
               'zerovel',
               ]
  @classmethod
  def parse_members(cls, buf, offset, length):
    ret = {}
    (__tow, offset, length) = get_u32(buf, offset, length)
    ret['tow'] = __tow
    (__gnsspos, offset, length) = get_u8(buf, offset, length)
    ret['gnsspos'] = __gnsspos
    (__gnssvel, offset, length) = get_u8(buf, offset, length)
    ret['gnssvel'] = __gnssvel
    (__wheelticks, offset, length) = get_u8(buf, offset, length)
    ret['wheelticks'] = __wheelticks
    (__speed, offset, length) = get_u8(buf, offset, length)
    ret['speed'] = __speed
    (__nhc, offset, length) = get_u8(buf, offset, length)
    ret['nhc'] = __nhc
    (__zerovel, offset, length) = get_u8(buf, offset, length)
    ret['zerovel'] = __zerovel
    return ret, offset, length

  def _unpack_members(self, buf, offset, length):
    res, off, length = self.parse_members(buf, offset, length)
    if off == offset:
      return {}, offset, length
    self.tow = res['tow']
    self.gnsspos = res['gnsspos']
    self.gnssvel = res['gnssvel']
    self.wheelticks = res['wheelticks']
    self.speed = res['speed']
    self.nhc = res['nhc']
    self.zerovel = res['zerovel']
    return res, off, length

  
SBP_MSG_GNSS_TIME_OFFSET = 0xFF07
class MsgGnssTimeOffset(SBP):
  """SBP class for message MSG_GNSS_TIME_OFFSET (0xFF07).

  You can have MSG_GNSS_TIME_OFFSET inherit its fields directly
  from an inherited SBP object, or construct it inline using a dict
  of its fields.

  
  The GNSS time offset message contains the information that is needed to translate messages
tagged with a local timestamp (e.g. IMU or wheeltick messages) to GNSS time for the sender
producing this message.


  """
  __slots__ = ['weeks',
               'milliseconds',
               'microseconds',
               'flags',
               ]
  @classmethod
  def parse_members(cls, buf, offset, length):
    ret = {}
    (__weeks, offset, length) = get_s16(buf, offset, length)
    ret['weeks'] = __weeks
    (__milliseconds, offset, length) = get_s32(buf, offset, length)
    ret['milliseconds'] = __milliseconds
    (__microseconds, offset, length) = get_s16(buf, offset, length)
    ret['microseconds'] = __microseconds
    (__flags, offset, length) = get_u8(buf, offset, length)
    ret['flags'] = __flags
    return ret, offset, length

  def _unpack_members(self, buf, offset, length):
    res, off, length = self.parse_members(buf, offset, length)
    if off == offset:
      return {}, offset, length
    self.weeks = res['weeks']
    self.milliseconds = res['milliseconds']
    self.microseconds = res['microseconds']
    self.flags = res['flags']
    return res, off, length

  
SBP_MSG_GROUP_META = 0xFF0A
class MsgGroupMeta(SBP):
  """SBP class for message MSG_GROUP_META (0xFF0A).

  You can have MSG_GROUP_META inherit its fields directly
  from an inherited SBP object, or construct it inline using a dict
  of its fields.

  
  This leading message lists the time metadata of the Solution Group.
It also lists the atomic contents (i.e. types of messages included) of the Solution Group.


  """
  __slots__ = ['group_id',
<<<<<<< HEAD
=======
               'wn',
               'tom',
               'ns_residual',
>>>>>>> 3d541d51
               'flags',
               'n_group_msgs',
               'group_msgs',
               ]
  @classmethod
  def parse_members(cls, buf, offset, length):
    ret = {}
    (__group_id, offset, length) = get_u8(buf, offset, length)
    ret['group_id'] = __group_id
<<<<<<< HEAD
=======
    (__wn, offset, length) = get_u16(buf, offset, length)
    ret['wn'] = __wn
    (__tom, offset, length) = get_u32(buf, offset, length)
    ret['tom'] = __tom
    (__ns_residual, offset, length) = get_s32(buf, offset, length)
    ret['ns_residual'] = __ns_residual
>>>>>>> 3d541d51
    (__flags, offset, length) = get_u8(buf, offset, length)
    ret['flags'] = __flags
    (__n_group_msgs, offset, length) = get_u8(buf, offset, length)
    ret['n_group_msgs'] = __n_group_msgs
    (__group_msgs, offset, length) = get_array(get_u16)(buf, offset, length)
    ret['group_msgs'] = __group_msgs
    return ret, offset, length

  def _unpack_members(self, buf, offset, length):
    res, off, length = self.parse_members(buf, offset, length)
    if off == offset:
      return {}, offset, length
    self.group_id = res['group_id']
<<<<<<< HEAD
=======
    self.wn = res['wn']
    self.tom = res['tom']
    self.ns_residual = res['ns_residual']
>>>>>>> 3d541d51
    self.flags = res['flags']
    self.n_group_msgs = res['n_group_msgs']
    self.group_msgs = res['group_msgs']
    return res, off, length

  

msg_classes = {
  0xFF00: MsgStartup,
  0xFF02: MsgDgnssStatus,
  0xFFFF: MsgHeartbeat,
  0xFF03: MsgInsStatus,
  0xFF04: MsgCsacTelemetry,
  0xFF05: MsgCsacTelemetryLabels,
  0xFF06: MsgInsUpdates,
  0xFF07: MsgGnssTimeOffset,
  0xFF0A: MsgGroupMeta,
}<|MERGE_RESOLUTION|>--- conflicted
+++ resolved
@@ -368,12 +368,9 @@
 
   """
   __slots__ = ['group_id',
-<<<<<<< HEAD
-=======
                'wn',
                'tom',
                'ns_residual',
->>>>>>> 3d541d51
                'flags',
                'n_group_msgs',
                'group_msgs',
@@ -383,15 +380,12 @@
     ret = {}
     (__group_id, offset, length) = get_u8(buf, offset, length)
     ret['group_id'] = __group_id
-<<<<<<< HEAD
-=======
     (__wn, offset, length) = get_u16(buf, offset, length)
     ret['wn'] = __wn
     (__tom, offset, length) = get_u32(buf, offset, length)
     ret['tom'] = __tom
     (__ns_residual, offset, length) = get_s32(buf, offset, length)
     ret['ns_residual'] = __ns_residual
->>>>>>> 3d541d51
     (__flags, offset, length) = get_u8(buf, offset, length)
     ret['flags'] = __flags
     (__n_group_msgs, offset, length) = get_u8(buf, offset, length)
@@ -405,12 +399,9 @@
     if off == offset:
       return {}, offset, length
     self.group_id = res['group_id']
-<<<<<<< HEAD
-=======
     self.wn = res['wn']
     self.tom = res['tom']
     self.ns_residual = res['ns_residual']
->>>>>>> 3d541d51
     self.flags = res['flags']
     self.n_group_msgs = res['n_group_msgs']
     self.group_msgs = res['group_msgs']
