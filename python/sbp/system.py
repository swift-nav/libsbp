--- conflicted
+++ resolved
@@ -866,8 +866,6 @@
     SBP parent object to inherit from.
   group_id : int
     Id of the Msgs Group, 0 is Unknown, 1 is Bestpos, 2 is Gnss
-<<<<<<< HEAD
-=======
   wn : int
     GPS Week Number or zero if Reference epoch is not GPS
   tom : int
@@ -876,7 +874,6 @@
     Nanosecond residual of millisecond-rounded TOM (ranges
 from -500000 to 500000)
 
->>>>>>> 3d541d51
   flags : int
     Status flags (reserved)
   n_group_msgs : int
@@ -884,33 +881,24 @@
   group_msgs : array
     An inorder list of message types included in the Solution Group,
 including GROUP_META itself
-<<<<<<< HEAD
-=======
-
->>>>>>> 3d541d51
+
   sender : int
     Optional sender ID, defaults to SENDER_ID (see sbp/msg.py).
 
   """
   _parser = construct.Struct(
                    'group_id' / construct.Int8ul,
-<<<<<<< HEAD
-=======
                    'wn' / construct.Int16ul,
                    'tom' / construct.Int32ul,
                    'ns_residual' / construct.Int32sl,
->>>>>>> 3d541d51
                    'flags' / construct.Int8ul,
                    'n_group_msgs' / construct.Int8ul,
                    construct.GreedyRange('group_msgs' / construct.Int16ul),)
   __slots__ = [
                'group_id',
-<<<<<<< HEAD
-=======
                'wn',
                'tom',
                'ns_residual',
->>>>>>> 3d541d51
                'flags',
                'n_group_msgs',
                'group_msgs',
@@ -927,12 +915,9 @@
       self.msg_type = SBP_MSG_GROUP_META
       self.sender = kwargs.pop('sender', SENDER_ID)
       self.group_id = kwargs.pop('group_id')
-<<<<<<< HEAD
-=======
       self.wn = kwargs.pop('wn')
       self.tom = kwargs.pop('tom')
       self.ns_residual = kwargs.pop('ns_residual')
->>>>>>> 3d541d51
       self.flags = kwargs.pop('flags')
       self.n_group_msgs = kwargs.pop('n_group_msgs')
       self.group_msgs = kwargs.pop('group_msgs')
