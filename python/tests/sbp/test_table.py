--- conflicted
+++ resolved
@@ -44,11 +44,7 @@
   Test number of available messages to deserialize.
 
   """
-<<<<<<< HEAD
-  number_of_messages = 195
-=======
-  number_of_messages = 197
->>>>>>> 20d55490
+  number_of_messages = 198
   assert len(_SBP_TABLE) == number_of_messages
 
 def test_table_unqiue_count():
