--- conflicted
+++ resolved
@@ -44,11 +44,7 @@
   Test number of available messages to deserialize.
 
   """
-<<<<<<< HEAD
-  number_of_messages = 166
-=======
-  number_of_messages = 163
->>>>>>> 2b9d9387
+  number_of_messages = 165
   assert len(_SBP_TABLE) == number_of_messages
 
 def test_table_unqiue_count():
