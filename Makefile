--- conflicted
+++ resolved
@@ -18,11 +18,7 @@
 
 CHANGELOG_MAX_ISSUES := 100
 
-<<<<<<< HEAD
-.PHONY: help docs pdf html test release dist silly all docs pdf html c deps-c gen-c test-c python deps-python gen-python test-python javascript deps-javascript gen-javascript test-javascript java deps-java gen-java test-java haskell deps-haskell gen-haskell test-haskell haskell deps-protobuf gen-protobuf test-protobuf verify-prereq-generator verify-prereq-c verify-prereq-javascript verify-prereq-python verify-prereq-java verify-prereq-haskell verify-prereq-protobuf mapping rust deps-rust gen-rust test-rust
-=======
-.PHONY: help test release dist clean all docs pdf html c deps-c gen-c test-c python deps-python gen-python test-python javascript deps-javascript gen-javascript test-javascript java deps-java gen-java test-java haskell deps-haskell gen-haskell test-haskell haskell deps-protobuf gen-protobuf test-protobuf verify-prereq-generator verify-prereq-c verify-prereq-javascript verify-prereq-python verify-prereq-java verify-prereq-haskell verify-prereq-protobuf mapping
->>>>>>> 2da64e3e
+.PHONY: help test release dist clean all docs pdf html c deps-c gen-c test-c python deps-python gen-python test-python javascript deps-javascript gen-javascript test-javascript java deps-java gen-java test-java haskell deps-haskell gen-haskell test-haskell haskell deps-protobuf gen-protobuf test-protobuf verify-prereq-generator verify-prereq-c verify-prereq-javascript verify-prereq-python verify-prereq-java verify-prereq-haskell verify-prereq-protobuf mapping rust deps-rust gen-rust test-rust
 
 # Functions
 define announce-begin
@@ -63,14 +59,10 @@
 	@echo "  test      to run all tests"
 	@echo
 
-<<<<<<< HEAD
 all: c python pythonNG javascript java docs haskell protobuf rust
-=======
-all: c python pythonNG javascript java docs haskell protobuf
 clean:
 	@echo "Removing the ./c/build directory..."
 	rm -r $(SWIFTNAV_ROOT)/c/build
->>>>>>> 2da64e3e
 docs: verify-prereq-docs pdf html
 
 c:          deps-c          gen-c          test-c
