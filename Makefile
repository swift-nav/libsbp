# Convenience Makefile for generating and releasing SBP client
# libraries. Please read and understand the contents of this file
# before using it to do Crazy Things.

SHELL := /bin/bash
SWIFTNAV_ROOT := $(CURDIR)
MAKEFLAGS += SWIFTNAV_ROOT=$(SWIFTNAV_ROOT)
SBP_SPEC_DIR := $(SWIFTNAV_ROOT)/spec/yaml/swiftnav/sbp/
SBP_TESTS_SPEC_DIR := $(SWIFTNAV_ROOT)/spec/tests/yaml/

GENENV ?= py  # the system's default python version
SBP_GEN_BIN := tox -e $(GENENV) --

SBP_VERSION := $(shell python python/sbp/version.py)
SBP_MAJOR_VERSION := $(word 1, $(subst ., , $(SBP_VERSION)))
SBP_MINOR_VERSION := $(word 2, $(subst ., , $(SBP_VERSION)))
SBP_PATCH_VERSION := $(word 3, $(subst ., , $(SBP_VERSION)))

<<<<<<< HEAD
.PHONY: help docs pdf html test release dist silly all docs pdf html
.PHONY: c deps-c gen-c test-c python deps-python gen-python test-python
.PHONY: javascript deps-javascript gen-javascript test-javascript
.PHONY: java deps-java gen-java test-java
.PHONY: haskell deps-haskell gen-haskell test-haskell
.PHONY: rust deps-rust gen-rust test-rust
.PHONY: verify-prereq-generator verify-prereq-c verify-prereq-javascript
.PHONY: verify-prereq-python verify-prereq-java verify-prereq-haskell verify-prereq-rust mapping
.PHONY: protobuf
=======
CHANGELOG_MAX_ISSUES := 100

.PHONY: help docs pdf html test release dist silly all docs pdf html c deps-c gen-c test-c python deps-python gen-python test-python javascript deps-javascript gen-javascript test-javascript java deps-java gen-java test-java haskell deps-haskell gen-haskell test-haskell haskell deps-protobuf gen-protobuf test-protobuf verify-prereq-generator verify-prereq-c verify-prereq-javascript verify-prereq-python verify-prereq-java verify-prereq-haskell verify-prereq-protobuf mapping
>>>>>>> ef84c3b5

# Functions
define announce-begin
	@echo
	@echo "$1 ..."
	@echo
endef

define announce-end
	@echo
	@echo "$1"
	@echo
endef

# Help!
help:
	@echo
	@echo "Helper for generating and releasing SBP client libraries."
	@echo
	@echo "(Please read before using!)"
	@echo
	@echo "Please use \`make <target>' where <target> is one of"
	@echo "  help      to display this help message"
	@echo "  all       to make SBP clients across all languages"
	@echo "  c         to make C headers"
	@echo "  dist      to distribute packages"
	@echo "  docs      to make HTML and pdf documentation"
	@echo "  html      to make all HTML language docs"
	@echo "  pdf       to make SBP LaTeX datasheet"
	@echo "  python    to make Python bindings"
	@echo "  pythonNG  to make Python (JIT) bindings"
	@echo "  haskell   to make Haskell bindings"
	@echo "  java      to make Java bindings"
	@echo "  rust      to make Rust bindings"
	@echo "  protobuf  to make Protocol Buffer bindings"
	@echo "  release   to handle some release tasks"
	@echo "  test      to run all tests"
	@echo

<<<<<<< HEAD
all: deps-generator c python javascript java docs haskell rust
=======
all: c python pythonNG javascript java docs haskell protobuf
>>>>>>> ef84c3b5
docs: verify-prereq-docs pdf html

c:          deps-c          gen-c          test-c
python:     deps-python     gen-python     test-python
pythonNG:   deps-python     gen-pythonNG
javascript: deps-javascript gen-javascript test-javascript
java:       deps-java       gen-java       test-java
haskell:    deps-haskell    gen-haskell    test-haskell
rust:       deps-rust       gen-rust       test-rust
protobuf:   deps-protobuf   gen-protobuf   test-protobuf

# Prerequisite verification
verify-prereq-generator:
	@command -v python 1>/dev/null 2>/dev/null || { echo >&2 -e "I require \`python\` but it's not installed. Aborting.\n\nHave you installed Python?\n"; exit 1; }
	@command -v pip    1>/dev/null 2>/dev/null || { echo >&2 -e "I require \`pip\` but it's not installed.  Aborting.\n\nHave you installed pip?\n"; exit 1; }

verify-prereq-c: verify-prereq-generator
	@command -v checkmk      1>/dev/null 2>/dev/null || { echo >&2 -e "I require \`checkmk\` but it's not installed. Aborting.\n\nHave you installed checkmk? See the C readme at \`c/README.md\` for setup instructions.\n"; exit 1; }
	@command -v cmake        1>/dev/null 2>/dev/null || { echo >&2 -e "I require \`cmake\` but it's not installed. Aborting.\n\nHave you installed cmake? See the C readme at \`c/README.md\` for setup instructions.\n"; exit 1; }
	@command -v pkg-config   1>/dev/null 2>/dev/null || { echo >&2 -e "I require \`pkg-config\` but it's not installed. Aborting.\n\nHave you installed pkg-config? See the C readme at \`c/README.md\` for setup instructions.\n"; exit 1; }
	@command -v doxygen      1>/dev/null 2>/dev/null || { echo >&2 -e "I require \`doxygen\` but it's not installed. Aborting.\n\nHave you installed doxygen? See the C readme at \`c/README.md\` for setup instructions.\n"; exit 1; }

verify-prereq-python: verify-prereq-generator
	@command -v python 1>/dev/null 2>/dev/null || { echo >&2 -e "I require \`python\` but it's not installed. Aborting.\n\nHave you installed Python? See the Python readme at \`python/README.rst\` for setup instructions.\n"; exit 1; }
	@command -v pip 1>/dev/null 2>/dev/null    || { echo >&2 -e "I require \`pip\` but it's not installed. Aborting.\n\nHave you installed pip? See the Python readme at \`python/README.rst\` for setup instructions.\n"; exit 1; }
	@command -v tox 1>/dev/null 2>/dev/null    || { echo >&2 -e "I require \`tox\` but it's not installed. Aborting.\n\nHave you installed tox? See the Python readme at \`python/README.rst\` for setup instructions.\n"; exit 1; }
	@command -v pandoc 1>/dev/null 2>/dev/null || { echo >&2 -e "I require \`pandoc\` but it's not installed. Aborting.\n\nHave you installed pandoc? See the Python readme at \`python/README.rst\` for setup instructions.\n"; exit 1; }
	@command -v llvm-config 1>/dev/null 2>/dev/null || { echo >&2 -e "I require \`llvm-config\` but it's not installed. Aborting.\n\nHave you installed LLVM? See the Python readme at \`python/README.rst\` for setup instructions.\n"; exit 1; }

verify-prereq-javascript: verify-prereq-generator
	@command -v node   1>/dev/null 2>/dev/null || { echo >&2 -e "I require \`node\` but it's not installed. Aborting.\n\nHave you installed Node.js? See the JavaScript readme at \`javascript/README.md\` for setup instructions.\n"; exit 1; }
	@command -v npm    1>/dev/null 2>/dev/null || { echo >&2 -e "I require \`npm\` but it's not installed. Aborting.\n\nHave you installed NPM? See the JavaScript readme at \`javascript/README.md\` for setup instructions.\n"; exit 1; }
	@command -v mocha  1>/dev/null 2>/dev/null || { echo >&2 -e "I require \`mocha\` but it's not installed. Aborting.\n\nHave you installed mocha? See the JavaScript readme at \`javascript/README.md\` for setup instructions.\n"; exit 1; }

verify-prereq-java: verify-prereq-generator
	@command -v gradle  1>/dev/null 2>/dev/null || { echo >&2 -e "I require \`gradle\` but it's not installed. Aborting.\n\nHave you installed gradle? See the Java readme at \`java/README.rst\` for setup instructions.\n"; exit 1; }

verify-prereq-haskell: verify-prereq-generator

<<<<<<< HEAD
verify-prereq-rust: ;

verify-prereq-protobuf: verify-prereq-protobuf
=======
verify-prereq-protobuf: verify-prereq-generator
>>>>>>> ef84c3b5

verify-prereq-docs: verify-prereq-generator
	@command -v pdflatex  1>/dev/null 2>/dev/null || { echo >&2 -e "I require \`pdflatex\` but it's not installed. Aborting.\n\nHave you installed pdflatex? See the generator readme (Installing instructions) at \`generator/README.md\` for setup instructions.\n"; exit 1; }
	@command -v sphinx-build  1>/dev/null 2>/dev/null || { echo >&2 -e "I require \`sphinx-build\` but it's not installed. Aborting.\n\nHave you installed sphinx-build? See the generator readme (Installing instructions) at \`generator/README.md\` for setup instructions.\n"; exit 1; }

# Dependencies

deps-c: verify-prereq-c

deps-python: verify-prereq-python

deps-javascript: verify-prereq-javascript
	$(call announce-begin,"Installing Javascript dependencies")
	cd $(SWIFTNAV_ROOT); npm install
	cd $(SWIFTNAV_ROOT); npm run webpack
	$(call announce-end,"Finished installing Javascript dependencies")

deps-java: verify-prereq-java

deps-haskell: verify-prereq-haskell

deps-rust: verify-prereq-rust

deps-protobuf: verify-prereq-protobuf

# Generators

gen-c:
	$(call announce-begin,"Generating C headers")
	cd $(SWIFTNAV_ROOT)/generator; \
	$(SBP_GEN_BIN) -i $(SBP_SPEC_DIR) \
		       -o $(SWIFTNAV_ROOT)/c/include/libsbp \
                       -r $(SBP_MAJOR_VERSION).$(SBP_MINOR_VERSION).$(SBP_PATCH_VERSION) \
	               --c

	$(call announce-begin,"Generating C tests")
	cd $(SWIFTNAV_ROOT)/generator; \
	$(SBP_GEN_BIN) -i $(SBP_TESTS_SPEC_DIR) \
		       -o $(SWIFTNAV_ROOT)/c/test \
                       -r $(SBP_MAJOR_VERSION).$(SBP_MINOR_VERSION).$(SBP_PATCH_VERSION) \
	               --test-c

	$(call announce-end,"Finished generating C. Please check $(SWIFTNAV_ROOT)/c/include/libsbp.")

gen-python:
	$(call announce-begin,"Generating Python bindings")
	cd $(SWIFTNAV_ROOT)/generator; \
	$(SBP_GEN_BIN) -i $(SBP_SPEC_DIR) \
		       -o $(SWIFTNAV_ROOT)/python/sbp/ \
                       -r $(SBP_MAJOR_VERSION).$(SBP_MINOR_VERSION).$(SBP_PATCH_VERSION) \
		       --python
	$(call announce-end,"Finished generating Python bindings. Please check $(SWIFTNAV_ROOT)/python/sbp")

gen-pythonNG:
	$(call announce-begin,"Generating Python bindings")
	cd $(SWIFTNAV_ROOT)/generator; \
	$(SBP_GEN_BIN) -i $(SBP_SPEC_DIR) \
		       -o $(SWIFTNAV_ROOT)/python/sbp/jit \
                       -r $(SBP_MAJOR_VERSION).$(SBP_MINOR_VERSION).$(SBP_PATCH_VERSION) \
		       --pythonNG
	$(call announce-end,"Finished generating Python bindings. Please check $(SWIFTNAV_ROOT)/python/sbp")

gen-javascript:
	$(call announce-begin,"Generating JavaScript bindings")
	cd $(SWIFTNAV_ROOT)/generator; \
	$(SBP_GEN_BIN) -i $(SBP_SPEC_DIR) \
		       -o $(SWIFTNAV_ROOT)/javascript/sbp/ \
                       -r $(SBP_MAJOR_VERSION).$(SBP_MINOR_VERSION) \
		       --javascript
	cd $(SWIFTNAV_ROOT)
	$(call announce-begin,"Bumping NPM version")
	@- npm version "v$(SBP_MAJOR_VERSION).$(SBP_MINOR_VERSION).$(SBP_PATCH_VERSION)" --no-git-tag-version >/dev/null 2>&1
	@- npm run webpack >/dev/null 2>&1
	$(call announce-end,"Finished generating JavaScript bindings. Please check $(SWIFTNAV_ROOT)/javascript/sbp")

gen-java:
	$(call announce-begin,"Generating Java bindings")
	cd $(SWIFTNAV_ROOT)/generator; \
	$(SBP_GEN_BIN) -i $(SBP_SPEC_DIR) \
		       -o $(SWIFTNAV_ROOT)/java/src/ \
		       -r $(SBP_MAJOR_VERSION).$(SBP_MINOR_VERSION) \
		       --java
	$(call announce-end,"Finished generating Java bindings. Please check $(SWIFTNAV_ROOT)/java/src/sbp")

gen-haskell:
	$(call announce-begin,"Generating Haskell bindings")
	cd $(SWIFTNAV_ROOT)/generator; \
	$(SBP_GEN_BIN) -i $(SBP_SPEC_DIR) \
					-o $(SWIFTNAV_ROOT)/haskell/ \
					-r $(SBP_MAJOR_VERSION).$(SBP_MINOR_VERSION).$(SBP_PATCH_VERSION) \
					--haskell
	$(call announce-begin,"Finished generating Haskell bindings")

gen-rust:
	$(call announce-begin,"Generating Rust bindings")
	cd $(SWIFTNAV_ROOT)/generator; \
	$(SBP_GEN_BIN) -i $(SBP_SPEC_DIR) \
					-o $(SWIFTNAV_ROOT)/rust/ \
					-r $(SBP_MAJOR_VERSION).$(SBP_MINOR_VERSION).$(SBP_PATCH_VERSION) \
					--rust
	$(call announce-begin,"Finished generating Rust bindings")

gen-protobuf:
	$(call announce-begin,"Generating Protocol Buffers bindings")
	cd $(SWIFTNAV_ROOT)/generator; \
	$(SBP_GEN_BIN) -i $(SBP_SPEC_DIR) \
					-o $(SWIFTNAV_ROOT)/proto/ \
					-r $(SBP_MAJOR_VERSION).$(SBP_MINOR_VERSION).$(SBP_PATCH_VERSION) \
					--protobuf
	$(call announce-begin,"Finished generating Protocol Buffers bindings")

# Testers

test: test-all-begin test-c test-java test-python test-haskell test-javascript test-rust test-all-end

test-all-begin:
	$(call announce-begin,"Running all tests")

test-all-end:
	$(call announce-end,"Finished running all tests")

test-c:
	$(call announce-begin,"Running C tests")
	cd $(SWIFTNAV_ROOT)/c; \
	mkdir -p build/ && cd build/; \
	cmake ../; \
	make
	$(call announce-end,"Finished running C tests")

test-python:
	$(call announce-begin,"Running Python tests")
ifdef TRAVIS_TARGET
	cd $(SWIFTNAV_ROOT)/python/ && tox -- $(SWIFTNAV_ROOT)/haskell
else
	cd $(SWIFTNAV_ROOT)/python/ && tox --skip-missing-interpreters
endif
	$(call announce-end,"Finished running Python tests")

test-javascript:
	$(call announce-begin,"Running JavaScript tests")
	npm install; \
	npm test
	$(call announce-end,"Finished running JavaScript tests")

test-java:
	$(call announce-begin,"Running Java tests")
	cd $(SWIFTNAV_ROOT)/java && gradle test
	$(call announce-end,"Finished running Java tests")

test-haskell:
	$(call announce-begin,"Running Haskell tests")
	cd $(SWIFTNAV_ROOT)/haskell/ && stack build --test --allow-different-user
	$(call announce-end,"Finished running Haskell tests")

test-rust: rust
	$(call announce-begin,"Running Rust tests")
	cd $(SWIFTNAV_ROOT)/rust/sbp && cargo test
	$(call announce-end,"Finished running Rust tests")

test-protobuf:
	$(call announce-begin,"Running Protocol Buffer tests")
	$(call announce-end,"Finished running Protocol Buffer tests")

dist-python:
	$(call announce-begin,"Deploying Python package")
	make -C $(SWIFTNAV_ROOT)/python SBP_VERSION="$(SBP_MAJOR_VERSION).$(SBP_MINOR_VERSION).$(SBP_PATCH_VERSION)" deploy 
	$(call announce-end,"Finished deploying Python package")

dist-javascript:
	$(call announce-begin,"Deploying Javascript package")
	npm publish
	$(call announce-begin,"Finished deploying Javascript package")

dist-haskell:
	$(call announce-begin,"Deploying Haskell package")
	(cd $(SWIFTNAV_ROOT)/haskell; stack sdist; stack upload .)
	$(call announce-begin,"Finished deploying Haskell package")

dist-pdf:
	$(call announce-begin,"Deploying PDF documentation")
	make pdf_dist
	$(call announce-begin,"Finished deploying PDF documentation")

dist: dist-python dist-javascript dist-haskell dist-pdf

pdf:
	$(call announce-begin,"Generating PDF datasheet documentation")
	cd $(SWIFTNAV_ROOT)/generator; \
	$(SBP_GEN_BIN) -i $(SBP_SPEC_DIR) \
		       -o $(SWIFTNAV_ROOT)/latex/ \
                       -r $(SBP_MAJOR_VERSION).$(SBP_MINOR_VERSION).$(SBP_PATCH_VERSION) \
	               --latex
	$(call announce-end,"Finished! Please check $(SWIFTNAV_ROOT)/latex and $(SWIFTNAV_ROOT)/docs")

pdf_dist:
	s3cmd put  $(SWIFTNAV_ROOT)/docs/sbp.pdf s3://downloads.swiftnav.com/sbp/docs/sbp_$(SBP_VERSION).pdf

html:
	$(call announce-begin,"Generating bindings documentation")
	$(call announce-begin,"Generating C bindings documentation")
	cd $(SWIFTNAV_ROOT)/c; \
	mkdir -p build/ && cd build/; \
	cmake ../; \
	make docs
	$(call announce-begin,"Generating Python documentation")
	cd $(SWIFTNAV_ROOT)/python/docs/ && make html
	$(call announce-end,"Finished generating documentation")

release:
	$(call announce-begin,"Run release boilerplate")
	github_changelog_generator --no-author \
				   --max-issues $(CHANGELOG_MAX_ISSUES) \
				   -t $(CHANGELOG_GITHUB_TOKEN)$ \
				   -o DRAFT_CHANGELOG.md \
				   swift-nav/libsbp
	$(call announce-end,"Added CHANGELOG details to DRAFT_CHANGELOG.md!")

mapping:
	@egrep -h '^( - MSG|    id:)' spec/yaml/swiftnav/sbp/*.yaml |\
    sed 'N;s/\n//' |\
    awk '{printf("%s  %5d  %s\n", $$4, $$4, $$2)}' |\
		sed 's/:$$//' |\
    sort<|MERGE_RESOLUTION|>--- conflicted
+++ resolved
@@ -16,21 +16,9 @@
 SBP_MINOR_VERSION := $(word 2, $(subst ., , $(SBP_VERSION)))
 SBP_PATCH_VERSION := $(word 3, $(subst ., , $(SBP_VERSION)))
 
-<<<<<<< HEAD
-.PHONY: help docs pdf html test release dist silly all docs pdf html
-.PHONY: c deps-c gen-c test-c python deps-python gen-python test-python
-.PHONY: javascript deps-javascript gen-javascript test-javascript
-.PHONY: java deps-java gen-java test-java
-.PHONY: haskell deps-haskell gen-haskell test-haskell
-.PHONY: rust deps-rust gen-rust test-rust
-.PHONY: verify-prereq-generator verify-prereq-c verify-prereq-javascript
-.PHONY: verify-prereq-python verify-prereq-java verify-prereq-haskell verify-prereq-rust mapping
-.PHONY: protobuf
-=======
 CHANGELOG_MAX_ISSUES := 100
 
-.PHONY: help docs pdf html test release dist silly all docs pdf html c deps-c gen-c test-c python deps-python gen-python test-python javascript deps-javascript gen-javascript test-javascript java deps-java gen-java test-java haskell deps-haskell gen-haskell test-haskell haskell deps-protobuf gen-protobuf test-protobuf verify-prereq-generator verify-prereq-c verify-prereq-javascript verify-prereq-python verify-prereq-java verify-prereq-haskell verify-prereq-protobuf mapping
->>>>>>> ef84c3b5
+.PHONY: help docs pdf html test release dist silly all docs pdf html c deps-c gen-c test-c python deps-python gen-python test-python javascript deps-javascript gen-javascript test-javascript java deps-java gen-java test-java haskell deps-haskell gen-haskell test-haskell haskell deps-protobuf gen-protobuf test-protobuf verify-prereq-generator verify-prereq-c verify-prereq-javascript verify-prereq-python verify-prereq-java verify-prereq-haskell verify-prereq-protobuf mapping rust deps-rust gen-rust test-rust
 
 # Functions
 define announce-begin
@@ -70,11 +58,7 @@
 	@echo "  test      to run all tests"
 	@echo
 
-<<<<<<< HEAD
-all: deps-generator c python javascript java docs haskell rust
-=======
-all: c python pythonNG javascript java docs haskell protobuf
->>>>>>> ef84c3b5
+all: c python pythonNG javascript java docs haskell protobuf rust
 docs: verify-prereq-docs pdf html
 
 c:          deps-c          gen-c          test-c
@@ -114,13 +98,9 @@
 
 verify-prereq-haskell: verify-prereq-generator
 
-<<<<<<< HEAD
 verify-prereq-rust: ;
 
 verify-prereq-protobuf: verify-prereq-protobuf
-=======
-verify-prereq-protobuf: verify-prereq-generator
->>>>>>> ef84c3b5
 
 verify-prereq-docs: verify-prereq-generator
 	@command -v pdflatex  1>/dev/null 2>/dev/null || { echo >&2 -e "I require \`pdflatex\` but it's not installed. Aborting.\n\nHave you installed pdflatex? See the generator readme (Installing instructions) at \`generator/README.md\` for setup instructions.\n"; exit 1; }
