{
  "name": "sbp",
<<<<<<< HEAD
  "version": "3.4.9-alpha",
=======
  "version": "3.4.10-alpha",
>>>>>>> 5803557f
  "description": "libsbp bindings for JavaScript. More information here: http://swift-nav.github.io/libsbp/",
  "files": [
    "javascript/*",
    "spec/*"
  ],
  "main": "javascript/sbp/index.js",
  "scripts": {
    "test": "node --version; cd javascript && mocha --exit -R spec tests",
    "webpack": "webpack --config ./javascript/webpack.config.js"
  },
  "author": "dev@swift-nav.com",
  "license": "MIT",
  "dependencies": {
    "binary-parser": "^1.7.0",
    "cuint": "^0.2.2",
    "js-yaml": "^3.13.1",
    "node-int64": "^0.4.0"
  },
  "devDependencies": {
    "benchmark": "^2.1.4",
    "mocha": "^7.2.0",
    "request": "^2.88.0",
    "serialport": "^9.0.7",
    "webpack": "^4.26.1",
    "webpack-cli": "^3.3.12"
  }
}<|MERGE_RESOLUTION|>--- conflicted
+++ resolved
@@ -1,10 +1,6 @@
 {
   "name": "sbp",
-<<<<<<< HEAD
-  "version": "3.4.9-alpha",
-=======
   "version": "3.4.10-alpha",
->>>>>>> 5803557f
   "description": "libsbp bindings for JavaScript. More information here: http://swift-nav.github.io/libsbp/",
   "files": [
     "javascript/*",
