/*
 * Copyright (C) 2021 Swift Navigation Inc.
 * Contact: https://support.swiftnav.com
 *
 * This source is subject to the license found in the file 'LICENSE' which must
 * be be distributed together with this source. All other rights reserved.
 *
 * THIS CODE AND INFORMATION IS PROVIDED "AS IS" WITHOUT WARRANTY OF ANY KIND,
 * EITHER EXPRESSED OR IMPLIED, INCLUDING BUT NOT LIMITED TO THE IMPLIED
 * WARRANTIES OF MERCHANTABILITY AND/OR FITNESS FOR A PARTICULAR PURPOSE.
 */

syntax = "proto3";

/** Ssr
 *
 * Precise State Space Representation (SSR) corrections format
 */

package swiftnav.sbp.ssr;

import "gnss.proto";

/** SSR code biases corrections for a particular satellite
 *
 * Code biases are to be added to pseudorange. The corrections conform with
 * RTCMv3 MT 1059 / 1065.
 */
message CodeBiasesContent {
    uint32 code = 1;
    sint32 value = 2;
}

/** SSR phase biases corrections for a particular satellite
 *
 * Phase biases are to be added to carrier phase measurements.
 */
message PhaseBiasesContent {
    uint32 code = 1;
    uint32 integer_indicator = 2;
    uint32 widelane_integer_indicator = 3;
    uint32 discontinuity_counter = 4;
    sint32 bias = 5;
}

/** Header for the MSG_SSR_STEC_CORRECTION message
 *
 * A full set of STEC information will likely span multiple SBP messages,
 * since SBP message a limited to 255 bytes.  The header is used to tie
 * multiple SBP messages into a sequence.
 */
message STECHeader {
    uint32 tile_set_id = 1;
    uint32 tile_id = 2;
    gnss.GpsTimeSec time = 3;
    uint32 num_msgs = 4;
    uint32 seq_num = 5;
    uint32 update_interval = 6;
    uint32 iod_atmo = 7;
}

/** Header for the MSG_SSR_GRIDDED_CORRECTION message
 *
 * The LPP message contains nested variable length arrays which are not
 * supported in SBP, so each grid point will be identified by the index.
 */
message GriddedCorrectionHeader {
    uint32 tile_set_id = 1;
    uint32 tile_id = 2;
    gnss.GpsTimeSec time = 3;
    uint32 num_msgs = 4;
    uint32 seq_num = 5;
    uint32 update_interval = 6;
    uint32 iod_atmo = 7;
    uint32 tropo_quality_indicator = 8;
}

/** None
 *
 * STEC polynomial for the given satellite.
 */
message STECSatElement {
    SvId sv_id = 1;
    uint32 stec_quality_indicator = 2;
    repeated sint32 stec_coeff = 3;
}

/** None
 *
 * Troposphere vertical delays at the grid point.
 */
message TroposphericDelayCorrectionNoStd {
    sint32 hydro = 1;
    sint32 wet = 2;
}

/** None
 *
 * Troposphere vertical delays (mean and standard deviation) at the grid
 * point.
 */
message TroposphericDelayCorrection {
    sint32 hydro = 1;
    sint32 wet = 2;
    uint32 stddev = 3;
}

/** None
 *
 * STEC residual for the given satellite at the grid point.
 */
message STECResidualNoStd {
    SvId sv_id = 1;
    sint32 residual = 2;
}

/** None
 *
 * STEC residual (mean and standard deviation) for the given satellite at the
 * grid point.
 */
message STECResidual {
    SvId sv_id = 1;
    sint32 residual = 2;
    uint32 stddev = 3;
}

/** Precise orbit and clock correction
 *
 * The precise orbit and clock correction message is to be applied as a delta
 * correction to broadcast ephemeris and is an equivalent to the 1060 /1066
 * RTCM message types.
 */
message MsgSsrOrbitClock {
    gnss.GpsTimeSec time = 1;
    gnss.GnssSignal sid = 2;
    uint32 update_interval = 3;
    uint32 iod_ssr = 4;
    uint32 iod = 5;
    sint32 radial = 6;
    sint32 along = 7;
    sint32 cross = 8;
    sint32 dot_radial = 9;
    sint32 dot_along = 10;
    sint32 dot_cross = 11;
    sint32 c0 = 12;
    sint32 c1 = 13;
    sint32 c2 = 14;
}

/** Precise code biases correction
 *
 * The precise code biases message is to be added to the pseudorange of the
 * corresponding signal to get corrected pseudorange. It is an equivalent to
 * the 1059 / 1065 RTCM message types.
 */
message MsgSsrCodeBiases {
    gnss.GpsTimeSec time = 1;
    gnss.GnssSignal sid = 2;
    uint32 update_interval = 3;
    uint32 iod_ssr = 4;
    repeated CodeBiasesContent biases = 5;
}

/** Precise phase biases correction
 *
 * The precise phase biases message contains the biases to be added to the
 * carrier phase of the corresponding signal to get corrected carrier phase
 * measurement, as well as the satellite yaw angle to be applied to compute
 * the phase wind-up correction. It is typically an equivalent to the 1265
 * RTCM message types.
 */
message MsgSsrPhaseBiases {
    gnss.GpsTimeSec time = 1;
    gnss.GnssSignal sid = 2;
    uint32 update_interval = 3;
    uint32 iod_ssr = 4;
    uint32 dispersive_bias = 5;
    uint32 mw_consistency = 6;
    uint32 yaw = 7;
    sint32 yaw_rate = 8;
    repeated PhaseBiasesContent biases = 9;
}

/** STEC correction polynomial coefficients
 *
 * The Slant Total Electron Content per space vehicle, given as polynomial
 * approximation for a given tile. This should be combined with the
 * MSG_SSR_GRIDDED_CORRECTION message to get the state space representation of
 * the atmospheric delay.
 *
 * It is typically equivalent to the QZSS CLAS Sub Type 8 messages.
 */
message MsgSsrStecCorrection {
    STECHeader header = 1;
    repeated STECSatElement stec_sat_list = 2;
}

/** Gridded troposphere and STEC correction residuals
 *
 * STEC residuals are per space vehicle, troposphere is not.
 *
 * It is typically equivalent to the QZSS CLAS Sub Type 9 messages.
 */
message MsgSsrGriddedCorrection {
    GriddedCorrectionHeader header = 1;
    uint32 index = 2;
    TroposphericDelayCorrection tropo_delay_correction = 3;
    repeated STECResidual stec_residuals = 4;
}

/** Definition of a SSR atmospheric correction tile.

 *
 * Provides the correction point coordinates for the atmospheric correction
 * values in the MSG_SSR_STEC_CORRECTION and MSG_SSR_GRIDDED_CORRECTION
 * messages.
 *
 * Based on ETSI TS 137 355 V16.1.0 (LTE Positioning Protocol) information
 * element GNSS-SSR-CorrectionPoints. SBP only supports gridded arrays of
 * correction points, not lists of points.
 */
message MsgSsrTileDefinition {
    uint32 tile_set_id = 1;
    uint32 tile_id = 2;
    sint32 corner_nw_lat = 3;
    sint32 corner_nw_lon = 4;
    uint32 spacing_lat = 5;
    uint32 spacing_lon = 6;
    uint32 rows = 7;
    uint32 cols = 8;
    uint64 bitmask = 9;
}

/** Antenna phase center correction
 *
 * Contains phase center offset and elevation variation corrections for one
 * signal on a satellite.
 */
message SatelliteAPC {
    gnss.GnssSignal sid = 1;
    uint32 sat_info = 2;
    uint32 svn = 3;
    repeated sint32 pco = 4;
    repeated sint32 pcv = 5;
}

/** Satellite antenna phase center corrections
 *
None
 */
message MsgSsrSatelliteApc {
    repeated SatelliteAPC apc = 1;
}

/** None
 *
 * Orbit and clock bound.
 */
message OrbitClockBound {
    uint32 sat_id = 1;
    uint32 orb_radial_bound_mu = 2;
    uint32 orb_along_bound_mu = 3;
    uint32 orb_cross_bound_mu = 4;
    uint32 orb_radial_bound_sig = 5;
    uint32 orb_along_bound_sig = 6;
    uint32 orb_cross_bound_sig = 7;
    uint32 clock_bound_mu = 8;
    uint32 clock_bound_sig = 9;
}

<<<<<<< HEAD
/** None
 *
 * Combined Orbit and Clock Bound.
=======
/** Combined Orbit and Clock Bound
 *
None
>>>>>>> f59dfe4b
 */
message MsgSsrOrbitClockBounds {
    gnss.GpsTimeSec time = 1;
    uint32 nb_msg_dataset = 2;
    uint32 id_msg_dataset = 3;
    uint32 ssr_update_interval = 4;
    uint32 ssr_iod = 5;
    uint32 ssr_sol_id = 6;
    uint32 const_id = 7;
    uint32 nb_sat = 8;
    repeated OrbitClockBound orbit_clock_bounds = 9;
}<|MERGE_RESOLUTION|>--- conflicted
+++ resolved
@@ -269,15 +269,9 @@
     uint32 clock_bound_sig = 9;
 }
 
-<<<<<<< HEAD
-/** None
- *
- * Combined Orbit and Clock Bound.
-=======
 /** Combined Orbit and Clock Bound
  *
 None
->>>>>>> f59dfe4b
  */
 message MsgSsrOrbitClockBounds {
     gnss.GpsTimeSec time = 1;
