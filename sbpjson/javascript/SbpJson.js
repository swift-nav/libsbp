--- conflicted
+++ resolved
@@ -2212,21 +2212,10 @@
         { json: "vdop", js: "vdop", typ: 0 },
     ], "any"),
     "MsgEd25519Certificate": o([
-<<<<<<< HEAD
-        { json: "certificate_bytes", js: "certificate_bytes", typ: a(0) },
-        { json: "fingerprint", js: "fingerprint", typ: a(0) },
-        { json: "n_msg", js: "n_msg", typ: 0 },
-    ], "any"),
-    "MsgEd25519Signature": o([
-        { json: "fingerprint", js: "fingerprint", typ: a(0) },
-        { json: "signature", js: "signature", typ: a(0) },
-        { json: "signed_messages", js: "signed_messages", typ: a(0) },
-=======
         { json: "stub", js: "stub", typ: a(0) },
     ], "any"),
     "MsgEd25519Signature": o([
         { json: "stub", js: "stub", typ: a(0) },
->>>>>>> 135a8453
     ], "any"),
     "MsgEphemerisBds": o([
         { json: "af0", js: "af0", typ: 3.14 },
