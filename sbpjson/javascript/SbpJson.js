--- conflicted
+++ resolved
@@ -4,10 +4,8 @@
 //
 //   const acqSvProfile = Convert.toAcqSvProfile(json);
 //   const almanacCommonContent = Convert.toAlmanacCommonContent(json);
-//   const boundsHeader = Convert.toBoundsHeader(json);
 //   const carrierPhase = Convert.toCarrierPhase(json);
 //   const codeBiasesContent = Convert.toCodeBiasesContent(json);
-//   const codePhaseBiasesSatSig = Convert.toCodePhaseBiasesSatSig(json);
 //   const doppler = Convert.toDoppler(json);
 //   const ephemerisCommonContent = Convert.toEphemerisCommonContent(json);
 //   const estimatedHorizontalErrorEllipse = Convert.toEstimatedHorizontalErrorEllipse(json);
@@ -20,7 +18,6 @@
 //   const gridElementNoStd = Convert.toGridElementNoStd(json);
 //   const griddedCorrectionHeader = Convert.toGriddedCorrectionHeader(json);
 //   const iMUInputType = Convert.toIMUInputType(json);
-//   const integritySSRHeader = Convert.toIntegritySSRHeader(json);
 //   const latency = Convert.toLatency(json);
 //   const measurementState = Convert.toMeasurementState(json);
 //   const msgAcqResult = Convert.toMsgAcqResult(json);
@@ -186,8 +183,6 @@
 //   const networkUsage = Convert.toNetworkUsage(json);
 //   const observationHeader = Convert.toObservationHeader(json);
 //   const odoInputType = Convert.toOdoInputType(json);
-//   const orbitClockBound = Convert.toOrbitClockBound(json);
-//   const orbitClockBoundDegradation = Convert.toOrbitClockBoundDegradation(json);
 //   const packedObsContent = Convert.toPackedObsContent(json);
 //   const packedOsrContent = Convert.toPackedOsrContent(json);
 //   const period = Convert.toPeriod(json);
@@ -196,7 +191,6 @@
 //   const sTECResidual = Convert.toSTECResidual(json);
 //   const sTECResidualNoStd = Convert.toSTECResidualNoStd(json);
 //   const sTECSatElement = Convert.toSTECSatElement(json);
-//   const sTECSatElementIntegrity = Convert.toSTECSatElementIntegrity(json);
 //   const satelliteAPC = Convert.toSatelliteAPC(json);
 //   const solutionInputType = Convert.toSolutionInputType(json);
 //   const statusJournalItem = Convert.toStatusJournalItem(json);
@@ -230,14 +224,6 @@
     return JSON.stringify(uncast(value, r("AlmanacCommonContent")), null, 2);
 }
 
-function toBoundsHeader(json) {
-    return cast(JSON.parse(json), r("BoundsHeader"));
-}
-
-function boundsHeaderToJson(value) {
-    return JSON.stringify(uncast(value, r("BoundsHeader")), null, 2);
-}
-
 function toCarrierPhase(json) {
     return cast(JSON.parse(json), r("CarrierPhase"));
 }
@@ -254,14 +240,6 @@
     return JSON.stringify(uncast(value, r("CodeBiasesContent")), null, 2);
 }
 
-function toCodePhaseBiasesSatSig(json) {
-    return cast(JSON.parse(json), r("CodePhaseBiasesSatSig"));
-}
-
-function codePhaseBiasesSatSigToJson(value) {
-    return JSON.stringify(uncast(value, r("CodePhaseBiasesSatSig")), null, 2);
-}
-
 function toDoppler(json) {
     return cast(JSON.parse(json), r("Doppler"));
 }
@@ -358,14 +336,6 @@
     return JSON.stringify(uncast(value, r("IMUInputType")), null, 2);
 }
 
-function toIntegritySSRHeader(json) {
-    return cast(JSON.parse(json), r("IntegritySSRHeader"));
-}
-
-function integritySSRHeaderToJson(value) {
-    return JSON.stringify(uncast(value, r("IntegritySSRHeader")), null, 2);
-}
-
 function toLatency(json) {
     return cast(JSON.parse(json), r("Latency"));
 }
@@ -1686,22 +1656,6 @@
     return JSON.stringify(uncast(value, r("OdoInputType")), null, 2);
 }
 
-function toOrbitClockBound(json) {
-    return cast(JSON.parse(json), r("OrbitClockBound"));
-}
-
-function orbitClockBoundToJson(value) {
-    return JSON.stringify(uncast(value, r("OrbitClockBound")), null, 2);
-}
-
-function toOrbitClockBoundDegradation(json) {
-    return cast(JSON.parse(json), r("OrbitClockBoundDegradation"));
-}
-
-function orbitClockBoundDegradationToJson(value) {
-    return JSON.stringify(uncast(value, r("OrbitClockBoundDegradation")), null, 2);
-}
-
 function toPackedObsContent(json) {
     return cast(JSON.parse(json), r("PackedObsContent"));
 }
@@ -1764,14 +1718,6 @@
 
 function sTECSatElementToJson(value) {
     return JSON.stringify(uncast(value, r("STECSatElement")), null, 2);
-}
-
-function toSTECSatElementIntegrity(json) {
-    return cast(JSON.parse(json), r("STECSatElementIntegrity"));
-}
-
-function sTECSatElementIntegrityToJson(value) {
-    return JSON.stringify(uncast(value, r("STECSatElementIntegrity")), null, 2);
 }
 
 function toSatelliteAPC(json) {
@@ -2839,30 +2785,7 @@
         { json: "wn", js: "wn", typ: 0 },
     ], "any"),
     "MsgReferenceFrameParam": o([
-<<<<<<< HEAD
-        { json: "delta_X0", js: "delta_X0", typ: 0 },
-        { json: "delta_Y0", js: "delta_Y0", typ: 0 },
-        { json: "delta_Z0", js: "delta_Z0", typ: 0 },
-        { json: "dot_delta_X0", js: "dot_delta_X0", typ: 0 },
-        { json: "dot_delta_Y0", js: "dot_delta_Y0", typ: 0 },
-        { json: "dot_delta_Z0", js: "dot_delta_Z0", typ: 0 },
-        { json: "dot_scale", js: "dot_scale", typ: 0 },
-        { json: "dot_theta_01", js: "dot_theta_01", typ: 0 },
-        { json: "dot_theta_02", js: "dot_theta_02", typ: 0 },
-        { json: "dot_theta_03", js: "dot_theta_03", typ: 0 },
-        { json: "re_t0", js: "re_t0", typ: 0 },
-        { json: "scale", js: "scale", typ: 0 },
-        { json: "sin", js: "sin", typ: 0 },
-        { json: "sn", js: "sn", typ: "" },
-        { json: "ssr_iod", js: "ssr_iod", typ: 0 },
-        { json: "theta_01", js: "theta_01", typ: 0 },
-        { json: "theta_02", js: "theta_02", typ: 0 },
-        { json: "theta_03", js: "theta_03", typ: 0 },
-        { json: "tn", js: "tn", typ: "" },
-        { json: "utn", js: "utn", typ: 0 },
-=======
         { json: "stub", js: "stub", typ: a(0) },
->>>>>>> 9f345eec
     ], "any"),
     "MsgReset": o([
         { json: "flags", js: "flags", typ: 0 },
@@ -2947,81 +2870,25 @@
         { json: "value", js: "value", typ: 0 },
     ], "any"),
     "MsgSsrCodePhaseBiasesBounds": o([
-        { json: "const_id", js: "const_id", typ: 0 },
-        { json: "header", js: "header", typ: r("BoundsHeader") },
-        { json: "n_sats_signals", js: "n_sats_signals", typ: 0 },
-        { json: "satellites_signals", js: "satellites_signals", typ: a(r("CodePhaseBiasesSatSig")) },
-        { json: "ssr_iod", js: "ssr_iod", typ: 0 },
-    ], "any"),
-    "BoundsHeader": o([
-        { json: "num_msgs", js: "num_msgs", typ: 0 },
-        { json: "seq_num", js: "seq_num", typ: 0 },
-        { json: "sol_id", js: "sol_id", typ: 0 },
-        { json: "time", js: "time", typ: r("GpsTimeSEC") },
-        { json: "update_interval", js: "update_interval", typ: 0 },
-    ], "any"),
-    "CodePhaseBiasesSatSig": o([
-        { json: "code_bias_bound_mu", js: "code_bias_bound_mu", typ: 0 },
-        { json: "code_bias_bound_sig", js: "code_bias_bound_sig", typ: 0 },
-        { json: "phase_bias_bound_mu", js: "phase_bias_bound_mu", typ: 0 },
-        { json: "phase_bias_bound_sig", js: "phase_bias_bound_sig", typ: 0 },
-        { json: "sat_id", js: "sat_id", typ: 0 },
-        { json: "signal_id", js: "signal_id", typ: 0 },
+        { json: "stub", js: "stub", typ: a(0) },
     ], "any"),
     "MsgSsrFlagHighLevel": o([
-        { json: "chain_id", js: "chain_id", typ: 0 },
-        { json: "corr_time", js: "corr_time", typ: r("GpsTimeSEC") },
-        { json: "obs_time", js: "obs_time", typ: r("GpsTimeSEC") },
-        { json: "ssr_sol_id", js: "ssr_sol_id", typ: 0 },
-        { json: "tile_id", js: "tile_id", typ: 0 },
-        { json: "tile_set_id", js: "tile_set_id", typ: 0 },
-        { json: "use_bds_sat", js: "use_bds_sat", typ: 0 },
-        { json: "use_gal_sat", js: "use_gal_sat", typ: 0 },
-        { json: "use_gps_sat", js: "use_gps_sat", typ: 0 },
-        { json: "use_iono_grid_point_sat_los", js: "use_iono_grid_point_sat_los", typ: 0 },
-        { json: "use_iono_grid_points", js: "use_iono_grid_points", typ: 0 },
-        { json: "use_iono_tile_sat_los", js: "use_iono_tile_sat_los", typ: 0 },
-        { json: "use_tropo_grid_points", js: "use_tropo_grid_points", typ: 0 },
+        { json: "stub", js: "stub", typ: a(0) },
     ], "any"),
     "MsgSsrFlagIonoGridPointSatLos": o([
-        { json: "faulty_los", js: "faulty_los", typ: a(r("SvID")) },
-        { json: "grid_point_id", js: "grid_point_id", typ: 0 },
-        { json: "header", js: "header", typ: r("IntegritySSRHeader") },
-        { json: "n_faulty_los", js: "n_faulty_los", typ: 0 },
-    ], "any"),
-    "IntegritySSRHeader": o([
-        { json: "chain_id", js: "chain_id", typ: 0 },
-        { json: "num_msgs", js: "num_msgs", typ: 0 },
-        { json: "obs_time", js: "obs_time", typ: r("GpsTimeSEC") },
-        { json: "seq_num", js: "seq_num", typ: 0 },
-        { json: "ssr_sol_id", js: "ssr_sol_id", typ: 0 },
-        { json: "tile_id", js: "tile_id", typ: 0 },
-        { json: "tile_set_id", js: "tile_set_id", typ: 0 },
+        { json: "stub", js: "stub", typ: a(0) },
     ], "any"),
     "MsgSsrFlagIonoGridPoints": o([
-        { json: "faulty_points", js: "faulty_points", typ: a(0) },
-        { json: "header", js: "header", typ: r("IntegritySSRHeader") },
-        { json: "n_faulty_points", js: "n_faulty_points", typ: 0 },
+        { json: "stub", js: "stub", typ: a(0) },
     ], "any"),
     "MsgSsrFlagIonoTileSatLos": o([
-        { json: "faulty_los", js: "faulty_los", typ: a(r("SvID")) },
-        { json: "header", js: "header", typ: r("IntegritySSRHeader") },
-        { json: "n_faulty_los", js: "n_faulty_los", typ: 0 },
+        { json: "stub", js: "stub", typ: a(0) },
     ], "any"),
     "MsgSsrFlagSatellites": o([
-        { json: "chain_id", js: "chain_id", typ: 0 },
-        { json: "const_id", js: "const_id", typ: 0 },
-        { json: "faulty_sats", js: "faulty_sats", typ: a(0) },
-        { json: "n_faulty_sats", js: "n_faulty_sats", typ: 0 },
-        { json: "num_msgs", js: "num_msgs", typ: 0 },
-        { json: "obs_time", js: "obs_time", typ: r("GpsTimeSEC") },
-        { json: "seq_num", js: "seq_num", typ: 0 },
-        { json: "ssr_sol_id", js: "ssr_sol_id", typ: 0 },
+        { json: "stub", js: "stub", typ: a(0) },
     ], "any"),
     "MsgSsrFlagTropoGridPoints": o([
-        { json: "faulty_points", js: "faulty_points", typ: a(0) },
-        { json: "header", js: "header", typ: r("IntegritySSRHeader") },
-        { json: "n_faulty_points", js: "n_faulty_points", typ: 0 },
+        { json: "stub", js: "stub", typ: a(0) },
     ], "any"),
     "MsgSsrGriddedCorrection": o([
         { json: "header", js: "header", typ: r("GriddedCorrectionHeader") },
@@ -3040,26 +2907,7 @@
         { json: "update_interval", js: "update_interval", typ: 0 },
     ], "any"),
     "MsgSsrGriddedCorrectionBounds": o([
-        { json: "grid_point_id", js: "grid_point_id", typ: 0 },
-        { json: "header", js: "header", typ: r("BoundsHeader") },
-        { json: "n_sats", js: "n_sats", typ: 0 },
-        { json: "ssr_iod_atmo", js: "ssr_iod_atmo", typ: 0 },
-        { json: "stec_sat_list", js: "stec_sat_list", typ: a(r("STECSatElementIntegrity")) },
-        { json: "tile_id", js: "tile_id", typ: 0 },
-        { json: "tile_set_id", js: "tile_set_id", typ: 0 },
-        { json: "tropo_delay_correction", js: "tropo_delay_correction", typ: r("TroposphericDelayCorrection") },
-        { json: "tropo_qi", js: "tropo_qi", typ: 0 },
-        { json: "tropo_v_hydro_bound_mu", js: "tropo_v_hydro_bound_mu", typ: 0 },
-        { json: "tropo_v_hydro_bound_sig", js: "tropo_v_hydro_bound_sig", typ: 0 },
-        { json: "tropo_v_wet_bound_mu", js: "tropo_v_wet_bound_mu", typ: 0 },
-        { json: "tropo_v_wet_bound_sig", js: "tropo_v_wet_bound_sig", typ: 0 },
-    ], "any"),
-    "STECSatElementIntegrity": o([
-        { json: "stec_bound_mu", js: "stec_bound_mu", typ: 0 },
-        { json: "stec_bound_mu_dot", js: "stec_bound_mu_dot", typ: 0 },
-        { json: "stec_bound_sig", js: "stec_bound_sig", typ: 0 },
-        { json: "stec_bound_sig_dot", js: "stec_bound_sig_dot", typ: 0 },
-        { json: "stec_residual", js: "stec_residual", typ: r("STECResidual") },
+        { json: "stub", js: "stub", typ: a(0) },
     ], "any"),
     "MsgSsrOrbitClock": o([
         { json: "along", js: "along", typ: 0 },
@@ -3078,39 +2926,10 @@
         { json: "update_interval", js: "update_interval", typ: 0 },
     ], "any"),
     "MsgSsrOrbitClockBounds": o([
-        { json: "const_id", js: "const_id", typ: 0 },
-        { json: "header", js: "header", typ: r("BoundsHeader") },
-        { json: "n_sats", js: "n_sats", typ: 0 },
-        { json: "orbit_clock_bounds", js: "orbit_clock_bounds", typ: a(r("OrbitClockBound")) },
-        { json: "ssr_iod", js: "ssr_iod", typ: 0 },
-    ], "any"),
-    "OrbitClockBound": o([
-        { json: "clock_bound_mu", js: "clock_bound_mu", typ: 0 },
-        { json: "clock_bound_sig", js: "clock_bound_sig", typ: 0 },
-        { json: "orb_along_bound_mu", js: "orb_along_bound_mu", typ: 0 },
-        { json: "orb_along_bound_sig", js: "orb_along_bound_sig", typ: 0 },
-        { json: "orb_cross_bound_mu", js: "orb_cross_bound_mu", typ: 0 },
-        { json: "orb_cross_bound_sig", js: "orb_cross_bound_sig", typ: 0 },
-        { json: "orb_radial_bound_mu", js: "orb_radial_bound_mu", typ: 0 },
-        { json: "orb_radial_bound_sig", js: "orb_radial_bound_sig", typ: 0 },
-        { json: "sat_id", js: "sat_id", typ: 0 },
+        { json: "stub", js: "stub", typ: a(0) },
     ], "any"),
     "MsgSsrOrbitClockBoundsDegradation": o([
-        { json: "const_id", js: "const_id", typ: 0 },
-        { json: "header", js: "header", typ: r("BoundsHeader") },
-        { json: "orbit_clock_bounds_degradation", js: "orbit_clock_bounds_degradation", typ: r("OrbitClockBoundDegradation") },
-        { json: "sat_bitmask", js: "sat_bitmask", typ: 0 },
-        { json: "ssr_iod", js: "ssr_iod", typ: 0 },
-    ], "any"),
-    "OrbitClockBoundDegradation": o([
-        { json: "clock_bound_mu_dot", js: "clock_bound_mu_dot", typ: 0 },
-        { json: "clock_bound_sig_dot", js: "clock_bound_sig_dot", typ: 0 },
-        { json: "orb_along_bound_mu_dot", js: "orb_along_bound_mu_dot", typ: 0 },
-        { json: "orb_along_bound_sig_dot", js: "orb_along_bound_sig_dot", typ: 0 },
-        { json: "orb_cross_bound_mu_dot", js: "orb_cross_bound_mu_dot", typ: 0 },
-        { json: "orb_cross_bound_sig_dot", js: "orb_cross_bound_sig_dot", typ: 0 },
-        { json: "orb_radial_bound_mu_dot", js: "orb_radial_bound_mu_dot", typ: 0 },
-        { json: "orb_radial_bound_sig_dot", js: "orb_radial_bound_sig_dot", typ: 0 },
+        { json: "stub", js: "stub", typ: a(0) },
     ], "any"),
     "MsgSsrPhaseBiases": o([
         { json: "biases", js: "biases", typ: a(r("PhaseBiasesContent")) },
@@ -3141,29 +2960,10 @@
         { json: "svn", js: "svn", typ: 0 },
     ], "any"),
     "MsgSsrStecCorrection": o([
-        { json: "header", js: "header", typ: r("BoundsHeader") },
-        { json: "n_sats", js: "n_sats", typ: 0 },
-        { json: "ssr_iod_atmo", js: "ssr_iod_atmo", typ: 0 },
-        { json: "stec_sat_list", js: "stec_sat_list", typ: a(r("STECSatElement")) },
-        { json: "tile_id", js: "tile_id", typ: 0 },
-        { json: "tile_set_id", js: "tile_set_id", typ: 0 },
-    ], "any"),
-    "STECSatElement": o([
-        { json: "stec_coeff", js: "stec_coeff", typ: a(0) },
-        { json: "stec_quality_indicator", js: "stec_quality_indicator", typ: 0 },
-        { json: "sv_id", js: "sv_id", typ: r("SvID") },
+        { json: "stub", js: "stub", typ: a(0) },
     ], "any"),
     "MsgSsrTileDefinition": o([
-        { json: "bitmask", js: "bitmask", typ: 0 },
-        { json: "cols", js: "cols", typ: 0 },
-        { json: "corner_nw_lat", js: "corner_nw_lat", typ: 0 },
-        { json: "corner_nw_lon", js: "corner_nw_lon", typ: 0 },
-        { json: "rows", js: "rows", typ: 0 },
-        { json: "spacing_lat", js: "spacing_lat", typ: 0 },
-        { json: "spacing_lon", js: "spacing_lon", typ: 0 },
-        { json: "ssr_sol_id", js: "ssr_sol_id", typ: 0 },
-        { json: "tile_id", js: "tile_id", typ: 0 },
-        { json: "tile_set_id", js: "tile_set_id", typ: 0 },
+        { json: "stub", js: "stub", typ: a(0) },
     ], "any"),
     "MsgStartup": o([
         { json: "cause", js: "cause", typ: 0 },
@@ -3262,19 +3062,7 @@
         { json: "contents", js: "contents", typ: a(0) },
     ], "any"),
     "MsgUTCLeapSecond": o([
-<<<<<<< HEAD
-        { json: "bias_coeff", js: "bias_coeff", typ: 0 },
-        { json: "count_after", js: "count_after", typ: 0 },
-        { json: "count_before", js: "count_before", typ: 0 },
-        { json: "drift_coeff", js: "drift_coeff", typ: 0 },
-        { json: "drift_rate_coeff", js: "drift_rate_coeff", typ: 0 },
-        { json: "ref_dn", js: "ref_dn", typ: 0 },
-        { json: "ref_wn", js: "ref_wn", typ: 0 },
-        { json: "tow_s", js: "tow_s", typ: 0 },
-        { json: "wn", js: "wn", typ: 0 },
-=======
         { json: "stub", js: "stub", typ: a(0) },
->>>>>>> 9f345eec
     ], "any"),
     "MsgUTCTime": o([
         { json: "day", js: "day", typ: 0 },
@@ -3434,6 +3222,11 @@
         { json: "time", js: "time", typ: r("GpsTimeSEC") },
         { json: "update_interval", js: "update_interval", typ: 0 },
     ], "any"),
+    "STECSatElement": o([
+        { json: "stec_coeff", js: "stec_coeff", typ: a(0) },
+        { json: "stec_quality_indicator", js: "stec_quality_indicator", typ: 0 },
+        { json: "sv_id", js: "sv_id", typ: r("SvID") },
+    ], "any"),
 };
 
 module.exports = {
@@ -3441,14 +3234,10 @@
     "toAcqSvProfile": toAcqSvProfile,
     "almanacCommonContentToJson": almanacCommonContentToJson,
     "toAlmanacCommonContent": toAlmanacCommonContent,
-    "boundsHeaderToJson": boundsHeaderToJson,
-    "toBoundsHeader": toBoundsHeader,
     "carrierPhaseToJson": carrierPhaseToJson,
     "toCarrierPhase": toCarrierPhase,
     "codeBiasesContentToJson": codeBiasesContentToJson,
     "toCodeBiasesContent": toCodeBiasesContent,
-    "codePhaseBiasesSatSigToJson": codePhaseBiasesSatSigToJson,
-    "toCodePhaseBiasesSatSig": toCodePhaseBiasesSatSig,
     "dopplerToJson": dopplerToJson,
     "toDoppler": toDoppler,
     "ephemerisCommonContentToJson": ephemerisCommonContentToJson,
@@ -3473,8 +3262,6 @@
     "toGriddedCorrectionHeader": toGriddedCorrectionHeader,
     "iMUInputTypeToJson": iMUInputTypeToJson,
     "toIMUInputType": toIMUInputType,
-    "integritySSRHeaderToJson": integritySSRHeaderToJson,
-    "toIntegritySSRHeader": toIntegritySSRHeader,
     "latencyToJson": latencyToJson,
     "toLatency": toLatency,
     "measurementStateToJson": measurementStateToJson,
@@ -3805,10 +3592,6 @@
     "toObservationHeader": toObservationHeader,
     "odoInputTypeToJson": odoInputTypeToJson,
     "toOdoInputType": toOdoInputType,
-    "orbitClockBoundToJson": orbitClockBoundToJson,
-    "toOrbitClockBound": toOrbitClockBound,
-    "orbitClockBoundDegradationToJson": orbitClockBoundDegradationToJson,
-    "toOrbitClockBoundDegradation": toOrbitClockBoundDegradation,
     "packedObsContentToJson": packedObsContentToJson,
     "toPackedObsContent": toPackedObsContent,
     "packedOsrContentToJson": packedOsrContentToJson,
@@ -3825,8 +3608,6 @@
     "toSTECResidualNoStd": toSTECResidualNoStd,
     "sTECSatElementToJson": sTECSatElementToJson,
     "toSTECSatElement": toSTECSatElement,
-    "sTECSatElementIntegrityToJson": sTECSatElementIntegrityToJson,
-    "toSTECSatElementIntegrity": toSTECSatElementIntegrity,
     "satelliteAPCToJson": satelliteAPCToJson,
     "toSatelliteAPC": toSatelliteAPC,
     "solutionInputTypeToJson": solutionInputTypeToJson,
