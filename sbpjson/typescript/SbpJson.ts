--- conflicted
+++ resolved
@@ -602,23 +602,11 @@
 }
 
 export interface MsgEd25519Certificate {
-<<<<<<< HEAD
-    certificate_bytes: number[];
-    fingerprint:       number[];
-    n_msg:             number;
-}
-
-export interface MsgEd25519Signature {
-    fingerprint:     number[];
-    signature:       number[];
-    signed_messages: number[];
-=======
     stub: number[];
 }
 
 export interface MsgEd25519Signature {
     stub: number[];
->>>>>>> 135a8453
 }
 
 /**
@@ -4812,21 +4800,10 @@
         { json: "vdop", js: "vdop", typ: 0 },
     ], "any"),
     "MsgEd25519Certificate": o([
-<<<<<<< HEAD
-        { json: "certificate_bytes", js: "certificate_bytes", typ: a(0) },
-        { json: "fingerprint", js: "fingerprint", typ: a(0) },
-        { json: "n_msg", js: "n_msg", typ: 0 },
-    ], "any"),
-    "MsgEd25519Signature": o([
-        { json: "fingerprint", js: "fingerprint", typ: a(0) },
-        { json: "signature", js: "signature", typ: a(0) },
-        { json: "signed_messages", js: "signed_messages", typ: a(0) },
-=======
         { json: "stub", js: "stub", typ: a(0) },
     ], "any"),
     "MsgEd25519Signature": o([
         { json: "stub", js: "stub", typ: a(0) },
->>>>>>> 135a8453
     ], "any"),
     "MsgEphemerisBds": o([
         { json: "af0", js: "af0", typ: 3.14 },
