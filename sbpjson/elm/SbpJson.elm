-- To decode the JSON data, add this file to your project, run
--
--     elm-package install NoRedInk/elm-decode-pipeline
--
-- add these imports
--
--     import Json.Decode exposing (decodeString)`);
<<<<<<< HEAD
--     import SbpJson exposing (acqSvProfile, almanacCommonContent, boundsHeader, carrierPhase, codeBiasesContent, codePhaseBiasesSatSig, doppler, ephemerisCommonContent, estimatedHorizontalErrorEllipse, gnssInputType, gnssCapb, gnssSignal, gpsTime, gpsTimeSEC, gridElement, gridElementNoStd, griddedCorrectionHeader, imuInputType, integritySSRHeader, latency, measurementState, msgAcqResult, msgAcqSvProfile, msgAgeCorrections, msgAlmanac, msgAlmanacGPS, msgAlmanacGlo, msgAngularRate, msgBasePosECEF, msgBasePosLLH, msgBaselineECEF, msgBaselineHeading, msgBaselineNED, msgBootloaderHandshakeReq, msgBootloaderHandshakeResp, msgBootloaderJumpToApp, msgCellModemStatus, msgCommandOutput, msgCommandReq, msgCommandResp, msgCsacTelemetry, msgCsacTelemetryLabels, msgCwResults, msgCwStart, msgDeviceMonitor, msgDgnssStatus, msgDops, msgEphemerisBds, msgEphemerisGPS, msgEphemerisGal, msgEphemerisGlo, msgEphemerisQzss, msgEphemerisSbas, msgEXTEvent, msgFileioConfigReq, msgFileioConfigResp, msgFileioReadDirReq, msgFileioReadDirResp, msgFileioReadReq, msgFileioReadResp, msgFileioRemove, msgFileioWriteReq, msgFileioWriteResp, msgFlashDone, msgFlashErase, msgFlashProgram, msgFlashReadReq, msgFlashReadResp, msgFrontEndGain, msgFwd, msgGPSTime, msgGPSTimeGnss, msgGloBiases, msgGnssCapb, msgGnssTimeOffset, msgGroupDelay, msgGroupMeta, msgHeartbeat, msgIarState, msgImuAux, msgImuRaw, msgInsStatus, msgInsUpdates, msgIono, msgLinuxCPUState, msgLinuxMemState, msgLinuxProcessFdCount, msgLinuxProcessFdSummary, msgLinuxProcessSocketCounts, msgLinuxProcessSocketQueues, msgLinuxSocketUsage, msgLinuxSysState, msgLog, msgM25FlashWriteStatus, msgMagRaw, msgMaskSatellite, msgMeasurementState, msgNapDeviceDnaReq, msgNapDeviceDnaResp, msgNdbEvent, msgNetworkBandwidthUsage, msgNetworkStateReq, msgNetworkStateResp, msgObs, msgOdometry, msgOrientEuler, msgOrientQuat, msgOsr, msgPosECEF, msgPosECEFCov, msgPosECEFCovGnss, msgPosECEFGnss, msgPosLLH, msgPosLLHAcc, msgPosLLHCov, msgPosLLHCovGnss, msgPosLLHGnss, msgPpsTime, msgProtectionLevel, msgReferenceFrameParam, msgReset, msgResetFilters, msgSbasRaw, msgSensorAidEvent, msgSetTime, msgSettingsReadByIndexDone, msgSettingsReadByIndexReq, msgSettingsReadByIndexResp, msgSettingsReadReq, msgSettingsReadResp, msgSettingsRegister, msgSettingsRegisterResp, msgSettingsSave, msgSettingsWrite, msgSettingsWriteResp, msgSolnMeta, msgSpecan, msgSsrCodeBiases, msgSsrCodePhaseBiasesBounds, msgSsrFlagHighLevel, msgSsrFlagIonoGridPointSatLos, msgSsrFlagIonoGridPoints, msgSsrFlagIonoTileSatLos, msgSsrFlagSatellites, msgSsrFlagTropoGridPoints, msgSsrGriddedCorrection, msgSsrGriddedCorrectionBounds, msgSsrOrbitClock, msgSsrOrbitClockBounds, msgSsrOrbitClockBoundsDegradation, msgSsrPhaseBiases, msgSsrSatelliteApc, msgSsrStecCorrection, msgSsrTileDefinition, msgStartup, msgStatusJournal, msgStatusReport, msgStmFlashLockSector, msgStmFlashUnlockSector, msgStmUniqueIDReq, msgStmUniqueIDResp, msgSvAzEl, msgThreadState, msgTrackingIq, msgTrackingState, msgUARTState, msgUserData, msgUTCLeapSecond, msgUTCTime, msgUTCTimeGnss, msgVelBody, msgVelCog, msgVelECEF, msgVelECEFCov, msgVelECEFCovGnss, msgVelECEFGnss, msgVelNED, msgVelNEDCov, msgVelNEDCovGnss, msgVelNEDGnss, msgWheeltick, networkUsage, observationHeader, odoInputType, orbitClockBound, orbitClockBoundDegradation, packedObsContent, packedOsrContent, period, phaseBiasesContent, stecHeader, stecResidual, stecResidualNoStd, stecSatElement, stecSatElementIntegrity, satelliteAPC, solutionInputType, statusJournalItem, subSystemReport, svAzEl, svID, trackingChannelCorrelation, trackingChannelState, troposphericDelayCorrection, troposphericDelayCorrectionNoStd, uartChannel)
=======
--     import SbpJson exposing (acqSvProfile, almanacCommonContent, carrierPhase, codeBiasesContent, doppler, ephemerisCommonContent, estimatedHorizontalErrorEllipse, gnssInputType, gnssCapb, gnssSignal, gpsTime, gpsTimeSEC, gridElement, gridElementNoStd, griddedCorrectionHeader, imuInputType, latency, measurementState, msgAcqResult, msgAcqSvProfile, msgAgeCorrections, msgAlmanac, msgAlmanacGPS, msgAlmanacGlo, msgAngularRate, msgBasePosECEF, msgBasePosLLH, msgBaselineECEF, msgBaselineHeading, msgBaselineNED, msgBootloaderHandshakeReq, msgBootloaderHandshakeResp, msgBootloaderJumpToApp, msgCellModemStatus, msgCommandOutput, msgCommandReq, msgCommandResp, msgCsacTelemetry, msgCsacTelemetryLabels, msgCwResults, msgCwStart, msgDeviceMonitor, msgDgnssStatus, msgDops, msgEphemerisBds, msgEphemerisGPS, msgEphemerisGal, msgEphemerisGlo, msgEphemerisQzss, msgEphemerisSbas, msgEXTEvent, msgFileioConfigReq, msgFileioConfigResp, msgFileioReadDirReq, msgFileioReadDirResp, msgFileioReadReq, msgFileioReadResp, msgFileioRemove, msgFileioWriteReq, msgFileioWriteResp, msgFlashDone, msgFlashErase, msgFlashProgram, msgFlashReadReq, msgFlashReadResp, msgFrontEndGain, msgFwd, msgGPSTime, msgGPSTimeGnss, msgGloBiases, msgGnssCapb, msgGnssTimeOffset, msgGroupDelay, msgGroupMeta, msgHeartbeat, msgIarState, msgImuAux, msgImuRaw, msgInsStatus, msgInsUpdates, msgIono, msgLinuxCPUState, msgLinuxMemState, msgLinuxProcessFdCount, msgLinuxProcessFdSummary, msgLinuxProcessSocketCounts, msgLinuxProcessSocketQueues, msgLinuxSocketUsage, msgLinuxSysState, msgLog, msgM25FlashWriteStatus, msgMagRaw, msgMaskSatellite, msgMeasurementState, msgNapDeviceDnaReq, msgNapDeviceDnaResp, msgNdbEvent, msgNetworkBandwidthUsage, msgNetworkStateReq, msgNetworkStateResp, msgObs, msgOdometry, msgOrientEuler, msgOrientQuat, msgOsr, msgPosECEF, msgPosECEFCov, msgPosECEFCovGnss, msgPosECEFGnss, msgPosLLH, msgPosLLHAcc, msgPosLLHCov, msgPosLLHCovGnss, msgPosLLHGnss, msgPpsTime, msgProtectionLevel, msgReferenceFrameParam, msgReset, msgResetFilters, msgSbasRaw, msgSensorAidEvent, msgSetTime, msgSettingsReadByIndexDone, msgSettingsReadByIndexReq, msgSettingsReadByIndexResp, msgSettingsReadReq, msgSettingsReadResp, msgSettingsRegister, msgSettingsRegisterResp, msgSettingsSave, msgSettingsWrite, msgSettingsWriteResp, msgSolnMeta, msgSpecan, msgSsrCodeBiases, msgSsrCodePhaseBiasesBounds, msgSsrFlagHighLevel, msgSsrFlagIonoGridPointSatLos, msgSsrFlagIonoGridPoints, msgSsrFlagIonoTileSatLos, msgSsrFlagSatellites, msgSsrFlagTropoGridPoints, msgSsrGriddedCorrection, msgSsrGriddedCorrectionBounds, msgSsrOrbitClock, msgSsrOrbitClockBounds, msgSsrOrbitClockBoundsDegradation, msgSsrPhaseBiases, msgSsrSatelliteApc, msgSsrStecCorrection, msgSsrTileDefinition, msgStartup, msgStatusJournal, msgStatusReport, msgStmFlashLockSector, msgStmFlashUnlockSector, msgStmUniqueIDReq, msgStmUniqueIDResp, msgSvAzEl, msgThreadState, msgTrackingIq, msgTrackingState, msgUARTState, msgUserData, msgUTCLeapSecond, msgUTCTime, msgUTCTimeGnss, msgVelBody, msgVelCog, msgVelECEF, msgVelECEFCov, msgVelECEFCovGnss, msgVelECEFGnss, msgVelNED, msgVelNEDCov, msgVelNEDCovGnss, msgVelNEDGnss, msgWheeltick, networkUsage, observationHeader, odoInputType, packedObsContent, packedOsrContent, period, phaseBiasesContent, stecHeader, stecResidual, stecResidualNoStd, stecSatElement, satelliteAPC, solutionInputType, statusJournalItem, subSystemReport, svAzEl, svID, trackingChannelCorrelation, trackingChannelState, troposphericDelayCorrection, troposphericDelayCorrectionNoStd, uartChannel)
>>>>>>> 9f345eec
--
-- and you're off to the races with
--
--     decodeString acqSvProfile myJsonString
--     decodeString almanacCommonContent myJsonString
--     decodeString boundsHeader myJsonString
--     decodeString carrierPhase myJsonString
--     decodeString codeBiasesContent myJsonString
--     decodeString codePhaseBiasesSatSig myJsonString
--     decodeString doppler myJsonString
--     decodeString ephemerisCommonContent myJsonString
--     decodeString estimatedHorizontalErrorEllipse myJsonString
--     decodeString gnssInputType myJsonString
--     decodeString gnssCapb myJsonString
--     decodeString gnssSignal myJsonString
--     decodeString gpsTime myJsonString
--     decodeString gpsTimeSEC myJsonString
--     decodeString gridElement myJsonString
--     decodeString gridElementNoStd myJsonString
--     decodeString griddedCorrectionHeader myJsonString
--     decodeString imuInputType myJsonString
--     decodeString integritySSRHeader myJsonString
--     decodeString latency myJsonString
--     decodeString measurementState myJsonString
--     decodeString msgAcqResult myJsonString
--     decodeString msgAcqSvProfile myJsonString
--     decodeString msgAgeCorrections myJsonString
--     decodeString msgAlmanac myJsonString
--     decodeString msgAlmanacGPS myJsonString
--     decodeString msgAlmanacGlo myJsonString
--     decodeString msgAngularRate myJsonString
--     decodeString msgBasePosECEF myJsonString
--     decodeString msgBasePosLLH myJsonString
--     decodeString msgBaselineECEF myJsonString
--     decodeString msgBaselineHeading myJsonString
--     decodeString msgBaselineNED myJsonString
--     decodeString msgBootloaderHandshakeReq myJsonString
--     decodeString msgBootloaderHandshakeResp myJsonString
--     decodeString msgBootloaderJumpToApp myJsonString
--     decodeString msgCellModemStatus myJsonString
--     decodeString msgCommandOutput myJsonString
--     decodeString msgCommandReq myJsonString
--     decodeString msgCommandResp myJsonString
--     decodeString msgCsacTelemetry myJsonString
--     decodeString msgCsacTelemetryLabels myJsonString
--     decodeString msgCwResults myJsonString
--     decodeString msgCwStart myJsonString
--     decodeString msgDeviceMonitor myJsonString
--     decodeString msgDgnssStatus myJsonString
--     decodeString msgDops myJsonString
--     decodeString msgEphemerisBds myJsonString
--     decodeString msgEphemerisGPS myJsonString
--     decodeString msgEphemerisGal myJsonString
--     decodeString msgEphemerisGlo myJsonString
--     decodeString msgEphemerisQzss myJsonString
--     decodeString msgEphemerisSbas myJsonString
--     decodeString msgEXTEvent myJsonString
--     decodeString msgFileioConfigReq myJsonString
--     decodeString msgFileioConfigResp myJsonString
--     decodeString msgFileioReadDirReq myJsonString
--     decodeString msgFileioReadDirResp myJsonString
--     decodeString msgFileioReadReq myJsonString
--     decodeString msgFileioReadResp myJsonString
--     decodeString msgFileioRemove myJsonString
--     decodeString msgFileioWriteReq myJsonString
--     decodeString msgFileioWriteResp myJsonString
--     decodeString msgFlashDone myJsonString
--     decodeString msgFlashErase myJsonString
--     decodeString msgFlashProgram myJsonString
--     decodeString msgFlashReadReq myJsonString
--     decodeString msgFlashReadResp myJsonString
--     decodeString msgFrontEndGain myJsonString
--     decodeString msgFwd myJsonString
--     decodeString msgGPSTime myJsonString
--     decodeString msgGPSTimeGnss myJsonString
--     decodeString msgGloBiases myJsonString
--     decodeString msgGnssCapb myJsonString
--     decodeString msgGnssTimeOffset myJsonString
--     decodeString msgGroupDelay myJsonString
--     decodeString msgGroupMeta myJsonString
--     decodeString msgHeartbeat myJsonString
--     decodeString msgIarState myJsonString
--     decodeString msgImuAux myJsonString
--     decodeString msgImuRaw myJsonString
--     decodeString msgInsStatus myJsonString
--     decodeString msgInsUpdates myJsonString
--     decodeString msgIono myJsonString
--     decodeString msgLinuxCPUState myJsonString
--     decodeString msgLinuxMemState myJsonString
--     decodeString msgLinuxProcessFdCount myJsonString
--     decodeString msgLinuxProcessFdSummary myJsonString
--     decodeString msgLinuxProcessSocketCounts myJsonString
--     decodeString msgLinuxProcessSocketQueues myJsonString
--     decodeString msgLinuxSocketUsage myJsonString
--     decodeString msgLinuxSysState myJsonString
--     decodeString msgLog myJsonString
--     decodeString msgM25FlashWriteStatus myJsonString
--     decodeString msgMagRaw myJsonString
--     decodeString msgMaskSatellite myJsonString
--     decodeString msgMeasurementState myJsonString
--     decodeString msgNapDeviceDnaReq myJsonString
--     decodeString msgNapDeviceDnaResp myJsonString
--     decodeString msgNdbEvent myJsonString
--     decodeString msgNetworkBandwidthUsage myJsonString
--     decodeString msgNetworkStateReq myJsonString
--     decodeString msgNetworkStateResp myJsonString
--     decodeString msgObs myJsonString
--     decodeString msgOdometry myJsonString
--     decodeString msgOrientEuler myJsonString
--     decodeString msgOrientQuat myJsonString
--     decodeString msgOsr myJsonString
--     decodeString msgPosECEF myJsonString
--     decodeString msgPosECEFCov myJsonString
--     decodeString msgPosECEFCovGnss myJsonString
--     decodeString msgPosECEFGnss myJsonString
--     decodeString msgPosLLH myJsonString
--     decodeString msgPosLLHAcc myJsonString
--     decodeString msgPosLLHCov myJsonString
--     decodeString msgPosLLHCovGnss myJsonString
--     decodeString msgPosLLHGnss myJsonString
--     decodeString msgPpsTime myJsonString
--     decodeString msgProtectionLevel myJsonString
--     decodeString msgReferenceFrameParam myJsonString
--     decodeString msgReset myJsonString
--     decodeString msgResetFilters myJsonString
--     decodeString msgSbasRaw myJsonString
--     decodeString msgSensorAidEvent myJsonString
--     decodeString msgSetTime myJsonString
--     decodeString msgSettingsReadByIndexDone myJsonString
--     decodeString msgSettingsReadByIndexReq myJsonString
--     decodeString msgSettingsReadByIndexResp myJsonString
--     decodeString msgSettingsReadReq myJsonString
--     decodeString msgSettingsReadResp myJsonString
--     decodeString msgSettingsRegister myJsonString
--     decodeString msgSettingsRegisterResp myJsonString
--     decodeString msgSettingsSave myJsonString
--     decodeString msgSettingsWrite myJsonString
--     decodeString msgSettingsWriteResp myJsonString
--     decodeString msgSolnMeta myJsonString
--     decodeString msgSpecan myJsonString
--     decodeString msgSsrCodeBiases myJsonString
--     decodeString msgSsrCodePhaseBiasesBounds myJsonString
--     decodeString msgSsrFlagHighLevel myJsonString
--     decodeString msgSsrFlagIonoGridPointSatLos myJsonString
--     decodeString msgSsrFlagIonoGridPoints myJsonString
--     decodeString msgSsrFlagIonoTileSatLos myJsonString
--     decodeString msgSsrFlagSatellites myJsonString
--     decodeString msgSsrFlagTropoGridPoints myJsonString
--     decodeString msgSsrGriddedCorrection myJsonString
--     decodeString msgSsrGriddedCorrectionBounds myJsonString
--     decodeString msgSsrOrbitClock myJsonString
--     decodeString msgSsrOrbitClockBounds myJsonString
--     decodeString msgSsrOrbitClockBoundsDegradation myJsonString
--     decodeString msgSsrPhaseBiases myJsonString
--     decodeString msgSsrSatelliteApc myJsonString
--     decodeString msgSsrStecCorrection myJsonString
--     decodeString msgSsrTileDefinition myJsonString
--     decodeString msgStartup myJsonString
--     decodeString msgStatusJournal myJsonString
--     decodeString msgStatusReport myJsonString
--     decodeString msgStmFlashLockSector myJsonString
--     decodeString msgStmFlashUnlockSector myJsonString
--     decodeString msgStmUniqueIDReq myJsonString
--     decodeString msgStmUniqueIDResp myJsonString
--     decodeString msgSvAzEl myJsonString
--     decodeString msgThreadState myJsonString
--     decodeString msgTrackingIq myJsonString
--     decodeString msgTrackingState myJsonString
--     decodeString msgUARTState myJsonString
--     decodeString msgUserData myJsonString
--     decodeString msgUTCLeapSecond myJsonString
--     decodeString msgUTCTime myJsonString
--     decodeString msgUTCTimeGnss myJsonString
--     decodeString msgVelBody myJsonString
--     decodeString msgVelCog myJsonString
--     decodeString msgVelECEF myJsonString
--     decodeString msgVelECEFCov myJsonString
--     decodeString msgVelECEFCovGnss myJsonString
--     decodeString msgVelECEFGnss myJsonString
--     decodeString msgVelNED myJsonString
--     decodeString msgVelNEDCov myJsonString
--     decodeString msgVelNEDCovGnss myJsonString
--     decodeString msgVelNEDGnss myJsonString
--     decodeString msgWheeltick myJsonString
--     decodeString networkUsage myJsonString
--     decodeString observationHeader myJsonString
--     decodeString odoInputType myJsonString
--     decodeString orbitClockBound myJsonString
--     decodeString orbitClockBoundDegradation myJsonString
--     decodeString packedObsContent myJsonString
--     decodeString packedOsrContent myJsonString
--     decodeString period myJsonString
--     decodeString phaseBiasesContent myJsonString
--     decodeString stecHeader myJsonString
--     decodeString stecResidual myJsonString
--     decodeString stecResidualNoStd myJsonString
--     decodeString stecSatElement myJsonString
--     decodeString stecSatElementIntegrity myJsonString
--     decodeString satelliteAPC myJsonString
--     decodeString solutionInputType myJsonString
--     decodeString statusJournalItem myJsonString
--     decodeString subSystemReport myJsonString
--     decodeString svAzEl myJsonString
--     decodeString svID myJsonString
--     decodeString trackingChannelCorrelation myJsonString
--     decodeString trackingChannelState myJsonString
--     decodeString troposphericDelayCorrection myJsonString
--     decodeString troposphericDelayCorrectionNoStd myJsonString
--     decodeString uartChannel myJsonString

module SbpJson exposing
    ( AcqSvProfile
    , acqSvProfileToString
    , acqSvProfile
    , AlmanacCommonContent
    , almanacCommonContentToString
    , almanacCommonContent
    , BoundsHeader
    , boundsHeaderToString
    , boundsHeader
    , CarrierPhase
    , carrierPhaseToString
    , carrierPhase
    , CodeBiasesContent
    , codeBiasesContentToString
    , codeBiasesContent
    , CodePhaseBiasesSatSig
    , codePhaseBiasesSatSigToString
    , codePhaseBiasesSatSig
    , Doppler
    , dopplerToString
    , doppler
    , EphemerisCommonContent
    , ephemerisCommonContentToString
    , ephemerisCommonContent
    , EstimatedHorizontalErrorEllipse
    , estimatedHorizontalErrorEllipseToString
    , estimatedHorizontalErrorEllipse
    , GNSSInputType
    , gnssInputTypeToString
    , gnssInputType
    , GnssCapb
    , gnssCapbToString
    , gnssCapb
    , GnssSignal
    , gnssSignalToString
    , gnssSignal
    , GpsTime
    , gpsTimeToString
    , gpsTime
    , GpsTimeSEC
    , gpsTimeSECToString
    , gpsTimeSEC
    , GridElement
    , gridElementToString
    , gridElement
    , GridElementNoStd
    , gridElementNoStdToString
    , gridElementNoStd
    , GriddedCorrectionHeader
    , griddedCorrectionHeaderToString
    , griddedCorrectionHeader
    , IMUInputType
    , imuInputTypeToString
    , imuInputType
    , IntegritySSRHeader
    , integritySSRHeaderToString
    , integritySSRHeader
    , Latency
    , latencyToString
    , latency
    , MeasurementState
    , measurementStateToString
    , measurementState
    , MsgAcqResult
    , msgAcqResultToString
    , msgAcqResult
    , MsgAcqSvProfile
    , msgAcqSvProfileToString
    , msgAcqSvProfile
    , MsgAgeCorrections
    , msgAgeCorrectionsToString
    , msgAgeCorrections
    , MsgAlmanac
    , msgAlmanacToString
    , msgAlmanac
    , MsgAlmanacGPS
    , msgAlmanacGPSToString
    , msgAlmanacGPS
    , MsgAlmanacGlo
    , msgAlmanacGloToString
    , msgAlmanacGlo
    , MsgAngularRate
    , msgAngularRateToString
    , msgAngularRate
    , MsgBasePosECEF
    , msgBasePosECEFToString
    , msgBasePosECEF
    , MsgBasePosLLH
    , msgBasePosLLHToString
    , msgBasePosLLH
    , MsgBaselineECEF
    , msgBaselineECEFToString
    , msgBaselineECEF
    , MsgBaselineHeading
    , msgBaselineHeadingToString
    , msgBaselineHeading
    , MsgBaselineNED
    , msgBaselineNEDToString
    , msgBaselineNED
    , MsgBootloaderHandshakeReq
    , msgBootloaderHandshakeReqToString
    , msgBootloaderHandshakeReq
    , MsgBootloaderHandshakeResp
    , msgBootloaderHandshakeRespToString
    , msgBootloaderHandshakeResp
    , MsgBootloaderJumpToApp
    , msgBootloaderJumpToAppToString
    , msgBootloaderJumpToApp
    , MsgCellModemStatus
    , msgCellModemStatusToString
    , msgCellModemStatus
    , MsgCommandOutput
    , msgCommandOutputToString
    , msgCommandOutput
    , MsgCommandReq
    , msgCommandReqToString
    , msgCommandReq
    , MsgCommandResp
    , msgCommandRespToString
    , msgCommandResp
    , MsgCsacTelemetry
    , msgCsacTelemetryToString
    , msgCsacTelemetry
    , MsgCsacTelemetryLabels
    , msgCsacTelemetryLabelsToString
    , msgCsacTelemetryLabels
    , MsgCwResults
    , msgCwResultsToString
    , msgCwResults
    , MsgCwStart
    , msgCwStartToString
    , msgCwStart
    , MsgDeviceMonitor
    , msgDeviceMonitorToString
    , msgDeviceMonitor
    , MsgDgnssStatus
    , msgDgnssStatusToString
    , msgDgnssStatus
    , MsgDops
    , msgDopsToString
    , msgDops
    , MsgEphemerisBds
    , msgEphemerisBdsToString
    , msgEphemerisBds
    , MsgEphemerisGPS
    , msgEphemerisGPSToString
    , msgEphemerisGPS
    , MsgEphemerisGal
    , msgEphemerisGalToString
    , msgEphemerisGal
    , MsgEphemerisGlo
    , msgEphemerisGloToString
    , msgEphemerisGlo
    , MsgEphemerisQzss
    , msgEphemerisQzssToString
    , msgEphemerisQzss
    , MsgEphemerisSbas
    , msgEphemerisSbasToString
    , msgEphemerisSbas
    , MsgEXTEvent
    , msgEXTEventToString
    , msgEXTEvent
    , MsgFileioConfigReq
    , msgFileioConfigReqToString
    , msgFileioConfigReq
    , MsgFileioConfigResp
    , msgFileioConfigRespToString
    , msgFileioConfigResp
    , MsgFileioReadDirReq
    , msgFileioReadDirReqToString
    , msgFileioReadDirReq
    , MsgFileioReadDirResp
    , msgFileioReadDirRespToString
    , msgFileioReadDirResp
    , MsgFileioReadReq
    , msgFileioReadReqToString
    , msgFileioReadReq
    , MsgFileioReadResp
    , msgFileioReadRespToString
    , msgFileioReadResp
    , MsgFileioRemove
    , msgFileioRemoveToString
    , msgFileioRemove
    , MsgFileioWriteReq
    , msgFileioWriteReqToString
    , msgFileioWriteReq
    , MsgFileioWriteResp
    , msgFileioWriteRespToString
    , msgFileioWriteResp
    , MsgFlashDone
    , msgFlashDoneToString
    , msgFlashDone
    , MsgFlashErase
    , msgFlashEraseToString
    , msgFlashErase
    , MsgFlashProgram
    , msgFlashProgramToString
    , msgFlashProgram
    , MsgFlashReadReq
    , msgFlashReadReqToString
    , msgFlashReadReq
    , MsgFlashReadResp
    , msgFlashReadRespToString
    , msgFlashReadResp
    , MsgFrontEndGain
    , msgFrontEndGainToString
    , msgFrontEndGain
    , MsgFwd
    , msgFwdToString
    , msgFwd
    , MsgGPSTime
    , msgGPSTimeToString
    , msgGPSTime
    , MsgGPSTimeGnss
    , msgGPSTimeGnssToString
    , msgGPSTimeGnss
    , MsgGloBiases
    , msgGloBiasesToString
    , msgGloBiases
    , MsgGnssCapb
    , msgGnssCapbToString
    , msgGnssCapb
    , MsgGnssTimeOffset
    , msgGnssTimeOffsetToString
    , msgGnssTimeOffset
    , MsgGroupDelay
    , msgGroupDelayToString
    , msgGroupDelay
    , MsgGroupMeta
    , msgGroupMetaToString
    , msgGroupMeta
    , MsgHeartbeat
    , msgHeartbeatToString
    , msgHeartbeat
    , MsgIarState
    , msgIarStateToString
    , msgIarState
    , MsgImuAux
    , msgImuAuxToString
    , msgImuAux
    , MsgImuRaw
    , msgImuRawToString
    , msgImuRaw
    , MsgInsStatus
    , msgInsStatusToString
    , msgInsStatus
    , MsgInsUpdates
    , msgInsUpdatesToString
    , msgInsUpdates
    , MsgIono
    , msgIonoToString
    , msgIono
    , MsgLinuxCPUState
    , msgLinuxCPUStateToString
    , msgLinuxCPUState
    , MsgLinuxMemState
    , msgLinuxMemStateToString
    , msgLinuxMemState
    , MsgLinuxProcessFdCount
    , msgLinuxProcessFdCountToString
    , msgLinuxProcessFdCount
    , MsgLinuxProcessFdSummary
    , msgLinuxProcessFdSummaryToString
    , msgLinuxProcessFdSummary
    , MsgLinuxProcessSocketCounts
    , msgLinuxProcessSocketCountsToString
    , msgLinuxProcessSocketCounts
    , MsgLinuxProcessSocketQueues
    , msgLinuxProcessSocketQueuesToString
    , msgLinuxProcessSocketQueues
    , MsgLinuxSocketUsage
    , msgLinuxSocketUsageToString
    , msgLinuxSocketUsage
    , MsgLinuxSysState
    , msgLinuxSysStateToString
    , msgLinuxSysState
    , MsgLog
    , msgLogToString
    , msgLog
    , MsgM25FlashWriteStatus
    , msgM25FlashWriteStatusToString
    , msgM25FlashWriteStatus
    , MsgMagRaw
    , msgMagRawToString
    , msgMagRaw
    , MsgMaskSatellite
    , msgMaskSatelliteToString
    , msgMaskSatellite
    , MsgMeasurementState
    , msgMeasurementStateToString
    , msgMeasurementState
    , MsgNapDeviceDnaReq
    , msgNapDeviceDnaReqToString
    , msgNapDeviceDnaReq
    , MsgNapDeviceDnaResp
    , msgNapDeviceDnaRespToString
    , msgNapDeviceDnaResp
    , MsgNdbEvent
    , msgNdbEventToString
    , msgNdbEvent
    , MsgNetworkBandwidthUsage
    , msgNetworkBandwidthUsageToString
    , msgNetworkBandwidthUsage
    , MsgNetworkStateReq
    , msgNetworkStateReqToString
    , msgNetworkStateReq
    , MsgNetworkStateResp
    , msgNetworkStateRespToString
    , msgNetworkStateResp
    , MsgObs
    , msgObsToString
    , msgObs
    , MsgOdometry
    , msgOdometryToString
    , msgOdometry
    , MsgOrientEuler
    , msgOrientEulerToString
    , msgOrientEuler
    , MsgOrientQuat
    , msgOrientQuatToString
    , msgOrientQuat
    , MsgOsr
    , msgOsrToString
    , msgOsr
    , MsgPosECEF
    , msgPosECEFToString
    , msgPosECEF
    , MsgPosECEFCov
    , msgPosECEFCovToString
    , msgPosECEFCov
    , MsgPosECEFCovGnss
    , msgPosECEFCovGnssToString
    , msgPosECEFCovGnss
    , MsgPosECEFGnss
    , msgPosECEFGnssToString
    , msgPosECEFGnss
    , MsgPosLLH
    , msgPosLLHToString
    , msgPosLLH
    , MsgPosLLHAcc
    , msgPosLLHAccToString
    , msgPosLLHAcc
    , MsgPosLLHCov
    , msgPosLLHCovToString
    , msgPosLLHCov
    , MsgPosLLHCovGnss
    , msgPosLLHCovGnssToString
    , msgPosLLHCovGnss
    , MsgPosLLHGnss
    , msgPosLLHGnssToString
    , msgPosLLHGnss
    , MsgPpsTime
    , msgPpsTimeToString
    , msgPpsTime
    , MsgProtectionLevel
    , msgProtectionLevelToString
    , msgProtectionLevel
    , MsgReferenceFrameParam
    , msgReferenceFrameParamToString
    , msgReferenceFrameParam
    , MsgReset
    , msgResetToString
    , msgReset
    , MsgResetFilters
    , msgResetFiltersToString
    , msgResetFilters
    , MsgSbasRaw
    , msgSbasRawToString
    , msgSbasRaw
    , MsgSensorAidEvent
    , msgSensorAidEventToString
    , msgSensorAidEvent
    , MsgSetTime
    , msgSetTimeToString
    , msgSetTime
    , MsgSettingsReadByIndexDone
    , msgSettingsReadByIndexDoneToString
    , msgSettingsReadByIndexDone
    , MsgSettingsReadByIndexReq
    , msgSettingsReadByIndexReqToString
    , msgSettingsReadByIndexReq
    , MsgSettingsReadByIndexResp
    , msgSettingsReadByIndexRespToString
    , msgSettingsReadByIndexResp
    , MsgSettingsReadReq
    , msgSettingsReadReqToString
    , msgSettingsReadReq
    , MsgSettingsReadResp
    , msgSettingsReadRespToString
    , msgSettingsReadResp
    , MsgSettingsRegister
    , msgSettingsRegisterToString
    , msgSettingsRegister
    , MsgSettingsRegisterResp
    , msgSettingsRegisterRespToString
    , msgSettingsRegisterResp
    , MsgSettingsSave
    , msgSettingsSaveToString
    , msgSettingsSave
    , MsgSettingsWrite
    , msgSettingsWriteToString
    , msgSettingsWrite
    , MsgSettingsWriteResp
    , msgSettingsWriteRespToString
    , msgSettingsWriteResp
    , MsgSolnMeta
    , msgSolnMetaToString
    , msgSolnMeta
    , MsgSpecan
    , msgSpecanToString
    , msgSpecan
    , MsgSsrCodeBiases
    , msgSsrCodeBiasesToString
    , msgSsrCodeBiases
    , MsgSsrCodePhaseBiasesBounds
    , msgSsrCodePhaseBiasesBoundsToString
    , msgSsrCodePhaseBiasesBounds
    , MsgSsrFlagHighLevel
    , msgSsrFlagHighLevelToString
    , msgSsrFlagHighLevel
    , MsgSsrFlagIonoGridPointSatLos
    , msgSsrFlagIonoGridPointSatLosToString
    , msgSsrFlagIonoGridPointSatLos
    , MsgSsrFlagIonoGridPoints
    , msgSsrFlagIonoGridPointsToString
    , msgSsrFlagIonoGridPoints
    , MsgSsrFlagIonoTileSatLos
    , msgSsrFlagIonoTileSatLosToString
    , msgSsrFlagIonoTileSatLos
    , MsgSsrFlagSatellites
    , msgSsrFlagSatellitesToString
    , msgSsrFlagSatellites
    , MsgSsrFlagTropoGridPoints
    , msgSsrFlagTropoGridPointsToString
    , msgSsrFlagTropoGridPoints
    , MsgSsrGriddedCorrection
    , msgSsrGriddedCorrectionToString
    , msgSsrGriddedCorrection
    , MsgSsrGriddedCorrectionBounds
    , msgSsrGriddedCorrectionBoundsToString
    , msgSsrGriddedCorrectionBounds
    , MsgSsrOrbitClock
    , msgSsrOrbitClockToString
    , msgSsrOrbitClock
    , MsgSsrOrbitClockBounds
    , msgSsrOrbitClockBoundsToString
    , msgSsrOrbitClockBounds
    , MsgSsrOrbitClockBoundsDegradation
    , msgSsrOrbitClockBoundsDegradationToString
    , msgSsrOrbitClockBoundsDegradation
    , MsgSsrPhaseBiases
    , msgSsrPhaseBiasesToString
    , msgSsrPhaseBiases
    , MsgSsrSatelliteApc
    , msgSsrSatelliteApcToString
    , msgSsrSatelliteApc
    , MsgSsrStecCorrection
    , msgSsrStecCorrectionToString
    , msgSsrStecCorrection
    , MsgSsrTileDefinition
    , msgSsrTileDefinitionToString
    , msgSsrTileDefinition
    , MsgStartup
    , msgStartupToString
    , msgStartup
    , MsgStatusJournal
    , msgStatusJournalToString
    , msgStatusJournal
    , MsgStatusReport
    , msgStatusReportToString
    , msgStatusReport
    , MsgStmFlashLockSector
    , msgStmFlashLockSectorToString
    , msgStmFlashLockSector
    , MsgStmFlashUnlockSector
    , msgStmFlashUnlockSectorToString
    , msgStmFlashUnlockSector
    , MsgStmUniqueIDReq
    , msgStmUniqueIDReqToString
    , msgStmUniqueIDReq
    , MsgStmUniqueIDResp
    , msgStmUniqueIDRespToString
    , msgStmUniqueIDResp
    , MsgSvAzEl
    , msgSvAzElToString
    , msgSvAzEl
    , MsgThreadState
    , msgThreadStateToString
    , msgThreadState
    , MsgTrackingIq
    , msgTrackingIqToString
    , msgTrackingIq
    , MsgTrackingState
    , msgTrackingStateToString
    , msgTrackingState
    , MsgUARTState
    , msgUARTStateToString
    , msgUARTState
    , MsgUserData
    , msgUserDataToString
    , msgUserData
    , MsgUTCLeapSecond
    , msgUTCLeapSecondToString
    , msgUTCLeapSecond
    , MsgUTCTime
    , msgUTCTimeToString
    , msgUTCTime
    , MsgUTCTimeGnss
    , msgUTCTimeGnssToString
    , msgUTCTimeGnss
    , MsgVelBody
    , msgVelBodyToString
    , msgVelBody
    , MsgVelCog
    , msgVelCogToString
    , msgVelCog
    , MsgVelECEF
    , msgVelECEFToString
    , msgVelECEF
    , MsgVelECEFCov
    , msgVelECEFCovToString
    , msgVelECEFCov
    , MsgVelECEFCovGnss
    , msgVelECEFCovGnssToString
    , msgVelECEFCovGnss
    , MsgVelECEFGnss
    , msgVelECEFGnssToString
    , msgVelECEFGnss
    , MsgVelNED
    , msgVelNEDToString
    , msgVelNED
    , MsgVelNEDCov
    , msgVelNEDCovToString
    , msgVelNEDCov
    , MsgVelNEDCovGnss
    , msgVelNEDCovGnssToString
    , msgVelNEDCovGnss
    , MsgVelNEDGnss
    , msgVelNEDGnssToString
    , msgVelNEDGnss
    , MsgWheeltick
    , msgWheeltickToString
    , msgWheeltick
    , NetworkUsage
    , networkUsageToString
    , networkUsage
    , ObservationHeader
    , observationHeaderToString
    , observationHeader
    , OdoInputType
    , odoInputTypeToString
    , odoInputType
    , OrbitClockBound
    , orbitClockBoundToString
    , orbitClockBound
    , OrbitClockBoundDegradation
    , orbitClockBoundDegradationToString
    , orbitClockBoundDegradation
    , PackedObsContent
    , packedObsContentToString
    , packedObsContent
    , PackedOsrContent
    , packedOsrContentToString
    , packedOsrContent
    , Period
    , periodToString
    , period
    , PhaseBiasesContent
    , phaseBiasesContentToString
    , phaseBiasesContent
    , STECHeader
    , stecHeaderToString
    , stecHeader
    , STECResidual
    , stecResidualToString
    , stecResidual
    , STECResidualNoStd
    , stecResidualNoStdToString
    , stecResidualNoStd
    , STECSatElement
    , stecSatElementToString
    , stecSatElement
    , STECSatElementIntegrity
    , stecSatElementIntegrityToString
    , stecSatElementIntegrity
    , SatelliteAPC
    , satelliteAPCToString
    , satelliteAPC
    , SolutionInputType
    , solutionInputTypeToString
    , solutionInputType
    , StatusJournalItem
    , statusJournalItemToString
    , statusJournalItem
    , SubSystemReport
    , subSystemReportToString
    , subSystemReport
    , SvAzEl
    , svAzElToString
    , svAzEl
    , SvID
    , svIDToString
    , svID
    , TrackingChannelCorrelation
    , trackingChannelCorrelationToString
    , trackingChannelCorrelation
    , TrackingChannelState
    , trackingChannelStateToString
    , trackingChannelState
    , TroposphericDelayCorrection
    , troposphericDelayCorrectionToString
    , troposphericDelayCorrection
    , TroposphericDelayCorrectionNoStd
    , troposphericDelayCorrectionNoStdToString
    , troposphericDelayCorrectionNoStd
    , UARTChannel
    , uartChannelToString
    , uartChannel
    )

import Json.Decode as Jdec
import Json.Decode.Pipeline as Jpipe
import Json.Encode as Jenc
import Dict exposing (Dict, map, toList)
import Array exposing (Array, map)

type alias MsgAlmanac = Dict String Jdec.Value

type alias MsgBootloaderHandshakeReq = Dict String Jdec.Value

type alias MsgCwResults = Dict String Jdec.Value

type alias MsgCwStart = Dict String Jdec.Value

type alias MsgNapDeviceDnaReq = Dict String Jdec.Value

type alias MsgNetworkStateReq = Dict String Jdec.Value

type alias MsgSetTime = Dict String Jdec.Value

type alias MsgSettingsReadByIndexDone = Dict String Jdec.Value

type alias MsgSettingsSave = Dict String Jdec.Value

type alias MsgStmUniqueIDReq = Dict String Jdec.Value

{-| Metadata around the GNSS sensors involved in the fuzed solution. Accessible through
sol_in[N].flags in a MSG_SOLN_META.
-}
type alias GNSSInputType =
    { flags : Int
    }

{-| Contains one tropo delay (mean and stddev), plus STEC residuals (mean and stddev) for
each satellite at the grid point.
-}
type alias GridElement =
    { index : Int
    , stecResiduals : Array STECResidual
    , tropoDelayCorrection : TroposphericDelayCorrection
    }

{-| STEC residual (mean and standard deviation) for the given satellite at the grid point. -}
type alias STECResidual =
    { residual : Int
    , stddev : Int
    , svID : SvID
    }

{-| A (Constellation ID, satellite ID) tuple that uniquely identifies a space vehicle. -}
type alias SvID =
    { constellation : Int
    , satID : Int
    }

{-| Troposphere vertical delays (mean and standard deviation) at the grid point. -}
type alias TroposphericDelayCorrection =
    { hydro : Int
    , stddev : Int
    , wet : Int
    }

{-| Contains one tropo delay, plus STEC residuals for each satellite at the grid point. -}
type alias GridElementNoStd =
    { index : Int
    , stecResiduals : Array STECResidualNoStd
    , tropoDelayCorrection : TroposphericDelayCorrectionNoStd
    }

{-| STEC residual for the given satellite at the grid point. -}
type alias STECResidualNoStd =
    { residual : Int
    , svID : SvID
    }

{-| Troposphere vertical delays at the grid point. -}
type alias TroposphericDelayCorrectionNoStd =
    { hydro : Int
    , wet : Int
    }

{-| Metadata around the IMU sensors involved in the fuzed solution. Accessible through
sol_in[N].flags in a MSG_SOLN_META.
-}
type alias IMUInputType =
    { flags : Int
    }

{-| This message describes the results from an attempted GPS signal acquisition search for a
satellite PRN over a code phase/carrier frequency range. It contains the parameters of
the point in the acquisition search space with the best carrier-to-noise (CN/0) ratio.
-}
type alias MsgAcqResult =
    { cf : Float
    , cn0 : Float
    , cp : Float
    , sid : GnssSignal
    }

{-| Signal identifier containing constellation, band, and satellite identifier. -}
type alias GnssSignal =
    { code : Int
    , sat : Int
    }

{-| The message describes all SV profiles during acquisition time. The message is used to
debug and measure the performance.
-}
type alias MsgAcqSvProfile =
    { acqSvProfile : Array AcqSvProfile
    }

{-| Profile for a specific SV for debugging purposes. The message describes SV profile during
acquisition time. The message is used to debug and measure the performance.
-}
type alias AcqSvProfile =
    { binWidth : Int
    , cf : Int
    , cfMax : Int
    , cfMin : Int
    , cn0 : Int
    , cp : Int
    , intTime : Int
    , jobType : Int
    , sid : GnssSignal
    , status : Int
    , timeSpent : Int
    , timestamp : Int
    }

{-| This message reports the Age of the corrections used for the current Differential
solution.
-}
type alias MsgAgeCorrections =
    { age : Int
    , tow : Int
    }

{-| The almanac message returns a set of satellite orbit parameters. Almanac data is not very
precise and is considered valid for up to several months. Please see the Navstar GPS
Space Segment/Navigation user interfaces (ICD-GPS-200, Chapter 20.3.3.5.1.2 Almanac Data)
for more details.
-}
type alias MsgAlmanacGPS =
    { af0 : Float
    , af1 : Float
    , common : AlmanacCommonContent
    , ecc : Float
    , inc : Float
    , m0 : Float
    , omega0 : Float
    , omegadot : Float
    , sqrta : Float
    , w : Float
    }

type alias AlmanacCommonContent =
    { fitInterval : Int
    , healthBits : Int
    , sid : GnssSignal
    , toa : GpsTimeSEC
    , ura : Float
    , valid : Int
    }

{-| A GPS time, defined as the number of seconds since beginning of the week on the
Saturday/Sunday transition.
-}
type alias GpsTimeSEC =
    { tow : Int
    , wn : Int
    }

{-| The almanac message returns a set of satellite orbit parameters. Almanac data is not very
precise and is considered valid for up to several months. Please see the GLO ICD 5.1
"Chapter 4.5 Non-immediate information and almanac" for details.
-}
type alias MsgAlmanacGlo =
    { common : AlmanacCommonContent
    , epsilon : Float
    , i : Float
    , lambdaNa : Float
    , omega : Float
    , t : Float
    , tDot : Float
    , tLambdaNa : Float
    }

{-| This message reports the orientation rates in the vehicle body frame. The values
represent the measurements a strapped down gyroscope would make and are not equivalent to
the time derivative of the Euler angles. The orientation and origin of the user frame is
specified via device settings. By convention, the vehicle x-axis is expected to be
aligned with the forward direction, while the vehicle y-axis is expected to be aligned
with the right direction, and the vehicle z-axis should be aligned with the down
direction. This message will only be available in future INS versions of Swift Products
and is not produced by Piksi Multi or Duro.
-}
type alias MsgAngularRate =
    { flags : Int
    , tow : Int
    , x : Int
    , y : Int
    , z : Int
    }

{-| The base station position message is the position reported by the base station itself in
absolute Earth Centered Earth Fixed coordinates. It is used for pseudo-absolute RTK
positioning, and is required to be a high-accuracy surveyed location of the base station.
Any error here will result in an error in the pseudo-absolute position output.
-}
type alias MsgBasePosECEF =
    { x : Float
    , y : Float
    , z : Float
    }

{-| The base station position message is the position reported by the base station itself. It
is used for pseudo-absolute RTK positioning, and is required to be a high-accuracy
surveyed location of the base station. Any error here will result in an error in the
pseudo-absolute position output.
-}
type alias MsgBasePosLLH =
    { height : Float
    , lat : Float
    , lon : Float
    }

{-| This message reports the baseline solution in Earth Centered Earth Fixed (ECEF)
coordinates. This baseline is the relative vector distance from the base station to the
rover receiver. The full GPS time is given by the preceding MSG_GPS_TIME with the
matching time-of-week (tow).
-}
type alias MsgBaselineECEF =
    { accuracy : Int
    , flags : Int
    , nSats : Int
    , tow : Int
    , x : Int
    , y : Int
    , z : Int
    }

{-| This message reports the baseline heading pointing from the base station to the rover
relative to True North. The full GPS time is given by the preceding MSG_GPS_TIME with the
matching time-of-week (tow). It is intended that time-matched RTK mode is used when the
base station is moving.
-}
type alias MsgBaselineHeading =
    { flags : Int
    , heading : Int
    , nSats : Int
    , tow : Int
    }

{-| This message reports the baseline solution in North East Down (NED) coordinates. This
baseline is the relative vector distance from the base station to the rover receiver, and
NED coordinate system is defined at the local WGS84 tangent plane centered at the base
station position.  The full GPS time is given by the preceding MSG_GPS_TIME with the
matching time-of-week (tow).
-}
type alias MsgBaselineNED =
    { d : Int
    , e : Int
    , flags : Int
    , hAccuracy : Int
    , n : Int
    , nSats : Int
    , tow : Int
    , vAccuracy : Int
    }

{-| The handshake message response from the device establishes a handshake between the device
bootloader and the host. The request from the host is MSG_BOOTLOADER_HANDSHAKE_REQ.  The
payload contains the bootloader version number and the SBP protocol version number.
-}
type alias MsgBootloaderHandshakeResp =
    { flags : Int
    , version : String
    }

{-| The host initiates the bootloader to jump to the application. -}
type alias MsgBootloaderJumpToApp =
    { jump : Int
    }

{-| If a cell modem is present on a piksi device, this message will be send periodically to
update the host on the status of the modem and its various parameters.
-}
type alias MsgCellModemStatus =
    { signalErrorRate : Float
    , signalStrength : Int
    }

{-| Returns the standard output and standard error of the command requested by
MSG_COMMAND_REQ. The sequence number can be used to filter for filtering the correct
command.
-}
type alias MsgCommandOutput =
    { line : String
    , sequence : Int
    }

{-| Request the recipient to execute an command. Output will be sent in MSG_LOG messages, and
the exit code will be returned with MSG_COMMAND_RESP.
-}
type alias MsgCommandReq =
    { command : String
    , sequence : Int
    }

{-| The response to MSG_COMMAND_REQ with the return code of the command.  A return code of
zero indicates success.
-}
type alias MsgCommandResp =
    { code : Int
    , sequence : Int
    }

{-| The CSAC telemetry message has an implementation defined telemetry string from a device.
It is not produced or available on general Swift Products. It is intended to be a low
rate message for status purposes.
-}
type alias MsgCsacTelemetry =
    { id : Int
    , telemetry : String
    }

{-| The CSAC telemetry message provides labels for each member of the string produced by
MSG_CSAC_TELEMETRY. It should be provided by a device at a lower rate than the
MSG_CSAC_TELEMETRY.
-}
type alias MsgCsacTelemetryLabels =
    { id : Int
    , telemetryLabels : String
    }

{-| This message contains temperature and voltage level measurements from the processor's
monitoring system and the RF frontend die temperature if available.
-}
type alias MsgDeviceMonitor =
    { cpuTemperature : Int
    , cpuVaux : Int
    , cpuVint : Int
    , devVin : Int
    , feTemperature : Int
    }

{-| This message provides information about the receipt of Differential corrections.  It is
expected to be sent with each receipt of a complete corrections packet.
-}
type alias MsgDgnssStatus =
    { flags : Int
    , latency : Int
    , numSignals : Int
    , source : String
    }

{-| This dilution of precision (DOP) message describes the effect of navigation satellite
geometry on positional measurement precision.  The flags field indicated whether the DOP
reported corresponds to differential or SPP solution.
-}
type alias MsgDops =
    { flags : Int
    , gdop : Int
    , hdop : Int
    , pdop : Int
    , tdop : Int
    , tow : Int
    , vdop : Int
    }

{-| The ephemeris message returns a set of satellite orbit parameters that is used to
calculate BDS satellite position, velocity, and clock offset. Please see the BeiDou
Navigation Satellite System SIS-ICD Version 2.1, Table 5-9 for more details.
-}
type alias MsgEphemerisBds =
    { af0 : Float
    , af1 : Float
    , af2 : Float
    , cIC : Float
    , cIs : Float
    , cRC : Float
    , cRs : Float
    , cUc : Float
    , cUs : Float
    , common : EphemerisCommonContent
    , dn : Float
    , ecc : Float
    , inc : Float
    , incDot : Float
    , iodc : Int
    , iode : Int
    , m0 : Float
    , omega0 : Float
    , omegadot : Float
    , sqrta : Float
    , tgd1 : Float
    , tgd2 : Float
    , toc : GpsTimeSEC
    , w : Float
    }

type alias EphemerisCommonContent =
    { fitInterval : Int
    , healthBits : Int
    , sid : GnssSignal
    , toe : GpsTimeSEC
    , ura : Float
    , valid : Int
    }

{-| The ephemeris message returns a set of satellite orbit parameters that is used to
calculate GPS satellite position, velocity, and clock offset. Please see the Navstar GPS
Space Segment/Navigation user interfaces (ICD-GPS-200, Table 20-III) for more details.
-}
type alias MsgEphemerisGPS =
    { af0 : Float
    , af1 : Float
    , af2 : Float
    , cIC : Float
    , cIs : Float
    , cRC : Float
    , cRs : Float
    , cUc : Float
    , cUs : Float
    , common : EphemerisCommonContent
    , dn : Float
    , ecc : Float
    , inc : Float
    , incDot : Float
    , iodc : Int
    , iode : Int
    , m0 : Float
    , omega0 : Float
    , omegadot : Float
    , sqrta : Float
    , tgd : Float
    , toc : GpsTimeSEC
    , w : Float
    }

{-| The ephemeris message returns a set of satellite orbit parameters that is used to
calculate Galileo satellite position, velocity, and clock offset. Please see the Signal
In Space ICD OS SIS ICD, Issue 1.3, December 2016 for more details.
-}
type alias MsgEphemerisGal =
    { af0 : Float
    , af1 : Float
    , af2 : Float
    , bgdE1E5A : Float
    , bgdE1E5B : Float
    , cIC : Float
    , cIs : Float
    , cRC : Float
    , cRs : Float
    , cUc : Float
    , cUs : Float
    , common : EphemerisCommonContent
    , dn : Float
    , ecc : Float
    , inc : Float
    , incDot : Float
    , iodc : Int
    , iode : Int
    , m0 : Float
    , omega0 : Float
    , omegadot : Float
    , source : Int
    , sqrta : Float
    , toc : GpsTimeSEC
    , w : Float
    }

{-| The ephemeris message returns a set of satellite orbit parameters that is used to
calculate GLO satellite position, velocity, and clock offset. Please see the GLO ICD 5.1
"Table 4.5 Characteristics of words of immediate information (ephemeris parameters)" for
more details.
-}
type alias MsgEphemerisGlo =
    { acc : Array Float
    , common : EphemerisCommonContent
    , dTau : Float
    , fcn : Int
    , gamma : Float
    , iod : Int
    , pos : Array Float
    , tau : Float
    , vel : Array Float
    }

{-| The ephemeris message returns a set of satellite orbit parameters that is used to
calculate QZSS satellite position, velocity, and clock offset.
-}
type alias MsgEphemerisQzss =
    { af0 : Float
    , af1 : Float
    , af2 : Float
    , cIC : Float
    , cIs : Float
    , cRC : Float
    , cRs : Float
    , cUc : Float
    , cUs : Float
    , common : EphemerisCommonContent
    , dn : Float
    , ecc : Float
    , inc : Float
    , incDot : Float
    , iodc : Int
    , iode : Int
    , m0 : Float
    , omega0 : Float
    , omegadot : Float
    , sqrta : Float
    , tgd : Float
    , toc : GpsTimeSEC
    , w : Float
    }

type alias MsgEphemerisSbas =
    { aGf0 : Float
    , aGf1 : Float
    , acc : Array Float
    , common : EphemerisCommonContent
    , pos : Array Float
    , vel : Array Float
    }

{-| Reports detection of an external event, the GPS time it occurred, which pin it was and
whether it was rising or falling.
-}
type alias MsgEXTEvent =
    { flags : Int
    , nsResidual : Int
    , pin : Int
    , tow : Int
    , wn : Int
    }

{-| Requests advice on the optimal configuration for a FileIO transfer.  Newer version of
FileIO can support greater throughput by supporting a large window of FileIO data that
can be in-flight during read or write operations.
-}
type alias MsgFileioConfigReq =
    { sequence : Int
    }

{-| The advice on the optimal configuration for a FileIO transfer.  Newer version of FileIO
can support greater throughput by supporting a large window of FileIO data that can be
in-flight during read or write operations.
-}
type alias MsgFileioConfigResp =
    { batchSize : Int
    , fileioVersion : Int
    , sequence : Int
    , windowSize : Int
    }

{-| The read directory message lists the files in a directory on the device's onboard flash
file system.  The offset parameter can be used to skip the first n elements of the file
list. Returns a MSG_FILEIO_READ_DIR_RESP message containing the directory listings as a
NULL delimited list. The listing is chunked over multiple SBP packets. The sequence
number in the request will be returned in the response.  If message is invalid, a
followup MSG_PRINT message will print "Invalid fileio read message". A device will only
respond to this message when it is received from sender ID 0x42.
-}
type alias MsgFileioReadDirReq =
    { dirname : String
    , offset : Int
    , sequence : Int
    }

{-| The read directory message lists the files in a directory on the device's onboard flash
file system. Message contains the directory listings as a NULL delimited list. The
listing is chunked over multiple SBP packets and the end of the list is identified by an
packet with no entries. The sequence number in the response is preserved from the request.
-}
type alias MsgFileioReadDirResp =
    { contents : Array Int
    , sequence : Int
    }

{-| The file read message reads a certain length (up to 255 bytes) from a given offset into a
file, and returns the data in a MSG_FILEIO_READ_RESP message where the message length
field indicates how many bytes were successfully read. The sequence number in the request
will be returned in the response. If the message is invalid, a followup MSG_PRINT message
will print "Invalid fileio read message". A device will only respond to this message when
it is received from sender ID 0x42.
-}
type alias MsgFileioReadReq =
    { chunkSize : Int
    , filename : String
    , offset : Int
    , sequence : Int
    }

{-| The file read message reads a certain length (up to 255 bytes) from a given offset into a
file, and returns the data in a message where the message length field indicates how many
bytes were successfully read. The sequence number in the response is preserved from the
request.
-}
type alias MsgFileioReadResp =
    { contents : Array Int
    , sequence : Int
    }

{-| The file remove message deletes a file from the file system. If the message is invalid, a
followup MSG_PRINT message will print "Invalid fileio remove message". A device will only
process this message when it is received from sender ID 0x42.
-}
type alias MsgFileioRemove =
    { filename : String
    }

{-| The file write message writes a certain length (up to 255 bytes) of data to a file at a
given offset. Returns a copy of the original MSG_FILEIO_WRITE_RESP message to check
integrity of the write. The sequence number in the request will be returned in the
response. If message is invalid, a followup MSG_PRINT message will print "Invalid fileio
write message". A device will only process this message when it is received from sender
ID 0x42.
-}
type alias MsgFileioWriteReq =
    { data : Array Int
    , filename : String
    , offset : Int
    , sequence : Int
    }

{-| The file write message writes a certain length (up to 255 bytes) of data to a file at a
given offset. The message is a copy of the original MSG_FILEIO_WRITE_REQ message to check
integrity of the write. The sequence number in the response is preserved from the request.
-}
type alias MsgFileioWriteResp =
    { sequence : Int
    }

{-| This message defines success or failure codes for a variety of flash memory requests from
the host to the device. Flash read and write messages, such as MSG_FLASH_READ_REQ, or
MSG_FLASH_PROGRAM, may return this message on failure.
-}
type alias MsgFlashDone =
    { response : Int
    }

{-| The flash erase message from the host erases a sector of either the STM or M25 onboard
flash memory. The device will reply with a MSG_FLASH_DONE message containing the return
code - FLASH_OK (0) on success or FLASH_INVALID_FLASH (1) if the flash specified is
invalid.
-}
type alias MsgFlashErase =
    { sectorNum : Int
    , target : Int
    }

{-| The flash program message programs a set of addresses of either the STM or M25 flash. The
device replies with either a MSG_FLASH_DONE message containing the return code FLASH_OK
(0) on success, or FLASH_INVALID_LEN (2) if the maximum write size is exceeded. Note that
the sector-containing addresses must be erased before addresses can be programmed.
-}
type alias MsgFlashProgram =
    { addrLen : Int
    , addrStart : Array Int
    , data : Array Int
    , target : Int
    }

{-| The flash read message reads a set of addresses of either the STM or M25 onboard flash.
The device replies with a MSG_FLASH_READ_RESP message containing either the read data on
success or a MSG_FLASH_DONE message containing the return code FLASH_INVALID_LEN (2) if
the maximum read size is exceeded or FLASH_INVALID_ADDR (3) if the address is outside of
the allowed range.
-}
type alias MsgFlashReadReq =
    { addrLen : Int
    , addrStart : Array Int
    , target : Int
    }

{-| The flash read message reads a set of addresses of either the STM or M25 onboard flash.
The device replies with a MSG_FLASH_READ_RESP message containing either the read data on
success or a MSG_FLASH_DONE message containing the return code FLASH_INVALID_LEN (2) if
the maximum read size is exceeded or FLASH_INVALID_ADDR (3) if the address is outside of
the allowed range.
-}
type alias MsgFlashReadResp =
    { addrLen : Int
    , addrStart : Array Int
    , target : Int
    }

{-| This message describes the gain of each channel in the receiver frontend. Each gain is
encoded as a non-dimensional percentage relative to the maximum range possible for the
gain stage of the frontend. By convention, each gain array has 8 entries and the index of
the array corresponding to the index of the rf channel in the frontend. A gain of 127
percent encodes that rf channel is not present in the hardware. A negative value implies
an error for the particular gain stage as reported by the frontend.
-}
type alias MsgFrontEndGain =
    { ifGain : Array Int
    , rfGain : Array Int
    }

{-| This message provides the ability to forward messages over SBP.  This may take the form
of wrapping up SBP messages received by Piksi for logging purposes or wrapping another
protocol with SBP.,
,
The source identifier indicates from what interface a forwarded stream derived. The
protocol identifier identifies what the expected protocol the forwarded msg contains.
Protocol 0 represents SBP and the remaining values are implementation defined.
-}
type alias MsgFwd =
    { fwdPayload : Array Int
    , protocol : Int
    , source : Int
    }

{-| This message reports the GPS time, representing the time since the GPS epoch began on
midnight January 6, 1980 UTC. GPS time counts the weeks and seconds of the week. The
weeks begin at the Saturday/Sunday transition. GPS week 0 began at the beginning of the
GPS time scale.,
,
Within each week number, the GPS time of the week is between between 0 and 604800 seconds
(=60*60*24*7). Note that GPS time does not accumulate leap seconds, and as of now, has a
small offset from UTC. In a message stream, this message precedes a set of other
navigation messages referenced to the same time (but lacking the ns field) and indicates
a more precise time of these messages.
-}
type alias MsgGPSTime =
    { flags : Int
    , nsResidual : Int
    , tow : Int
    , wn : Int
    }

{-| This message reports the GPS time, representing the time since the GPS epoch began on
midnight January 6, 1980 UTC. GPS time counts the weeks and seconds of the week. The
weeks begin at the Saturday/Sunday transition. GPS week 0 began at the beginning of the
GPS time scale.,
,
Within each week number, the GPS time of the week is between between 0 and 604800 seconds
(=60*60*24*7). Note that GPS time does not accumulate leap seconds, and as of now, has a
small offset from UTC. In a message stream, this message precedes a set of other
navigation messages referenced to the same time (but lacking the ns field) and indicates
a more precise time of these messages.
-}
type alias MsgGPSTimeGnss =
    { flags : Int
    , nsResidual : Int
    , tow : Int
    , wn : Int
    }

{-| The GLONASS L1/L2 Code-Phase biases allows to perform GPS+GLONASS integer ambiguity
resolution for baselines with mixed receiver types (e.g. receiver of different
manufacturers).
-}
type alias MsgGloBiases =
    { l1CABias : Int
    , l1PBias : Int
    , l2CABias : Int
    , l2PBias : Int
    , mask : Int
    }

type alias MsgGnssCapb =
    { gc : GnssCapb
    , tNmct : GpsTimeSEC
    }

type alias GnssCapb =
    { bdsActive : Int
    , bdsB2 : Int
    , bdsB2A : Int
    , bdsD2Nav : Int
    , galActive : Int
    , galE5 : Int
    , gloActive : Int
    , gloL2Of : Int
    , gloL3 : Int
    , gpsActive : Int
    , gpsL2C : Int
    , gpsL5 : Int
    , qzssActive : Int
    , sbasActive : Int
    , sbasL5 : Int
    }

{-| The GNSS time offset message contains the information that is needed to translate
messages tagged with a local timestamp (e.g. IMU or wheeltick messages) to GNSS time for
the sender producing this message.
-}
type alias MsgGnssTimeOffset =
    { flags : Int
    , microseconds : Int
    , milliseconds : Int
    , weeks : Int
    }

{-| Please see ICD-GPS-200 (30.3.3.3.1.1) for more details. -}
type alias MsgGroupDelay =
    { iscL1CA : Int
    , iscL2C : Int
    , sid : GnssSignal
    , tOp : GpsTimeSEC
    , tgd : Int
    , valid : Int
    }

{-| This leading message lists the time metadata of the Solution Group. It also lists the
atomic contents (i.e. types of messages included) of the Solution Group.
-}
type alias MsgGroupMeta =
    { flags : Int
    , groupID : Int
    , groupMsgs : Array Int
    , nGroupMsgs : Int
    }

{-| The heartbeat message is sent periodically to inform the host or other attached devices
that the system is running. It is used to monitor system malfunctions. It also contains
status flags that indicate to the host the status of the system and whether it is
operating correctly. Currently, the expected heartbeat interval is 1 sec.,
,
The system error flag is used to indicate that an error has occurred in the system. To
determine the source of the error, the remaining error flags should be inspected.
-}
type alias MsgHeartbeat =
    { flags : Int
    }

{-| This message reports the state of the Integer Ambiguity Resolution (IAR) process, which
resolves unknown integer ambiguities from double-differenced carrier-phase measurements
from satellite observations.
-}
type alias MsgIarState =
    { numHyps : Int
    }

{-| Auxiliary data specific to a particular IMU. The `imu_type` field will always be
consistent but the rest of the payload is device specific and depends on the value of
`imu_type`.
-}
type alias MsgImuAux =
    { imuConf : Int
    , imuType : Int
    , temp : Int
    }

{-| Raw data from the Inertial Measurement Unit, containing accelerometer and gyroscope
readings. The sense of the measurements are to be aligned with the indications on the
device itself. Measurement units, which are specific to the device hardware and settings,
are communicated via the MSG_IMU_AUX message. If using "time since startup" time tags,
the receiving end will expect a `MSG_GNSS_TIME_OFFSET` when a PVT fix becomes available
to synchronise IMU measurements with GNSS. The timestamp must wrap around to zero when
reaching one week (604800 seconds).,
,
The time-tagging mode should not change throughout a run.
-}
type alias MsgImuRaw =
    { accX : Int
    , accY : Int
    , accZ : Int
    , gyrX : Int
    , gyrY : Int
    , gyrZ : Int
    , tow : Int
    , towF : Int
    }

{-| The INS status message describes the state of the operation and initialization of the
inertial navigation system.
-}
type alias MsgInsStatus =
    { flags : Int
    }

{-| The INS update status message contains information about executed and rejected INS
updates. This message is expected to be extended in the future as new types of
measurements are being added.
-}
type alias MsgInsUpdates =
    { gnsspos : Int
    , gnssvel : Int
    , nhc : Int
    , speed : Int
    , tow : Int
    , wheelticks : Int
    , zerovel : Int
    }

{-| The ionospheric parameters which allow the "L1 only" or "L2 only" user to utilize the
ionospheric model for computation of the ionospheric delay. Please see ICD-GPS-200
(Chapter 20.3.3.5.1.7) for more details.
-}
type alias MsgIono =
    { a0 : Float
    , a1 : Float
    , a2 : Float
    , a3 : Float
    , b0 : Float
    , b1 : Float
    , b2 : Float
    , b3 : Float
    , tNmct : GpsTimeSEC
    }

{-| This message indicates the process state of the top 10 heaviest consumers of CPU on the
system, including a timestamp.
-}
type alias MsgLinuxCPUState =
    { cmdline : String
    , flags : Int
    , index : Int
    , pcpu : Int
    , pid : Int
    , time : Int
    , tname : String
    }

{-| This message indicates the process state of the top 10 heaviest consumers of memory on
the system, including a timestamp.
-}
type alias MsgLinuxMemState =
    { cmdline : String
    , flags : Int
    , index : Int
    , pid : Int
    , pmem : Int
    , time : Int
    , tname : String
    }

{-| Top 10 list of processes with a large number of open file descriptors. -}
type alias MsgLinuxProcessFdCount =
    { cmdline : String
    , fdCount : Int
    , index : Int
    , pid : Int
    }

{-| Summary of open file descriptors on the system. -}
type alias MsgLinuxProcessFdSummary =
    { mostOpened : String
    , sysFdCount : Int
    }

{-| Top 10 list of processes with high socket counts. -}
type alias MsgLinuxProcessSocketCounts =
    { cmdline : String
    , index : Int
    , pid : Int
    , socketCount : Int
    , socketStates : Int
    , socketTypes : Int
    }

{-| Top 10 list of sockets with deep queues. -}
type alias MsgLinuxProcessSocketQueues =
    { addressOfLargest : String
    , cmdline : String
    , index : Int
    , pid : Int
    , recvQueued : Int
    , sendQueued : Int
    , socketStates : Int
    , socketTypes : Int
    }

{-| Summaries the socket usage across the system. -}
type alias MsgLinuxSocketUsage =
    { avgQueueDepth : Int
    , maxQueueDepth : Int
    , socketStateCounts : Array Int
    , socketTypeCounts : Array Int
    }

{-| This presents a summary of CPU and memory utilization, including a timestamp. -}
type alias MsgLinuxSysState =
    { flags : Int
    , memTotal : Int
    , pcpu : Int
    , pidCount : Int
    , pmem : Int
    , procsStarting : Int
    , procsStopping : Int
    , time : Int
    }

{-| This message contains a human-readable payload string from the device containing errors,
warnings and informational messages at ERROR, WARNING, DEBUG, INFO logging levels.
-}
type alias MsgLog =
    { level : Int
    , text : String
    }

{-| The flash status message writes to the 8-bit M25 flash status register. The device
replies with a MSG_FLASH_DONE message.
-}
type alias MsgM25FlashWriteStatus =
    { status : Array Int
    }

{-| Raw data from the magnetometer. -}
type alias MsgMagRaw =
    { magX : Int
    , magY : Int
    , magZ : Int
    , tow : Int
    , towF : Int
    }

{-| This message allows setting a mask to prevent a particular satellite from being used in
various Piksi subsystems.
-}
type alias MsgMaskSatellite =
    { mask : Int
    , sid : GnssSignal
    }

{-| The tracking message returns a variable-length array of tracking channel states. It
reports status and carrier-to-noise density measurements for all tracked satellites.
-}
type alias MsgMeasurementState =
    { states : Array MeasurementState
    }

{-| Measurement Engine tracking channel state for a specific satellite signal and measured
signal power. The mesid field for Glonass can either carry the FCN as 100 + FCN where FCN
is in [-7, +6] or the Slot ID (from 1 to 28).
-}
type alias MeasurementState =
    { cn0 : Int
    , mesid : GnssSignal
    }

{-| The device message from the host reads a unique device identifier from the SwiftNAP, an
FPGA. The host requests the ID by sending a MSG_NAP_DEVICE_DNA_REQ message. The device
responds with a MSG_NAP_DEVICE_DNA_RESP message with the device ID in the payload. Note
that this ID is tied to the FPGA, and not related to the Piksi's serial number.
-}
type alias MsgNapDeviceDnaResp =
    { dna : Array Int
    }

{-| This message is sent out when an object is stored into NDB. If needed message could also
be sent out when fetching an object from NDB.
-}
type alias MsgNdbEvent =
    { dataSource : Int
    , event : Int
    , objectSid : GnssSignal
    , objectType : Int
    , originalSender : Int
    , recvTime : Int
    , result : Int
    , srcSid : GnssSignal
    }

{-| The bandwidth usage, a list of usage by interface. -}
type alias MsgNetworkBandwidthUsage =
    { interfaces : Array NetworkUsage
    }

{-| The bandwidth usage for each interface can be reported within this struct and utilize
multiple fields to fully specify the type of traffic that is being tracked. As either the
interval of collection or the collection time may vary, both a timestamp and period field
is provided, though may not necessarily be populated with a value.
-}
type alias NetworkUsage =
    { duration : Int
    , interfaceName : String
    , rxBytes : Int
    , totalBytes : Int
    , txBytes : Int
    }

{-| The state of a network interface on the Piksi. Data is made to reflect output of ifaddrs
struct returned by getifaddrs in c.
-}
type alias MsgNetworkStateResp =
    { flags : Int
    , interfaceName : String
    , ipv4Address : Array Int
    , ipv4MaskSize : Int
    , ipv6Address : Array Int
    , ipv6MaskSize : Int
    , rxBytes : Int
    , txBytes : Int
    }

{-| The GPS observations message reports all the raw pseudorange and carrier phase
observations for the satellites being tracked by the device. Carrier phase observation
here is represented as a 40-bit fixed point number with Q32.8 layout (i.e. 32-bits of
whole cycles and 8-bits of fractional cycles). The observations are be interoperable with
3rd party receivers and conform with typical RTCMv3 GNSS observations.
-}
type alias MsgObs =
    { header : ObservationHeader
    , obs : Array PackedObsContent
    }

{-| Header of a GNSS observation message. -}
type alias ObservationHeader =
    { nObs : Int
    , t : GpsTime
    }

{-| A wire-appropriate receiver clock time, defined as the time since the beginning of the
week on the Saturday/Sunday transition. In most cases, observations are epoch aligned so
ns field will be 0.
-}
type alias GpsTime =
    { nsResidual : Int
    , tow : Int
    , wn : Int
    }

{-| Pseudorange and carrier phase observation for a satellite being tracked. The observations
are interoperable with 3rd party receivers and conform with typical RTCM 3.1 message
GPS/GLO observations.,
,
Carrier phase observations are not guaranteed to be aligned to the RINEX 3 or RTCM 3.3
MSM reference signal and no 1/4 cycle adjustments are currently performed.
-}
type alias PackedObsContent =
    { cn0 : Int
    , d : Doppler
    , flags : Int
    , l : CarrierPhase
    , lock : Int
    , p : Int
    , sid : GnssSignal
    }

{-| Doppler measurement in Hz represented as a 24-bit fixed point number with Q16.8 layout,
i.e. 16-bits of whole doppler and 8-bits of fractional doppler. This doppler is defined
as positive for approaching satellites.
-}
type alias Doppler =
    { f : Int
    , i : Int
    }

{-| Carrier phase measurement in cycles represented as a 40-bit fixed point number with Q32.8
layout, i.e. 32-bits of whole cycles and 8-bits of fractional cycles. This phase has the
same sign as the pseudorange.
-}
type alias CarrierPhase =
    { f : Int
    , i : Int
    }

{-| Message representing the x component of vehicle velocity in the user frame at the
odometry reference point(s) specified by the user. The offset for the odometry reference
point and the definition and origin of the user frame are defined through the device
settings interface. There are 4 possible user-defined sources of this message which are
labeled arbitrarily source 0 through 3. If using "processor time" time tags, the
receiving end will expect a `MSG_GNSS_TIME_OFFSET` when a PVT fix becomes available to
synchronise odometry measurements with GNSS. Processor time shall roll over to zero after
one week.
-}
type alias MsgOdometry =
    { flags : Int
    , tow : Int
    , velocity : Int
    }

{-| This message reports the yaw, pitch, and roll angles of the vehicle body frame. The
rotations should applied intrinsically in the order yaw, pitch, and roll in order to
rotate the from a frame aligned with the local-level NED frame to the vehicle body
frame.  This message will only be available in future INS versions of Swift Products and
is not produced by Piksi Multi or Duro.
-}
type alias MsgOrientEuler =
    { flags : Int
    , pitch : Int
    , pitchAccuracy : Float
    , roll : Int
    , rollAccuracy : Float
    , tow : Int
    , yaw : Int
    , yawAccuracy : Float
    }

{-| This message reports the quaternion vector describing the vehicle body frame's
orientation with respect to a local-level NED frame. The components of the vector should
sum to a unit vector assuming that the LSB of each component as a value of 2^-31. This
message will only be available in future INS versions of Swift Products and is not
produced by Piksi Multi or Duro.
-}
type alias MsgOrientQuat =
    { flags : Int
    , tow : Int
    , w : Int
    , wAccuracy : Float
    , x : Int
    , xAccuracy : Float
    , y : Int
    , yAccuracy : Float
    , z : Int
    , zAccuracy : Float
    }

{-| The OSR message contains network corrections in an observation-like format. -}
type alias MsgOsr =
    { header : ObservationHeader
    , obs : Array PackedOsrContent
    }

{-| Pseudorange and carrier phase network corrections for a satellite signal. -}
type alias PackedOsrContent =
    { flags : Int
    , ionoStd : Int
    , l : CarrierPhase
    , lock : Int
    , p : Int
    , rangeStd : Int
    , sid : GnssSignal
    , tropoStd : Int
    }

{-| The position solution message reports absolute Earth Centered Earth Fixed (ECEF)
coordinates and the status (single point vs pseudo-absolute RTK) of the position
solution. If the rover receiver knows the surveyed position of the base station and has
an RTK solution, this reports a pseudo-absolute position solution using the base station
position and the rover's RTK baseline vector. The full GPS time is given by the preceding
MSG_GPS_TIME with the matching time-of-week (tow).
-}
type alias MsgPosECEF =
    { accuracy : Int
    , flags : Int
    , nSats : Int
    , tow : Int
    , x : Float
    , y : Float
    , z : Float
    }

{-| The position solution message reports absolute Earth Centered Earth Fixed (ECEF)
coordinates and the status (single point vs pseudo-absolute RTK) of the position
solution. The message also reports the upper triangular portion of the 3x3 covariance
matrix. If the receiver knows the surveyed position of the base station and has an RTK
solution, this reports a pseudo-absolute position solution using the base station
position and the rover's RTK baseline vector. The full GPS time is given by the preceding
MSG_GPS_TIME with the matching time-of-week (tow).
-}
type alias MsgPosECEFCov =
    { covXX : Float
    , covXY : Float
    , covXZ : Float
    , covYY : Float
    , covYZ : Float
    , covZZ : Float
    , flags : Int
    , nSats : Int
    , tow : Int
    , x : Float
    , y : Float
    , z : Float
    }

{-| The position solution message reports absolute Earth Centered Earth Fixed (ECEF)
coordinates and the status (single point vs pseudo-absolute RTK) of the position
solution. The message also reports the upper triangular portion of the 3x3 covariance
matrix. If the receiver knows the surveyed position of the base station and has an RTK
solution, this reports a pseudo-absolute position solution using the base station
position and the rover's RTK baseline vector. The full GPS time is given by the preceding
MSG_GPS_TIME with the matching time-of-week (tow).
-}
type alias MsgPosECEFCovGnss =
    { covXX : Float
    , covXY : Float
    , covXZ : Float
    , covYY : Float
    , covYZ : Float
    , covZZ : Float
    , flags : Int
    , nSats : Int
    , tow : Int
    , x : Float
    , y : Float
    , z : Float
    }

{-| The position solution message reports absolute Earth Centered Earth Fixed (ECEF)
coordinates and the status (single point vs pseudo-absolute RTK) of the position
solution. If the rover receiver knows the surveyed position of the base station and has
an RTK solution, this reports a pseudo-absolute position solution using the base station
position and the rover's RTK baseline vector. The full GPS time is given by the preceding
MSG_GPS_TIME with the matching time-of-week (tow).
-}
type alias MsgPosECEFGnss =
    { accuracy : Int
    , flags : Int
    , nSats : Int
    , tow : Int
    , x : Float
    , y : Float
    , z : Float
    }

{-| This position solution message reports the absolute geodetic coordinates and the status
(single point vs pseudo-absolute RTK) of the position solution. If the rover receiver
knows the surveyed position of the base station and has an RTK solution, this reports a
pseudo-absolute position solution using the base station position and the rover's RTK
baseline vector. The full GPS time is given by the preceding MSG_GPS_TIME with the
matching time-of-week (tow).
-}
type alias MsgPosLLH =
    { flags : Int
    , hAccuracy : Int
    , height : Float
    , lat : Float
    , lon : Float
    , nSats : Int
    , tow : Int
    , vAccuracy : Int
    }

{-| This position solution message reports the absolute geodetic coordinates and the status
(single point vs pseudo-absolute RTK) of the position solution as well as the estimated
horizontal, vertical, cross-track and along-track errors.  The position information and
Fix Mode flags  follow the MSG_POS_LLH message. Since the covariance matrix is computed
in the local-level North, East, Down frame, the estimated error terms follow that
convention.,
,
The estimated errors are reported at a user-configurable confidence level. The
user-configured percentile is encoded in the percentile field.
-}
type alias MsgPosLLHAcc =
    { atAccuracy : Float
    , confidenceAndGeoid : Int
    , ctAccuracy : Float
    , flags : Int
    , hAccuracy : Float
    , hEllipse : EstimatedHorizontalErrorEllipse
    , height : Float
    , lat : Float
    , lon : Float
    , nSats : Int
    , orthometricHeight : Float
    , tow : Int
    , vAccuracy : Float
    }

type alias EstimatedHorizontalErrorEllipse =
    { orientation : Float
    , semiMajor : Float
    , semiMinor : Float
    }

{-| This position solution message reports the absolute geodetic coordinates and the status
(single point vs pseudo-absolute RTK) of the position solution as well as the upper
triangle of the 3x3 covariance matrix.  The position information and Fix Mode flags
follow the MSG_POS_LLH message.  Since the covariance matrix is computed in the
local-level North, East, Down frame, the covariance terms follow that convention. Thus,
covariances are reported against the "downward" measurement and care should be taken with
the sign convention.
-}
type alias MsgPosLLHCov =
    { covDD : Float
    , covED : Float
    , covEE : Float
    , covND : Float
    , covNE : Float
    , covNN : Float
    , flags : Int
    , height : Float
    , lat : Float
    , lon : Float
    , nSats : Int
    , tow : Int
    }

{-| This position solution message reports the absolute geodetic coordinates and the status
(single point vs pseudo-absolute RTK) of the position solution as well as the upper
triangle of the 3x3 covariance matrix.  The position information and Fix Mode flags
should follow the MSG_POS_LLH message.  Since the covariance matrix is computed in the
local-level North, East, Down frame, the covariance terms follow with that convention.
Thus, covariances are reported against the "downward" measurement and care should be
taken with the sign convention.
-}
type alias MsgPosLLHCovGnss =
    { covDD : Float
    , covED : Float
    , covEE : Float
    , covND : Float
    , covNE : Float
    , covNN : Float
    , flags : Int
    , height : Float
    , lat : Float
    , lon : Float
    , nSats : Int
    , tow : Int
    }

{-| This position solution message reports the absolute geodetic coordinates and the status
(single point vs pseudo-absolute RTK) of the position solution. If the rover receiver
knows the surveyed position of the base station and has an RTK solution, this reports a
pseudo-absolute position solution using the base station position and the rover's RTK
baseline vector. The full GPS time is given by the preceding MSG_GPS_TIME with the
matching time-of-week (tow).
-}
type alias MsgPosLLHGnss =
    { flags : Int
    , hAccuracy : Int
    , height : Float
    , lat : Float
    , lon : Float
    , nSats : Int
    , tow : Int
    , vAccuracy : Int
    }

{-| The PPS time message contains the value of the sender's local time in microseconds at the
moment a pulse is detected on the PPS input. This is to be used for syncronisation of
sensor data sampled with a local timestamp (e.g. IMU or wheeltick messages) where GNSS
time is unknown to the sender.,
,
The local time used to timestamp the PPS pulse must be generated by the same clock which
is used to timestamp the IMU/wheel sensor data and should follow the same roll-over
rules.  A separate MSG_PPS_TIME message should be sent for each source of sensor data
which uses PPS-relative timestamping.  The sender ID for each of these MSG_PPS_TIME
messages should match the sender ID of the respective sensor data.
-}
type alias MsgPpsTime =
    { flags : Int
    , time : Int
    }

{-| This message reports the protection levels associated to the given state estimate. The
full GPS time is given by the preceding MSG_GPS_TIME with the matching time-of-week (tow).
-}
type alias MsgProtectionLevel =
    { atpl : Int
    , ctpl : Int
    , flags : Int
    , heading : Int
    , height : Float
    , hopl : Int
    , hpl : Int
    , hvpl : Int
    , lat : Float
    , lon : Float
    , pitch : Int
    , popl : Int
    , roll : Int
    , ropl : Int
    , tow : Int
    , vX : Int
    , vY : Int
    , vZ : Int
    , vpl : Int
    , vvpl : Int
    , wn : Int
    }

type alias MsgReferenceFrameParam =
<<<<<<< HEAD
    { deltaX0 : Int
    , deltaY0 : Int
    , deltaZ0 : Int
    , dotDeltaX0 : Int
    , dotDeltaY0 : Int
    , dotDeltaZ0 : Int
    , dotScale : Int
    , dotTheta01 : Int
    , dotTheta02 : Int
    , dotTheta03 : Int
    , reT0 : Int
    , scale : Int
    , sin : Int
    , sn : String
    , ssrIod : Int
    , theta01 : Int
    , theta02 : Int
    , theta03 : Int
    , tn : String
    , utn : Int
=======
    { stub : Array Int
>>>>>>> 9f345eec
    }

{-| This message from the host resets the Piksi back into the bootloader. -}
type alias MsgReset =
    { flags : Int
    }

{-| This message resets either the DGNSS Kalman filters or Integer Ambiguity Resolution (IAR)
process.
-}
type alias MsgResetFilters =
    { filter : Int
    }

{-| This message is sent once per second per SBAS satellite. ME checks the parity of the data
block and sends only blocks that pass the check.
-}
type alias MsgSbasRaw =
    { data : Array Int
    , messageType : Int
    , sid : GnssSignal
    , tow : Int
    }

{-| This diagnostic message contains state and update status information for all sensors that
are being used by the fusion engine. This message will be generated asynchronously to the
solution messages and will be emitted anytime a sensor update is being processed.
-}
type alias MsgSensorAidEvent =
    { flags : Int
    , nAcceptedMeas : Int
    , nAttemptedMeas : Int
    , nAvailableMeas : Int
    , sensorID : Int
    , sensorState : Int
    , sensorType : Int
    , time : Int
    }

{-| The settings message for iterating through the settings values. A device will respond to
this message with a "MSG_SETTINGS_READ_BY_INDEX_RESP".
-}
type alias MsgSettingsReadByIndexReq =
    { index : Int
    }

{-| The settings message that reports the value of a setting at an index.,
,
In the string field, it reports NULL-terminated and delimited string with contents
"SECTION_SETTING\0SETTING\0VALUE\0FORMAT_TYPE\0". where the '\0' escape sequence denotes
the NULL character and where quotation marks are omitted. The FORMAT_TYPE field is
optional and denotes possible string values of the setting as a hint to the user. If
included, the format type portion of the string has the format
"enum:value1,value2,value3". An example string that could be sent from the device is
"simulator\0enabled\0True\0enum:True,False\0".
-}
type alias MsgSettingsReadByIndexResp =
    { index : Int
    , setting : String
    }

{-| The setting message that reads the device configuration. The string field is a
NULL-terminated and NULL-delimited string with contents "SECTION_SETTING\0SETTING\0"
where the '\0' escape sequence denotes the NULL character and where quotation marks are
omitted. An example string that could be sent to a device is "solution\0soln_freq\0". A
device will only respond to this message when it is received from sender ID 0x42. A
device should respond with a MSG_SETTINGS_READ_RESP message (msg_id 0x00A5).
-}
type alias MsgSettingsReadReq =
    { setting : String
    }

{-| The setting message with which the device responds after a MSG_SETTING_READ_REQ is sent
to device. The string field is a NULL-terminated and NULL-delimited string with contents
"SECTION_SETTING\0SETTING\0VALUE\0" where the '\0' escape sequence denotes the NULL
character and where quotation marks are omitted. An example string that could be sent
from device is "solution\0soln_freq\010\0".
-}
type alias MsgSettingsReadResp =
    { setting : String
    }

{-| This message registers the presence and default value of a setting with a settings
daemon.  The host should reply with MSG_SETTINGS_WRITE for this setting to set the
initial value.
-}
type alias MsgSettingsRegister =
    { setting : String
    }

{-| This message responds to setting registration with the effective value. The effective
value shall differ from the given default value if setting was already registered or is
available in the permanent setting storage and had a different value.
-}
type alias MsgSettingsRegisterResp =
    { setting : String
    , status : Int
    }

{-| The setting message writes the device configuration for a particular setting via A
NULL-terminated and NULL-delimited string with contents
"SECTION_SETTING\0SETTING\0VALUE\0" where the '\0' escape sequence denotes the NULL
character and where quotation marks are omitted. A device will only process to this
message when it is received from sender ID 0x42. An example string that could be sent to
a device is "solution\0soln_freq\010\0".
-}
type alias MsgSettingsWrite =
    { setting : String
    }

{-| Return the status of a write request with the new value of the setting.  If the requested
value is rejected, the current value will be returned. The string field is a
NULL-terminated and NULL-delimited string with contents
"SECTION_SETTING\0SETTING\0VALUE\0" where the '\0' escape sequence denotes the NULL
character and where quotation marks are omitted. An example string that could be sent
from device is "solution\0soln_freq\010\0".
-}
type alias MsgSettingsWriteResp =
    { setting : String
    , status : Int
    }

{-| This message contains all metadata about the sensors received and/or used in computing
the sensorfusion solution. It focuses primarily, but not only, on GNSS metadata.
Regarding the age of the last received valid GNSS solution, the highest two bits are time
status, indicating whether age gnss can or can not be used to retrieve time of
measurement (noted TOM, also known as time of validity) If it can, subtract 'age gnss'
from 'tow' in navigation messages to get TOM. Can be used before alignment is complete in
the Fusion Engine, when output solution is the last received valid GNSS solution and its
tow is not a TOM.
-}
type alias MsgSolnMeta =
    { ageCorrections : Int
    , ageGnss : Int
    , hdop : Int
    , pdop : Int
    , solIn : Array SolutionInputType
    , tow : Int
    , vdop : Int
    }

{-| Metadata describing which sensors were involved in the solution. The structure is fixed
no matter what the actual sensor type is. The sensor_type field tells you which sensor we
are talking about. It also tells you whether the sensor data was actually used or not.
The flags field, always a u8, contains the sensor-specific data. The content of flags,
for each sensor type, is described in the relevant structures in this section.
-}
type alias SolutionInputType =
    { flags : Int
    , sensorType : Int
    }

{-| Spectrum analyzer packet. -}
type alias MsgSpecan =
    { amplitudeRef : Float
    , amplitudeUnit : Float
    , amplitudeValue : Array Int
    , channelTag : Int
    , freqRef : Float
    , freqStep : Float
    , t : GpsTime
    }

{-| The precise code biases message is to be added to the pseudorange of the corresponding
signal to get corrected pseudorange. It is an equivalent to the 1059 / 1065 RTCM message
types.
-}
type alias MsgSsrCodeBiases =
    { biases : Array CodeBiasesContent
    , iodSsr : Int
    , sid : GnssSignal
    , time : GpsTimeSEC
    , updateInterval : Int
    }

{-| Code biases are to be added to pseudorange. The corrections conform with RTCMv3 MT 1059 /
1065.
-}
type alias CodeBiasesContent =
    { code : Int
    , value : Int
    }

type alias MsgSsrCodePhaseBiasesBounds =
    { constID : Int
    , header : BoundsHeader
    , nSatsSignals : Int
    , satellitesSignals : Array CodePhaseBiasesSatSig
    , ssrIod : Int
    }

type alias BoundsHeader =
    { numMsgs : Int
    , seqNum : Int
    , solID : Int
    , time : GpsTimeSEC
    , updateInterval : Int
    }

type alias CodePhaseBiasesSatSig =
    { codeBiasBoundMu : Int
    , codeBiasBoundSig : Int
    , phaseBiasBoundMu : Int
    , phaseBiasBoundSig : Int
    , satID : Int
    , signalID : Int
    }

type alias MsgSsrFlagHighLevel =
    { chainID : Int
    , corrTime : GpsTimeSEC
    , obsTime : GpsTimeSEC
    , ssrSolID : Int
    , tileID : Int
    , tileSetID : Int
    , useBdsSat : Int
    , useGalSat : Int
    , useGpsSat : Int
    , useIonoGridPointSatLos : Int
    , useIonoGridPoints : Int
    , useIonoTileSatLos : Int
    , useTropoGridPoints : Int
    }

type alias MsgSsrFlagIonoGridPointSatLos =
    { faultyLos : Array SvID
    , gridPointID : Int
    , header : IntegritySSRHeader
    , nFaultyLos : Int
    }

type alias IntegritySSRHeader =
    { chainID : Int
    , numMsgs : Int
    , obsTime : GpsTimeSEC
    , seqNum : Int
    , ssrSolID : Int
    , tileID : Int
    , tileSetID : Int
    }

type alias MsgSsrFlagIonoGridPoints =
    { faultyPoints : Array Int
    , header : IntegritySSRHeader
    , nFaultyPoints : Int
    }

type alias MsgSsrFlagIonoTileSatLos =
    { faultyLos : Array SvID
    , header : IntegritySSRHeader
    , nFaultyLos : Int
    }

type alias MsgSsrFlagSatellites =
    { chainID : Int
    , constID : Int
    , faultySats : Array Int
    , nFaultySats : Int
    , numMsgs : Int
    , obsTime : GpsTimeSEC
    , seqNum : Int
    , ssrSolID : Int
    }

type alias MsgSsrFlagTropoGridPoints =
    { faultyPoints : Array Int
    , header : IntegritySSRHeader
    , nFaultyPoints : Int
    }

{-| STEC residuals are per space vehicle, troposphere is not.,
,
It is typically equivalent to the QZSS CLAS Sub Type 9 messages.
-}
type alias MsgSsrGriddedCorrection =
    { header : GriddedCorrectionHeader
    , index : Int
    , stecResiduals : Array STECResidual
    , tropoDelayCorrection : TroposphericDelayCorrection
    }

{-| The LPP message contains nested variable length arrays which are not supported in SBP, so
each grid point will be identified by the index.
-}
type alias GriddedCorrectionHeader =
    { iodAtmo : Int
    , numMsgs : Int
    , seqNum : Int
    , tileID : Int
    , tileSetID : Int
    , time : GpsTimeSEC
    , tropoQualityIndicator : Int
    , updateInterval : Int
    }

{-| Note 1: Range: 0-17.5 m. i<= 200, mean = 0.01i; 200<i<=230, mean=2+0.1(i-200); i>230,
mean=5+0.5(i-230).
-}
type alias MsgSsrGriddedCorrectionBounds =
    { gridPointID : Int
    , header : BoundsHeader
    , nSats : Int
    , ssrIodAtmo : Int
    , stecSatList : Array STECSatElementIntegrity
    , tileID : Int
    , tileSetID : Int
    , tropoDelayCorrection : TroposphericDelayCorrection
    , tropoQi : Int
    , tropoVHydroBoundMu : Int
    , tropoVHydroBoundSig : Int
    , tropoVWetBoundMu : Int
    , tropoVWetBoundSig : Int
    }

{-| STEC polynomial and bounds for the given satellite. -}
type alias STECSatElementIntegrity =
    { stecBoundMu : Int
    , stecBoundMuDot : Int
    , stecBoundSig : Int
    , stecBoundSigDot : Int
    , stecResidual : STECResidual
    }

{-| The precise orbit and clock correction message is to be applied as a delta correction to
broadcast ephemeris and is an equivalent to the 1060 /1066 RTCM message types.
-}
type alias MsgSsrOrbitClock =
    { along : Int
    , c0 : Int
    , c1 : Int
    , c2 : Int
    , cross : Int
    , dotAlong : Int
    , dotCross : Int
    , dotRadial : Int
    , iod : Int
    , iodSsr : Int
    , radial : Int
    , sid : GnssSignal
    , time : GpsTimeSEC
    , updateInterval : Int
    }

{-| Note 1: Range: 0-17.5 m. i<=200, mean=0.01i; 200<i<=230, mean=2+0.1(i-200); i>230,
mean=5+0.5(i-230).,
,
Note 2: Range: 0-17.5 m. i<=200, std=0.01i; 200<i<=230, std=2+0.1(i-200) i>230,
std=5+0.5(i-230).
-}
type alias MsgSsrOrbitClockBounds =
    { constID : Int
    , header : BoundsHeader
    , nSats : Int
    , orbitClockBounds : Array OrbitClockBound
    , ssrIod : Int
    }

{-| Orbit and clock bound. -}
type alias OrbitClockBound =
    { clockBoundMu : Int
    , clockBoundSig : Int
    , orbAlongBoundMu : Int
    , orbAlongBoundSig : Int
    , orbCrossBoundMu : Int
    , orbCrossBoundSig : Int
    , orbRadialBoundMu : Int
    , orbRadialBoundSig : Int
    , satID : Int
    }

type alias MsgSsrOrbitClockBoundsDegradation =
    { constID : Int
    , header : BoundsHeader
    , orbitClockBoundsDegradation : OrbitClockBoundDegradation
    , satBitmask : Int
    , ssrIod : Int
    }

{-| Orbit and clock bound degradation. -}
type alias OrbitClockBoundDegradation =
    { clockBoundMuDot : Int
    , clockBoundSigDot : Int
    , orbAlongBoundMuDot : Int
    , orbAlongBoundSigDot : Int
    , orbCrossBoundMuDot : Int
    , orbCrossBoundSigDot : Int
    , orbRadialBoundMuDot : Int
    , orbRadialBoundSigDot : Int
    }

{-| The precise phase biases message contains the biases to be added to the carrier phase of
the corresponding signal to get corrected carrier phase measurement, as well as the
satellite yaw angle to be applied to compute the phase wind-up correction. It is
typically an equivalent to the 1265 RTCM message types.
-}
type alias MsgSsrPhaseBiases =
    { biases : Array PhaseBiasesContent
    , dispersiveBias : Int
    , iodSsr : Int
    , mwConsistency : Int
    , sid : GnssSignal
    , time : GpsTimeSEC
    , updateInterval : Int
    , yaw : Int
    , yawRate : Int
    }

{-| Phase biases are to be added to carrier phase measurements. -}
type alias PhaseBiasesContent =
    { bias : Int
    , code : Int
    , discontinuityCounter : Int
    , integerIndicator : Int
    , widelaneIntegerIndicator : Int
    }

type alias MsgSsrSatelliteApc =
    { apc : Array SatelliteAPC
    }

{-| Contains phase center offset and elevation variation corrections for one signal on a
satellite.
-}
type alias SatelliteAPC =
    { pco : Array Int
    , pcv : Array Int
    , satInfo : Int
    , sid : GnssSignal
    , svn : Int
    }

type alias MsgSsrStecCorrection =
    { header : BoundsHeader
    , nSats : Int
    , ssrIodAtmo : Int
    , stecSatList : Array STECSatElement
    , tileID : Int
    , tileSetID : Int
    }

{-| STEC polynomial for the given satellite. -}
type alias STECSatElement =
    { stecCoeff : Array Int
    , stecQualityIndicator : Int
    , svID : SvID
    }

{-| Provides the correction point coordinates for the atmospheric correction values in the
MSG_SSR_STEC_CORRECTION and MSG_SSR_GRIDDED_CORRECTION messages.,
,
Based on ETSI TS 137 355 V16.1.0 (LTE Positioning Protocol) information element
GNSS-SSR-CorrectionPoints. SBP only supports gridded arrays of correction points, not
lists of points.
-}
type alias MsgSsrTileDefinition =
    { bitmask : Int
    , cols : Int
    , cornerNwLat : Int
    , cornerNwLon : Int
    , rows : Int
    , spacingLat : Int
    , spacingLon : Int
    , ssrSolID : Int
    , tileID : Int
    , tileSetID : Int
    }

{-| The system start-up message is sent once on system start-up. It notifies the host or
other attached devices that the system has started and is now ready to respond to
commands or configuration requests.
-}
type alias MsgStartup =
    { cause : Int
    , startupType : Int
    }

{-| The status journal message contains past status reports (see MSG_STATUS_REPORT) and
functions as a error/event storage for telemetry purposes.
-}
type alias MsgStatusJournal =
    { journal : Array StatusJournalItem
    , reportingSystem : Int
    , sbpVersion : Int
    , sequenceDescriptor : Int
    , totalStatusReports : Int
    }

{-| Reports the uptime and the state of a subsystem via generic and specific status codes.
If the generic state is reported as initializing, the specific state should be ignored.
-}
type alias StatusJournalItem =
    { report : SubSystemReport
    , uptime : Int
    }

{-| Report the general and specific state of a subsystem.  If the generic state is reported
as initializing, the specific state should be ignored.
-}
type alias SubSystemReport =
    { component : Int
    , generic : Int
    , specific : Int
    }

{-| The status report is sent periodically to inform the host or other attached devices that
the system is running. It is used to monitor system malfunctions. It contains status
reports that indicate to the host the status of each subsystem and whether it is
operating correctly.,
,
Interpretation of the subsystem specific status code is product dependent, but if the
generic status code is initializing, it should be ignored.  Refer to product
documentation for details.
-}
type alias MsgStatusReport =
    { reportingSystem : Int
    , sbpVersion : Int
    , sequence : Int
    , status : Array SubSystemReport
    , uptime : Int
    }

{-| The flash lock message locks a sector of the STM flash memory. The device replies with a
MSG_FLASH_DONE message.
-}
type alias MsgStmFlashLockSector =
    { sector : Int
    }

{-| The flash unlock message unlocks a sector of the STM flash memory. The device replies
with a MSG_FLASH_DONE message.
-}
type alias MsgStmFlashUnlockSector =
    { sector : Int
    }

{-| This message reads the device's hard-coded unique ID. The host requests the ID by sending
a MSG_STM_UNIQUE_ID_REQ. The device responds with a MSG_STM_UNIQUE_ID_RESP with the
12-byte unique ID in the payload.
-}
type alias MsgStmUniqueIDResp =
    { stmID : Array Int
    }

{-| Azimuth and elevation angles of all the visible satellites that the device does have
ephemeris or almanac for.
-}
type alias MsgSvAzEl =
    { azel : Array SvAzEl
    }

{-| Satellite azimuth and elevation. -}
type alias SvAzEl =
    { az : Int
    , el : Int
    , sid : GnssSignal
    }

{-| The thread usage message from the device reports real-time operating system (RTOS) thread
usage statistics for the named thread. The reported percentage values must be normalized.
-}
type alias MsgThreadState =
    { cpu : Int
    , name : String
    , stackFree : Int
    }

{-| When enabled, a tracking channel can output the correlations at each update interval. -}
type alias MsgTrackingIq =
    { channel : Int
    , corrs : Array TrackingChannelCorrelation
    , sid : GnssSignal
    }

{-| Structure containing in-phase and quadrature correlation components. -}
type alias TrackingChannelCorrelation =
    { i : Int
    , q : Int
    }

{-| The tracking message returns a variable-length array of tracking channel states. It
reports status and carrier-to-noise density measurements for all tracked satellites.
-}
type alias MsgTrackingState =
    { states : Array TrackingChannelState
    }

{-| Tracking channel state for a specific satellite signal and measured signal power. -}
type alias TrackingChannelState =
    { cn0 : Int
    , fcn : Int
    , sid : GnssSignal
    }

{-| The UART message reports data latency and throughput of the UART channels providing SBP
I/O. On the default Piksi configuration, UARTs A and B are used for telemetry radios, but
can also be host access ports for embedded hosts, or other interfaces in future. The
reported percentage values must be normalized. Observations latency and period can be
used to assess the health of the differential corrections link. Latency provides the
timeliness of received base observations while the period indicates their likelihood of
transmission.
-}
type alias MsgUARTState =
    { latency : Latency
    , obsPeriod : Period
    , uartA : UARTChannel
    , uartB : UARTChannel
    , uartFtdi : UARTChannel
    }

{-| Statistics on the latency of observations received from the base station. As observation
packets are received their GPS time is compared to the current GPS time calculated
locally by the receiver to give a precise measurement of the end-to-end communication
latency in the system.
-}
type alias Latency =
    { avg : Int
    , current : Int
    , lmax : Int
    , lmin : Int
    }

{-| Statistics on the period of observations received from the base station. As complete
observation sets are received, their time of reception is compared with the prior set''s
time of reception. This measurement provides a proxy for link quality as incomplete or
missing sets will increase the period.  Long periods can cause momentary RTK solution
outages.
-}
type alias Period =
    { avg : Int
    , current : Int
    , pmax : Int
    , pmin : Int
    }

{-| Throughput, utilization, and error counts on the RX/TX buffers of this UART channel. The
reported percentage values must be normalized.
-}
type alias UARTChannel =
    { crcErrorCount : Int
    , ioErrorCount : Int
    , rxBufferLevel : Int
    , rxThroughput : Float
    , txBufferLevel : Int
    , txThroughput : Float
    }

{-| This message can contain any application specific user data up to a maximum length of 255
bytes per message.
-}
type alias MsgUserData =
    { contents : Array Int
    }

{-| Emulates the GPS CNAV message, reserving bytes for future broadcast of the drift model
parameters.
-}
type alias MsgUTCLeapSecond =
<<<<<<< HEAD
    { biasCoeff : Int
    , countAfter : Int
    , countBefore : Int
    , driftCoeff : Int
    , driftRateCoeff : Int
    , refDN : Int
    , refWn : Int
    , towS : Int
    , wn : Int
=======
    { stub : Array Int
>>>>>>> 9f345eec
    }

{-| This message reports the Universal Coordinated Time (UTC).  Note the flags which indicate
the source of the UTC offset value and source of the time fix.
-}
type alias MsgUTCTime =
    { day : Int
    , flags : Int
    , hours : Int
    , minutes : Int
    , month : Int
    , ns : Int
    , seconds : Int
    , tow : Int
    , year : Int
    }

{-| This message reports the Universal Coordinated Time (UTC).  Note the flags which indicate
the source of the UTC offset value and source of the time fix.
-}
type alias MsgUTCTimeGnss =
    { day : Int
    , flags : Int
    , hours : Int
    , minutes : Int
    , month : Int
    , ns : Int
    , seconds : Int
    , tow : Int
    , year : Int
    }

{-| This message reports the velocity in the Vehicle Body Frame. By convention, the x-axis
should point out the nose of the vehicle and represent the forward direction, while as
the y-axis should point out the right hand side of the vehicle. Since this is a right
handed system, z should point out the bottom of the vehicle. The orientation and origin
of the Vehicle Body Frame are specified via the device settings. The full GPS time is
given by the preceding MSG_GPS_TIME with the matching time-of-week (tow). This message is
only produced by inertial versions of Swift products and is not available from Piksi
Multi or Duro.
-}
type alias MsgVelBody =
    { covXX : Float
    , covXY : Float
    , covXZ : Float
    , covYY : Float
    , covYZ : Float
    , covZZ : Float
    , flags : Int
    , nSats : Int
    , tow : Int
    , x : Int
    , y : Int
    , z : Int
    }

{-| This message reports the receiver course over ground (COG) and speed over  ground (SOG)
based on the horizontal (N-E) components of the NED velocity  vector. It also includes
the vertical velocity coordinate. A flag is provided to indicate whether the COG value
has been frozen. When  the flag is set to true, the COG field is set to its last valid
value until  the system exceeds a minimum velocity threshold. No other fields are
affected by this flag.  The NED coordinate system is defined as the local WGS84 tangent
plane centered at the current position. The full GPS time is given by the  preceding
MSG_GPS_TIME with the matching time-of-week (tow). Note: course over ground represents
the receiver's direction of travel,  but not necessarily the device heading.
-}
type alias MsgVelCog =
    { cog : Int
    , cogAccuracy : Int
    , flags : Int
    , sog : Int
    , sogAccuracy : Int
    , tow : Int
    , vUp : Int
    , vUpAccuracy : Int
    }

{-| This message reports the velocity in Earth Centered Earth Fixed (ECEF) coordinates. The
full GPS time is given by the preceding MSG_GPS_TIME with the matching time-of-week (tow).
-}
type alias MsgVelECEF =
    { accuracy : Int
    , flags : Int
    , nSats : Int
    , tow : Int
    , x : Int
    , y : Int
    , z : Int
    }

{-| This message reports the velocity in Earth Centered Earth Fixed (ECEF) coordinates. The
full GPS time is given by the preceding MSG_GPS_TIME with the matching time-of-week (tow).
-}
type alias MsgVelECEFCov =
    { covXX : Float
    , covXY : Float
    , covXZ : Float
    , covYY : Float
    , covYZ : Float
    , covZZ : Float
    , flags : Int
    , nSats : Int
    , tow : Int
    , x : Int
    , y : Int
    , z : Int
    }

{-| This message reports the velocity in Earth Centered Earth Fixed (ECEF) coordinates. The
full GPS time is given by the preceding MSG_GPS_TIME with the matching time-of-week (tow).
-}
type alias MsgVelECEFCovGnss =
    { covXX : Float
    , covXY : Float
    , covXZ : Float
    , covYY : Float
    , covYZ : Float
    , covZZ : Float
    , flags : Int
    , nSats : Int
    , tow : Int
    , x : Int
    , y : Int
    , z : Int
    }

{-| This message reports the velocity in Earth Centered Earth Fixed (ECEF) coordinates. The
full GPS time is given by the preceding MSG_GPS_TIME with the matching time-of-week (tow).
-}
type alias MsgVelECEFGnss =
    { accuracy : Int
    , flags : Int
    , nSats : Int
    , tow : Int
    , x : Int
    , y : Int
    , z : Int
    }

{-| This message reports the velocity in local North East Down (NED) coordinates. The NED
coordinate system is defined as the local WGS84 tangent plane centered at the current
position. The full GPS time is given by the preceding MSG_GPS_TIME with the matching
time-of-week (tow).
-}
type alias MsgVelNED =
    { d : Int
    , e : Int
    , flags : Int
    , hAccuracy : Int
    , n : Int
    , nSats : Int
    , tow : Int
    , vAccuracy : Int
    }

{-| This message reports the velocity in local North East Down (NED) coordinates. The NED
coordinate system is defined as the local WGS84 tangent plane centered at the current
position. The full GPS time is given by the preceding MSG_GPS_TIME with the matching
time-of-week (tow). This message is similar to the MSG_VEL_NED, but it includes the upper
triangular portion of the 3x3 covariance matrix.
-}
type alias MsgVelNEDCov =
    { covDD : Float
    , covED : Float
    , covEE : Float
    , covND : Float
    , covNE : Float
    , covNN : Float
    , d : Int
    , e : Int
    , flags : Int
    , n : Int
    , nSats : Int
    , tow : Int
    }

{-| This message reports the velocity in local North East Down (NED) coordinates. The NED
coordinate system is defined as the local WGS84 tangent plane centered at the current
position. The full GPS time is given by the preceding MSG_GPS_TIME with the matching
time-of-week (tow). This message is similar to the MSG_VEL_NED, but it includes the upper
triangular portion of the 3x3 covariance matrix.
-}
type alias MsgVelNEDCovGnss =
    { covDD : Float
    , covED : Float
    , covEE : Float
    , covND : Float
    , covNE : Float
    , covNN : Float
    , d : Int
    , e : Int
    , flags : Int
    , n : Int
    , nSats : Int
    , tow : Int
    }

{-| This message reports the velocity in local North East Down (NED) coordinates. The NED
coordinate system is defined as the local WGS84 tangent plane centered at the current
position. The full GPS time is given by the preceding MSG_GPS_TIME with the matching
time-of-week (tow).
-}
type alias MsgVelNEDGnss =
    { d : Int
    , e : Int
    , flags : Int
    , hAccuracy : Int
    , n : Int
    , nSats : Int
    , tow : Int
    , vAccuracy : Int
    }

{-| Message containing the accumulated distance travelled by a wheel located at an odometry
reference point defined by the user. The offset for the odometry reference point and the
definition and origin of the user frame are defined through the device settings
interface. The source of this message is identified by the source field, which is an
integer ranging from 0 to 255. The timestamp associated with this message should
represent the time when the accumulated tick count reached the value given by the
contents of this message as accurately as possible. If using "local CPU time" time tags,
the receiving end will expect a `MSG_GNSS_TIME_OFFSET` when a PVT fix becomes available
to synchronise wheeltick measurements with GNSS. Local CPU time shall roll over to zero
after one week.
-}
type alias MsgWheeltick =
    { flags : Int
    , source : Int
    , ticks : Int
    , time : Int
    }

{-| Metadata around the Odometry sensors involved in the fuzed solution. Accessible through
sol_in[N].flags in a MSG_SOLN_META.
-}
type alias OdoInputType =
    { flags : Int
    }

{-| A full set of STEC information will likely span multiple SBP messages, since SBP message
a limited to 255 bytes.  The header is used to tie multiple SBP messages into a sequence.
-}
type alias STECHeader =
    { iodAtmo : Int
    , numMsgs : Int
    , seqNum : Int
    , tileID : Int
    , tileSetID : Int
    , time : GpsTimeSEC
    , updateInterval : Int
    }

-- decoders and encoders

acqSvProfileToString : AcqSvProfile -> String
acqSvProfileToString r = Jenc.encode 0 (encodeAcqSvProfile r)

almanacCommonContentToString : AlmanacCommonContent -> String
almanacCommonContentToString r = Jenc.encode 0 (encodeAlmanacCommonContent r)

boundsHeaderToString : BoundsHeader -> String
boundsHeaderToString r = Jenc.encode 0 (encodeBoundsHeader r)

carrierPhaseToString : CarrierPhase -> String
carrierPhaseToString r = Jenc.encode 0 (encodeCarrierPhase r)

codeBiasesContentToString : CodeBiasesContent -> String
codeBiasesContentToString r = Jenc.encode 0 (encodeCodeBiasesContent r)

codePhaseBiasesSatSigToString : CodePhaseBiasesSatSig -> String
codePhaseBiasesSatSigToString r = Jenc.encode 0 (encodeCodePhaseBiasesSatSig r)

dopplerToString : Doppler -> String
dopplerToString r = Jenc.encode 0 (encodeDoppler r)

ephemerisCommonContentToString : EphemerisCommonContent -> String
ephemerisCommonContentToString r = Jenc.encode 0 (encodeEphemerisCommonContent r)

estimatedHorizontalErrorEllipseToString : EstimatedHorizontalErrorEllipse -> String
estimatedHorizontalErrorEllipseToString r = Jenc.encode 0 (encodeEstimatedHorizontalErrorEllipse r)

gnssInputTypeToString : GNSSInputType -> String
gnssInputTypeToString r = Jenc.encode 0 (encodeGNSSInputType r)

gnssCapbToString : GnssCapb -> String
gnssCapbToString r = Jenc.encode 0 (encodeGnssCapb r)

gnssSignalToString : GnssSignal -> String
gnssSignalToString r = Jenc.encode 0 (encodeGnssSignal r)

gpsTimeToString : GpsTime -> String
gpsTimeToString r = Jenc.encode 0 (encodeGpsTime r)

gpsTimeSECToString : GpsTimeSEC -> String
gpsTimeSECToString r = Jenc.encode 0 (encodeGpsTimeSEC r)

gridElementToString : GridElement -> String
gridElementToString r = Jenc.encode 0 (encodeGridElement r)

gridElementNoStdToString : GridElementNoStd -> String
gridElementNoStdToString r = Jenc.encode 0 (encodeGridElementNoStd r)

griddedCorrectionHeaderToString : GriddedCorrectionHeader -> String
griddedCorrectionHeaderToString r = Jenc.encode 0 (encodeGriddedCorrectionHeader r)

imuInputTypeToString : IMUInputType -> String
imuInputTypeToString r = Jenc.encode 0 (encodeIMUInputType r)

integritySSRHeaderToString : IntegritySSRHeader -> String
integritySSRHeaderToString r = Jenc.encode 0 (encodeIntegritySSRHeader r)

latencyToString : Latency -> String
latencyToString r = Jenc.encode 0 (encodeLatency r)

measurementStateToString : MeasurementState -> String
measurementStateToString r = Jenc.encode 0 (encodeMeasurementState r)

msgAcqResultToString : MsgAcqResult -> String
msgAcqResultToString r = Jenc.encode 0 (encodeMsgAcqResult r)

msgAcqSvProfileToString : MsgAcqSvProfile -> String
msgAcqSvProfileToString r = Jenc.encode 0 (encodeMsgAcqSvProfile r)

msgAgeCorrectionsToString : MsgAgeCorrections -> String
msgAgeCorrectionsToString r = Jenc.encode 0 (encodeMsgAgeCorrections r)

msgAlmanac : Jdec.Decoder MsgAlmanac
msgAlmanac = Jdec.dict Jdec.value

msgAlmanacToString : MsgAlmanac -> String
msgAlmanacToString r = Jenc.encode 0 (makeDictEncoder identity r)

msgAlmanacGPSToString : MsgAlmanacGPS -> String
msgAlmanacGPSToString r = Jenc.encode 0 (encodeMsgAlmanacGPS r)

msgAlmanacGloToString : MsgAlmanacGlo -> String
msgAlmanacGloToString r = Jenc.encode 0 (encodeMsgAlmanacGlo r)

msgAngularRateToString : MsgAngularRate -> String
msgAngularRateToString r = Jenc.encode 0 (encodeMsgAngularRate r)

msgBasePosECEFToString : MsgBasePosECEF -> String
msgBasePosECEFToString r = Jenc.encode 0 (encodeMsgBasePosECEF r)

msgBasePosLLHToString : MsgBasePosLLH -> String
msgBasePosLLHToString r = Jenc.encode 0 (encodeMsgBasePosLLH r)

msgBaselineECEFToString : MsgBaselineECEF -> String
msgBaselineECEFToString r = Jenc.encode 0 (encodeMsgBaselineECEF r)

msgBaselineHeadingToString : MsgBaselineHeading -> String
msgBaselineHeadingToString r = Jenc.encode 0 (encodeMsgBaselineHeading r)

msgBaselineNEDToString : MsgBaselineNED -> String
msgBaselineNEDToString r = Jenc.encode 0 (encodeMsgBaselineNED r)

msgBootloaderHandshakeReq : Jdec.Decoder MsgBootloaderHandshakeReq
msgBootloaderHandshakeReq = Jdec.dict Jdec.value

msgBootloaderHandshakeReqToString : MsgBootloaderHandshakeReq -> String
msgBootloaderHandshakeReqToString r = Jenc.encode 0 (makeDictEncoder identity r)

msgBootloaderHandshakeRespToString : MsgBootloaderHandshakeResp -> String
msgBootloaderHandshakeRespToString r = Jenc.encode 0 (encodeMsgBootloaderHandshakeResp r)

msgBootloaderJumpToAppToString : MsgBootloaderJumpToApp -> String
msgBootloaderJumpToAppToString r = Jenc.encode 0 (encodeMsgBootloaderJumpToApp r)

msgCellModemStatusToString : MsgCellModemStatus -> String
msgCellModemStatusToString r = Jenc.encode 0 (encodeMsgCellModemStatus r)

msgCommandOutputToString : MsgCommandOutput -> String
msgCommandOutputToString r = Jenc.encode 0 (encodeMsgCommandOutput r)

msgCommandReqToString : MsgCommandReq -> String
msgCommandReqToString r = Jenc.encode 0 (encodeMsgCommandReq r)

msgCommandRespToString : MsgCommandResp -> String
msgCommandRespToString r = Jenc.encode 0 (encodeMsgCommandResp r)

msgCsacTelemetryToString : MsgCsacTelemetry -> String
msgCsacTelemetryToString r = Jenc.encode 0 (encodeMsgCsacTelemetry r)

msgCsacTelemetryLabelsToString : MsgCsacTelemetryLabels -> String
msgCsacTelemetryLabelsToString r = Jenc.encode 0 (encodeMsgCsacTelemetryLabels r)

msgCwResults : Jdec.Decoder MsgCwResults
msgCwResults = Jdec.dict Jdec.value

msgCwResultsToString : MsgCwResults -> String
msgCwResultsToString r = Jenc.encode 0 (makeDictEncoder identity r)

msgCwStart : Jdec.Decoder MsgCwStart
msgCwStart = Jdec.dict Jdec.value

msgCwStartToString : MsgCwStart -> String
msgCwStartToString r = Jenc.encode 0 (makeDictEncoder identity r)

msgDeviceMonitorToString : MsgDeviceMonitor -> String
msgDeviceMonitorToString r = Jenc.encode 0 (encodeMsgDeviceMonitor r)

msgDgnssStatusToString : MsgDgnssStatus -> String
msgDgnssStatusToString r = Jenc.encode 0 (encodeMsgDgnssStatus r)

msgDopsToString : MsgDops -> String
msgDopsToString r = Jenc.encode 0 (encodeMsgDops r)

msgEphemerisBdsToString : MsgEphemerisBds -> String
msgEphemerisBdsToString r = Jenc.encode 0 (encodeMsgEphemerisBds r)

msgEphemerisGPSToString : MsgEphemerisGPS -> String
msgEphemerisGPSToString r = Jenc.encode 0 (encodeMsgEphemerisGPS r)

msgEphemerisGalToString : MsgEphemerisGal -> String
msgEphemerisGalToString r = Jenc.encode 0 (encodeMsgEphemerisGal r)

msgEphemerisGloToString : MsgEphemerisGlo -> String
msgEphemerisGloToString r = Jenc.encode 0 (encodeMsgEphemerisGlo r)

msgEphemerisQzssToString : MsgEphemerisQzss -> String
msgEphemerisQzssToString r = Jenc.encode 0 (encodeMsgEphemerisQzss r)

msgEphemerisSbasToString : MsgEphemerisSbas -> String
msgEphemerisSbasToString r = Jenc.encode 0 (encodeMsgEphemerisSbas r)

msgEXTEventToString : MsgEXTEvent -> String
msgEXTEventToString r = Jenc.encode 0 (encodeMsgEXTEvent r)

msgFileioConfigReqToString : MsgFileioConfigReq -> String
msgFileioConfigReqToString r = Jenc.encode 0 (encodeMsgFileioConfigReq r)

msgFileioConfigRespToString : MsgFileioConfigResp -> String
msgFileioConfigRespToString r = Jenc.encode 0 (encodeMsgFileioConfigResp r)

msgFileioReadDirReqToString : MsgFileioReadDirReq -> String
msgFileioReadDirReqToString r = Jenc.encode 0 (encodeMsgFileioReadDirReq r)

msgFileioReadDirRespToString : MsgFileioReadDirResp -> String
msgFileioReadDirRespToString r = Jenc.encode 0 (encodeMsgFileioReadDirResp r)

msgFileioReadReqToString : MsgFileioReadReq -> String
msgFileioReadReqToString r = Jenc.encode 0 (encodeMsgFileioReadReq r)

msgFileioReadRespToString : MsgFileioReadResp -> String
msgFileioReadRespToString r = Jenc.encode 0 (encodeMsgFileioReadResp r)

msgFileioRemoveToString : MsgFileioRemove -> String
msgFileioRemoveToString r = Jenc.encode 0 (encodeMsgFileioRemove r)

msgFileioWriteReqToString : MsgFileioWriteReq -> String
msgFileioWriteReqToString r = Jenc.encode 0 (encodeMsgFileioWriteReq r)

msgFileioWriteRespToString : MsgFileioWriteResp -> String
msgFileioWriteRespToString r = Jenc.encode 0 (encodeMsgFileioWriteResp r)

msgFlashDoneToString : MsgFlashDone -> String
msgFlashDoneToString r = Jenc.encode 0 (encodeMsgFlashDone r)

msgFlashEraseToString : MsgFlashErase -> String
msgFlashEraseToString r = Jenc.encode 0 (encodeMsgFlashErase r)

msgFlashProgramToString : MsgFlashProgram -> String
msgFlashProgramToString r = Jenc.encode 0 (encodeMsgFlashProgram r)

msgFlashReadReqToString : MsgFlashReadReq -> String
msgFlashReadReqToString r = Jenc.encode 0 (encodeMsgFlashReadReq r)

msgFlashReadRespToString : MsgFlashReadResp -> String
msgFlashReadRespToString r = Jenc.encode 0 (encodeMsgFlashReadResp r)

msgFrontEndGainToString : MsgFrontEndGain -> String
msgFrontEndGainToString r = Jenc.encode 0 (encodeMsgFrontEndGain r)

msgFwdToString : MsgFwd -> String
msgFwdToString r = Jenc.encode 0 (encodeMsgFwd r)

msgGPSTimeToString : MsgGPSTime -> String
msgGPSTimeToString r = Jenc.encode 0 (encodeMsgGPSTime r)

msgGPSTimeGnssToString : MsgGPSTimeGnss -> String
msgGPSTimeGnssToString r = Jenc.encode 0 (encodeMsgGPSTimeGnss r)

msgGloBiasesToString : MsgGloBiases -> String
msgGloBiasesToString r = Jenc.encode 0 (encodeMsgGloBiases r)

msgGnssCapbToString : MsgGnssCapb -> String
msgGnssCapbToString r = Jenc.encode 0 (encodeMsgGnssCapb r)

msgGnssTimeOffsetToString : MsgGnssTimeOffset -> String
msgGnssTimeOffsetToString r = Jenc.encode 0 (encodeMsgGnssTimeOffset r)

msgGroupDelayToString : MsgGroupDelay -> String
msgGroupDelayToString r = Jenc.encode 0 (encodeMsgGroupDelay r)

msgGroupMetaToString : MsgGroupMeta -> String
msgGroupMetaToString r = Jenc.encode 0 (encodeMsgGroupMeta r)

msgHeartbeatToString : MsgHeartbeat -> String
msgHeartbeatToString r = Jenc.encode 0 (encodeMsgHeartbeat r)

msgIarStateToString : MsgIarState -> String
msgIarStateToString r = Jenc.encode 0 (encodeMsgIarState r)

msgImuAuxToString : MsgImuAux -> String
msgImuAuxToString r = Jenc.encode 0 (encodeMsgImuAux r)

msgImuRawToString : MsgImuRaw -> String
msgImuRawToString r = Jenc.encode 0 (encodeMsgImuRaw r)

msgInsStatusToString : MsgInsStatus -> String
msgInsStatusToString r = Jenc.encode 0 (encodeMsgInsStatus r)

msgInsUpdatesToString : MsgInsUpdates -> String
msgInsUpdatesToString r = Jenc.encode 0 (encodeMsgInsUpdates r)

msgIonoToString : MsgIono -> String
msgIonoToString r = Jenc.encode 0 (encodeMsgIono r)

msgLinuxCPUStateToString : MsgLinuxCPUState -> String
msgLinuxCPUStateToString r = Jenc.encode 0 (encodeMsgLinuxCPUState r)

msgLinuxMemStateToString : MsgLinuxMemState -> String
msgLinuxMemStateToString r = Jenc.encode 0 (encodeMsgLinuxMemState r)

msgLinuxProcessFdCountToString : MsgLinuxProcessFdCount -> String
msgLinuxProcessFdCountToString r = Jenc.encode 0 (encodeMsgLinuxProcessFdCount r)

msgLinuxProcessFdSummaryToString : MsgLinuxProcessFdSummary -> String
msgLinuxProcessFdSummaryToString r = Jenc.encode 0 (encodeMsgLinuxProcessFdSummary r)

msgLinuxProcessSocketCountsToString : MsgLinuxProcessSocketCounts -> String
msgLinuxProcessSocketCountsToString r = Jenc.encode 0 (encodeMsgLinuxProcessSocketCounts r)

msgLinuxProcessSocketQueuesToString : MsgLinuxProcessSocketQueues -> String
msgLinuxProcessSocketQueuesToString r = Jenc.encode 0 (encodeMsgLinuxProcessSocketQueues r)

msgLinuxSocketUsageToString : MsgLinuxSocketUsage -> String
msgLinuxSocketUsageToString r = Jenc.encode 0 (encodeMsgLinuxSocketUsage r)

msgLinuxSysStateToString : MsgLinuxSysState -> String
msgLinuxSysStateToString r = Jenc.encode 0 (encodeMsgLinuxSysState r)

msgLogToString : MsgLog -> String
msgLogToString r = Jenc.encode 0 (encodeMsgLog r)

msgM25FlashWriteStatusToString : MsgM25FlashWriteStatus -> String
msgM25FlashWriteStatusToString r = Jenc.encode 0 (encodeMsgM25FlashWriteStatus r)

msgMagRawToString : MsgMagRaw -> String
msgMagRawToString r = Jenc.encode 0 (encodeMsgMagRaw r)

msgMaskSatelliteToString : MsgMaskSatellite -> String
msgMaskSatelliteToString r = Jenc.encode 0 (encodeMsgMaskSatellite r)

msgMeasurementStateToString : MsgMeasurementState -> String
msgMeasurementStateToString r = Jenc.encode 0 (encodeMsgMeasurementState r)

msgNapDeviceDnaReq : Jdec.Decoder MsgNapDeviceDnaReq
msgNapDeviceDnaReq = Jdec.dict Jdec.value

msgNapDeviceDnaReqToString : MsgNapDeviceDnaReq -> String
msgNapDeviceDnaReqToString r = Jenc.encode 0 (makeDictEncoder identity r)

msgNapDeviceDnaRespToString : MsgNapDeviceDnaResp -> String
msgNapDeviceDnaRespToString r = Jenc.encode 0 (encodeMsgNapDeviceDnaResp r)

msgNdbEventToString : MsgNdbEvent -> String
msgNdbEventToString r = Jenc.encode 0 (encodeMsgNdbEvent r)

msgNetworkBandwidthUsageToString : MsgNetworkBandwidthUsage -> String
msgNetworkBandwidthUsageToString r = Jenc.encode 0 (encodeMsgNetworkBandwidthUsage r)

msgNetworkStateReq : Jdec.Decoder MsgNetworkStateReq
msgNetworkStateReq = Jdec.dict Jdec.value

msgNetworkStateReqToString : MsgNetworkStateReq -> String
msgNetworkStateReqToString r = Jenc.encode 0 (makeDictEncoder identity r)

msgNetworkStateRespToString : MsgNetworkStateResp -> String
msgNetworkStateRespToString r = Jenc.encode 0 (encodeMsgNetworkStateResp r)

msgObsToString : MsgObs -> String
msgObsToString r = Jenc.encode 0 (encodeMsgObs r)

msgOdometryToString : MsgOdometry -> String
msgOdometryToString r = Jenc.encode 0 (encodeMsgOdometry r)

msgOrientEulerToString : MsgOrientEuler -> String
msgOrientEulerToString r = Jenc.encode 0 (encodeMsgOrientEuler r)

msgOrientQuatToString : MsgOrientQuat -> String
msgOrientQuatToString r = Jenc.encode 0 (encodeMsgOrientQuat r)

msgOsrToString : MsgOsr -> String
msgOsrToString r = Jenc.encode 0 (encodeMsgOsr r)

msgPosECEFToString : MsgPosECEF -> String
msgPosECEFToString r = Jenc.encode 0 (encodeMsgPosECEF r)

msgPosECEFCovToString : MsgPosECEFCov -> String
msgPosECEFCovToString r = Jenc.encode 0 (encodeMsgPosECEFCov r)

msgPosECEFCovGnssToString : MsgPosECEFCovGnss -> String
msgPosECEFCovGnssToString r = Jenc.encode 0 (encodeMsgPosECEFCovGnss r)

msgPosECEFGnssToString : MsgPosECEFGnss -> String
msgPosECEFGnssToString r = Jenc.encode 0 (encodeMsgPosECEFGnss r)

msgPosLLHToString : MsgPosLLH -> String
msgPosLLHToString r = Jenc.encode 0 (encodeMsgPosLLH r)

msgPosLLHAccToString : MsgPosLLHAcc -> String
msgPosLLHAccToString r = Jenc.encode 0 (encodeMsgPosLLHAcc r)

msgPosLLHCovToString : MsgPosLLHCov -> String
msgPosLLHCovToString r = Jenc.encode 0 (encodeMsgPosLLHCov r)

msgPosLLHCovGnssToString : MsgPosLLHCovGnss -> String
msgPosLLHCovGnssToString r = Jenc.encode 0 (encodeMsgPosLLHCovGnss r)

msgPosLLHGnssToString : MsgPosLLHGnss -> String
msgPosLLHGnssToString r = Jenc.encode 0 (encodeMsgPosLLHGnss r)

msgPpsTimeToString : MsgPpsTime -> String
msgPpsTimeToString r = Jenc.encode 0 (encodeMsgPpsTime r)

msgProtectionLevelToString : MsgProtectionLevel -> String
msgProtectionLevelToString r = Jenc.encode 0 (encodeMsgProtectionLevel r)

msgReferenceFrameParamToString : MsgReferenceFrameParam -> String
msgReferenceFrameParamToString r = Jenc.encode 0 (encodeMsgReferenceFrameParam r)

msgResetToString : MsgReset -> String
msgResetToString r = Jenc.encode 0 (encodeMsgReset r)

msgResetFiltersToString : MsgResetFilters -> String
msgResetFiltersToString r = Jenc.encode 0 (encodeMsgResetFilters r)

msgSbasRawToString : MsgSbasRaw -> String
msgSbasRawToString r = Jenc.encode 0 (encodeMsgSbasRaw r)

msgSensorAidEventToString : MsgSensorAidEvent -> String
msgSensorAidEventToString r = Jenc.encode 0 (encodeMsgSensorAidEvent r)

msgSetTime : Jdec.Decoder MsgSetTime
msgSetTime = Jdec.dict Jdec.value

msgSetTimeToString : MsgSetTime -> String
msgSetTimeToString r = Jenc.encode 0 (makeDictEncoder identity r)

msgSettingsReadByIndexDone : Jdec.Decoder MsgSettingsReadByIndexDone
msgSettingsReadByIndexDone = Jdec.dict Jdec.value

msgSettingsReadByIndexDoneToString : MsgSettingsReadByIndexDone -> String
msgSettingsReadByIndexDoneToString r = Jenc.encode 0 (makeDictEncoder identity r)

msgSettingsReadByIndexReqToString : MsgSettingsReadByIndexReq -> String
msgSettingsReadByIndexReqToString r = Jenc.encode 0 (encodeMsgSettingsReadByIndexReq r)

msgSettingsReadByIndexRespToString : MsgSettingsReadByIndexResp -> String
msgSettingsReadByIndexRespToString r = Jenc.encode 0 (encodeMsgSettingsReadByIndexResp r)

msgSettingsReadReqToString : MsgSettingsReadReq -> String
msgSettingsReadReqToString r = Jenc.encode 0 (encodeMsgSettingsReadReq r)

msgSettingsReadRespToString : MsgSettingsReadResp -> String
msgSettingsReadRespToString r = Jenc.encode 0 (encodeMsgSettingsReadResp r)

msgSettingsRegisterToString : MsgSettingsRegister -> String
msgSettingsRegisterToString r = Jenc.encode 0 (encodeMsgSettingsRegister r)

msgSettingsRegisterRespToString : MsgSettingsRegisterResp -> String
msgSettingsRegisterRespToString r = Jenc.encode 0 (encodeMsgSettingsRegisterResp r)

msgSettingsSave : Jdec.Decoder MsgSettingsSave
msgSettingsSave = Jdec.dict Jdec.value

msgSettingsSaveToString : MsgSettingsSave -> String
msgSettingsSaveToString r = Jenc.encode 0 (makeDictEncoder identity r)

msgSettingsWriteToString : MsgSettingsWrite -> String
msgSettingsWriteToString r = Jenc.encode 0 (encodeMsgSettingsWrite r)

msgSettingsWriteRespToString : MsgSettingsWriteResp -> String
msgSettingsWriteRespToString r = Jenc.encode 0 (encodeMsgSettingsWriteResp r)

msgSolnMetaToString : MsgSolnMeta -> String
msgSolnMetaToString r = Jenc.encode 0 (encodeMsgSolnMeta r)

msgSpecanToString : MsgSpecan -> String
msgSpecanToString r = Jenc.encode 0 (encodeMsgSpecan r)

msgSsrCodeBiasesToString : MsgSsrCodeBiases -> String
msgSsrCodeBiasesToString r = Jenc.encode 0 (encodeMsgSsrCodeBiases r)

msgSsrCodePhaseBiasesBoundsToString : MsgSsrCodePhaseBiasesBounds -> String
msgSsrCodePhaseBiasesBoundsToString r = Jenc.encode 0 (encodeMsgSsrCodePhaseBiasesBounds r)

msgSsrFlagHighLevelToString : MsgSsrFlagHighLevel -> String
msgSsrFlagHighLevelToString r = Jenc.encode 0 (encodeMsgSsrFlagHighLevel r)

msgSsrFlagIonoGridPointSatLosToString : MsgSsrFlagIonoGridPointSatLos -> String
msgSsrFlagIonoGridPointSatLosToString r = Jenc.encode 0 (encodeMsgSsrFlagIonoGridPointSatLos r)

msgSsrFlagIonoGridPointsToString : MsgSsrFlagIonoGridPoints -> String
msgSsrFlagIonoGridPointsToString r = Jenc.encode 0 (encodeMsgSsrFlagIonoGridPoints r)

msgSsrFlagIonoTileSatLosToString : MsgSsrFlagIonoTileSatLos -> String
msgSsrFlagIonoTileSatLosToString r = Jenc.encode 0 (encodeMsgSsrFlagIonoTileSatLos r)

msgSsrFlagSatellitesToString : MsgSsrFlagSatellites -> String
msgSsrFlagSatellitesToString r = Jenc.encode 0 (encodeMsgSsrFlagSatellites r)

msgSsrFlagTropoGridPointsToString : MsgSsrFlagTropoGridPoints -> String
msgSsrFlagTropoGridPointsToString r = Jenc.encode 0 (encodeMsgSsrFlagTropoGridPoints r)

msgSsrGriddedCorrectionToString : MsgSsrGriddedCorrection -> String
msgSsrGriddedCorrectionToString r = Jenc.encode 0 (encodeMsgSsrGriddedCorrection r)

msgSsrGriddedCorrectionBoundsToString : MsgSsrGriddedCorrectionBounds -> String
msgSsrGriddedCorrectionBoundsToString r = Jenc.encode 0 (encodeMsgSsrGriddedCorrectionBounds r)

msgSsrOrbitClockToString : MsgSsrOrbitClock -> String
msgSsrOrbitClockToString r = Jenc.encode 0 (encodeMsgSsrOrbitClock r)

msgSsrOrbitClockBoundsToString : MsgSsrOrbitClockBounds -> String
msgSsrOrbitClockBoundsToString r = Jenc.encode 0 (encodeMsgSsrOrbitClockBounds r)

msgSsrOrbitClockBoundsDegradationToString : MsgSsrOrbitClockBoundsDegradation -> String
msgSsrOrbitClockBoundsDegradationToString r = Jenc.encode 0 (encodeMsgSsrOrbitClockBoundsDegradation r)

msgSsrPhaseBiasesToString : MsgSsrPhaseBiases -> String
msgSsrPhaseBiasesToString r = Jenc.encode 0 (encodeMsgSsrPhaseBiases r)

msgSsrSatelliteApcToString : MsgSsrSatelliteApc -> String
msgSsrSatelliteApcToString r = Jenc.encode 0 (encodeMsgSsrSatelliteApc r)

msgSsrStecCorrectionToString : MsgSsrStecCorrection -> String
msgSsrStecCorrectionToString r = Jenc.encode 0 (encodeMsgSsrStecCorrection r)

msgSsrTileDefinitionToString : MsgSsrTileDefinition -> String
msgSsrTileDefinitionToString r = Jenc.encode 0 (encodeMsgSsrTileDefinition r)

msgStartupToString : MsgStartup -> String
msgStartupToString r = Jenc.encode 0 (encodeMsgStartup r)

msgStatusJournalToString : MsgStatusJournal -> String
msgStatusJournalToString r = Jenc.encode 0 (encodeMsgStatusJournal r)

msgStatusReportToString : MsgStatusReport -> String
msgStatusReportToString r = Jenc.encode 0 (encodeMsgStatusReport r)

msgStmFlashLockSectorToString : MsgStmFlashLockSector -> String
msgStmFlashLockSectorToString r = Jenc.encode 0 (encodeMsgStmFlashLockSector r)

msgStmFlashUnlockSectorToString : MsgStmFlashUnlockSector -> String
msgStmFlashUnlockSectorToString r = Jenc.encode 0 (encodeMsgStmFlashUnlockSector r)

msgStmUniqueIDReq : Jdec.Decoder MsgStmUniqueIDReq
msgStmUniqueIDReq = Jdec.dict Jdec.value

msgStmUniqueIDReqToString : MsgStmUniqueIDReq -> String
msgStmUniqueIDReqToString r = Jenc.encode 0 (makeDictEncoder identity r)

msgStmUniqueIDRespToString : MsgStmUniqueIDResp -> String
msgStmUniqueIDRespToString r = Jenc.encode 0 (encodeMsgStmUniqueIDResp r)

msgSvAzElToString : MsgSvAzEl -> String
msgSvAzElToString r = Jenc.encode 0 (encodeMsgSvAzEl r)

msgThreadStateToString : MsgThreadState -> String
msgThreadStateToString r = Jenc.encode 0 (encodeMsgThreadState r)

msgTrackingIqToString : MsgTrackingIq -> String
msgTrackingIqToString r = Jenc.encode 0 (encodeMsgTrackingIq r)

msgTrackingStateToString : MsgTrackingState -> String
msgTrackingStateToString r = Jenc.encode 0 (encodeMsgTrackingState r)

msgUARTStateToString : MsgUARTState -> String
msgUARTStateToString r = Jenc.encode 0 (encodeMsgUARTState r)

msgUserDataToString : MsgUserData -> String
msgUserDataToString r = Jenc.encode 0 (encodeMsgUserData r)

msgUTCLeapSecondToString : MsgUTCLeapSecond -> String
msgUTCLeapSecondToString r = Jenc.encode 0 (encodeMsgUTCLeapSecond r)

msgUTCTimeToString : MsgUTCTime -> String
msgUTCTimeToString r = Jenc.encode 0 (encodeMsgUTCTime r)

msgUTCTimeGnssToString : MsgUTCTimeGnss -> String
msgUTCTimeGnssToString r = Jenc.encode 0 (encodeMsgUTCTimeGnss r)

msgVelBodyToString : MsgVelBody -> String
msgVelBodyToString r = Jenc.encode 0 (encodeMsgVelBody r)

msgVelCogToString : MsgVelCog -> String
msgVelCogToString r = Jenc.encode 0 (encodeMsgVelCog r)

msgVelECEFToString : MsgVelECEF -> String
msgVelECEFToString r = Jenc.encode 0 (encodeMsgVelECEF r)

msgVelECEFCovToString : MsgVelECEFCov -> String
msgVelECEFCovToString r = Jenc.encode 0 (encodeMsgVelECEFCov r)

msgVelECEFCovGnssToString : MsgVelECEFCovGnss -> String
msgVelECEFCovGnssToString r = Jenc.encode 0 (encodeMsgVelECEFCovGnss r)

msgVelECEFGnssToString : MsgVelECEFGnss -> String
msgVelECEFGnssToString r = Jenc.encode 0 (encodeMsgVelECEFGnss r)

msgVelNEDToString : MsgVelNED -> String
msgVelNEDToString r = Jenc.encode 0 (encodeMsgVelNED r)

msgVelNEDCovToString : MsgVelNEDCov -> String
msgVelNEDCovToString r = Jenc.encode 0 (encodeMsgVelNEDCov r)

msgVelNEDCovGnssToString : MsgVelNEDCovGnss -> String
msgVelNEDCovGnssToString r = Jenc.encode 0 (encodeMsgVelNEDCovGnss r)

msgVelNEDGnssToString : MsgVelNEDGnss -> String
msgVelNEDGnssToString r = Jenc.encode 0 (encodeMsgVelNEDGnss r)

msgWheeltickToString : MsgWheeltick -> String
msgWheeltickToString r = Jenc.encode 0 (encodeMsgWheeltick r)

networkUsageToString : NetworkUsage -> String
networkUsageToString r = Jenc.encode 0 (encodeNetworkUsage r)

observationHeaderToString : ObservationHeader -> String
observationHeaderToString r = Jenc.encode 0 (encodeObservationHeader r)

odoInputTypeToString : OdoInputType -> String
odoInputTypeToString r = Jenc.encode 0 (encodeOdoInputType r)

orbitClockBoundToString : OrbitClockBound -> String
orbitClockBoundToString r = Jenc.encode 0 (encodeOrbitClockBound r)

orbitClockBoundDegradationToString : OrbitClockBoundDegradation -> String
orbitClockBoundDegradationToString r = Jenc.encode 0 (encodeOrbitClockBoundDegradation r)

packedObsContentToString : PackedObsContent -> String
packedObsContentToString r = Jenc.encode 0 (encodePackedObsContent r)

packedOsrContentToString : PackedOsrContent -> String
packedOsrContentToString r = Jenc.encode 0 (encodePackedOsrContent r)

periodToString : Period -> String
periodToString r = Jenc.encode 0 (encodePeriod r)

phaseBiasesContentToString : PhaseBiasesContent -> String
phaseBiasesContentToString r = Jenc.encode 0 (encodePhaseBiasesContent r)

stecHeaderToString : STECHeader -> String
stecHeaderToString r = Jenc.encode 0 (encodeSTECHeader r)

stecResidualToString : STECResidual -> String
stecResidualToString r = Jenc.encode 0 (encodeSTECResidual r)

stecResidualNoStdToString : STECResidualNoStd -> String
stecResidualNoStdToString r = Jenc.encode 0 (encodeSTECResidualNoStd r)

stecSatElementToString : STECSatElement -> String
stecSatElementToString r = Jenc.encode 0 (encodeSTECSatElement r)

stecSatElementIntegrityToString : STECSatElementIntegrity -> String
stecSatElementIntegrityToString r = Jenc.encode 0 (encodeSTECSatElementIntegrity r)

satelliteAPCToString : SatelliteAPC -> String
satelliteAPCToString r = Jenc.encode 0 (encodeSatelliteAPC r)

solutionInputTypeToString : SolutionInputType -> String
solutionInputTypeToString r = Jenc.encode 0 (encodeSolutionInputType r)

statusJournalItemToString : StatusJournalItem -> String
statusJournalItemToString r = Jenc.encode 0 (encodeStatusJournalItem r)

subSystemReportToString : SubSystemReport -> String
subSystemReportToString r = Jenc.encode 0 (encodeSubSystemReport r)

svAzElToString : SvAzEl -> String
svAzElToString r = Jenc.encode 0 (encodeSvAzEl r)

svIDToString : SvID -> String
svIDToString r = Jenc.encode 0 (encodeSvID r)

trackingChannelCorrelationToString : TrackingChannelCorrelation -> String
trackingChannelCorrelationToString r = Jenc.encode 0 (encodeTrackingChannelCorrelation r)

trackingChannelStateToString : TrackingChannelState -> String
trackingChannelStateToString r = Jenc.encode 0 (encodeTrackingChannelState r)

troposphericDelayCorrectionToString : TroposphericDelayCorrection -> String
troposphericDelayCorrectionToString r = Jenc.encode 0 (encodeTroposphericDelayCorrection r)

troposphericDelayCorrectionNoStdToString : TroposphericDelayCorrectionNoStd -> String
troposphericDelayCorrectionNoStdToString r = Jenc.encode 0 (encodeTroposphericDelayCorrectionNoStd r)

uartChannelToString : UARTChannel -> String
uartChannelToString r = Jenc.encode 0 (encodeUARTChannel r)

gnssInputType : Jdec.Decoder GNSSInputType
gnssInputType =
    Jpipe.decode GNSSInputType
        |> Jpipe.required "flags" Jdec.int

encodeGNSSInputType : GNSSInputType -> Jenc.Value
encodeGNSSInputType x =
    Jenc.object
        [ ("flags", Jenc.int x.flags)
        ]

gridElement : Jdec.Decoder GridElement
gridElement =
    Jpipe.decode GridElement
        |> Jpipe.required "index" Jdec.int
        |> Jpipe.required "stec_residuals" (Jdec.array stecResidual)
        |> Jpipe.required "tropo_delay_correction" troposphericDelayCorrection

encodeGridElement : GridElement -> Jenc.Value
encodeGridElement x =
    Jenc.object
        [ ("index", Jenc.int x.index)
        , ("stec_residuals", makeArrayEncoder encodeSTECResidual x.stecResiduals)
        , ("tropo_delay_correction", encodeTroposphericDelayCorrection x.tropoDelayCorrection)
        ]

stecResidual : Jdec.Decoder STECResidual
stecResidual =
    Jpipe.decode STECResidual
        |> Jpipe.required "residual" Jdec.int
        |> Jpipe.required "stddev" Jdec.int
        |> Jpipe.required "sv_id" svID

encodeSTECResidual : STECResidual -> Jenc.Value
encodeSTECResidual x =
    Jenc.object
        [ ("residual", Jenc.int x.residual)
        , ("stddev", Jenc.int x.stddev)
        , ("sv_id", encodeSvID x.svID)
        ]

svID : Jdec.Decoder SvID
svID =
    Jpipe.decode SvID
        |> Jpipe.required "constellation" Jdec.int
        |> Jpipe.required "satId" Jdec.int

encodeSvID : SvID -> Jenc.Value
encodeSvID x =
    Jenc.object
        [ ("constellation", Jenc.int x.constellation)
        , ("satId", Jenc.int x.satID)
        ]

troposphericDelayCorrection : Jdec.Decoder TroposphericDelayCorrection
troposphericDelayCorrection =
    Jpipe.decode TroposphericDelayCorrection
        |> Jpipe.required "hydro" Jdec.int
        |> Jpipe.required "stddev" Jdec.int
        |> Jpipe.required "wet" Jdec.int

encodeTroposphericDelayCorrection : TroposphericDelayCorrection -> Jenc.Value
encodeTroposphericDelayCorrection x =
    Jenc.object
        [ ("hydro", Jenc.int x.hydro)
        , ("stddev", Jenc.int x.stddev)
        , ("wet", Jenc.int x.wet)
        ]

gridElementNoStd : Jdec.Decoder GridElementNoStd
gridElementNoStd =
    Jpipe.decode GridElementNoStd
        |> Jpipe.required "index" Jdec.int
        |> Jpipe.required "stec_residuals" (Jdec.array stecResidualNoStd)
        |> Jpipe.required "tropo_delay_correction" troposphericDelayCorrectionNoStd

encodeGridElementNoStd : GridElementNoStd -> Jenc.Value
encodeGridElementNoStd x =
    Jenc.object
        [ ("index", Jenc.int x.index)
        , ("stec_residuals", makeArrayEncoder encodeSTECResidualNoStd x.stecResiduals)
        , ("tropo_delay_correction", encodeTroposphericDelayCorrectionNoStd x.tropoDelayCorrection)
        ]

stecResidualNoStd : Jdec.Decoder STECResidualNoStd
stecResidualNoStd =
    Jpipe.decode STECResidualNoStd
        |> Jpipe.required "residual" Jdec.int
        |> Jpipe.required "sv_id" svID

encodeSTECResidualNoStd : STECResidualNoStd -> Jenc.Value
encodeSTECResidualNoStd x =
    Jenc.object
        [ ("residual", Jenc.int x.residual)
        , ("sv_id", encodeSvID x.svID)
        ]

troposphericDelayCorrectionNoStd : Jdec.Decoder TroposphericDelayCorrectionNoStd
troposphericDelayCorrectionNoStd =
    Jpipe.decode TroposphericDelayCorrectionNoStd
        |> Jpipe.required "hydro" Jdec.int
        |> Jpipe.required "wet" Jdec.int

encodeTroposphericDelayCorrectionNoStd : TroposphericDelayCorrectionNoStd -> Jenc.Value
encodeTroposphericDelayCorrectionNoStd x =
    Jenc.object
        [ ("hydro", Jenc.int x.hydro)
        , ("wet", Jenc.int x.wet)
        ]

imuInputType : Jdec.Decoder IMUInputType
imuInputType =
    Jpipe.decode IMUInputType
        |> Jpipe.required "flags" Jdec.int

encodeIMUInputType : IMUInputType -> Jenc.Value
encodeIMUInputType x =
    Jenc.object
        [ ("flags", Jenc.int x.flags)
        ]

msgAcqResult : Jdec.Decoder MsgAcqResult
msgAcqResult =
    Jpipe.decode MsgAcqResult
        |> Jpipe.required "cf" Jdec.float
        |> Jpipe.required "cn0" Jdec.float
        |> Jpipe.required "cp" Jdec.float
        |> Jpipe.required "sid" gnssSignal

encodeMsgAcqResult : MsgAcqResult -> Jenc.Value
encodeMsgAcqResult x =
    Jenc.object
        [ ("cf", Jenc.float x.cf)
        , ("cn0", Jenc.float x.cn0)
        , ("cp", Jenc.float x.cp)
        , ("sid", encodeGnssSignal x.sid)
        ]

gnssSignal : Jdec.Decoder GnssSignal
gnssSignal =
    Jpipe.decode GnssSignal
        |> Jpipe.required "code" Jdec.int
        |> Jpipe.required "sat" Jdec.int

encodeGnssSignal : GnssSignal -> Jenc.Value
encodeGnssSignal x =
    Jenc.object
        [ ("code", Jenc.int x.code)
        , ("sat", Jenc.int x.sat)
        ]

msgAcqSvProfile : Jdec.Decoder MsgAcqSvProfile
msgAcqSvProfile =
    Jpipe.decode MsgAcqSvProfile
        |> Jpipe.required "acq_sv_profile" (Jdec.array acqSvProfile)

encodeMsgAcqSvProfile : MsgAcqSvProfile -> Jenc.Value
encodeMsgAcqSvProfile x =
    Jenc.object
        [ ("acq_sv_profile", makeArrayEncoder encodeAcqSvProfile x.acqSvProfile)
        ]

acqSvProfile : Jdec.Decoder AcqSvProfile
acqSvProfile =
    Jpipe.decode AcqSvProfile
        |> Jpipe.required "bin_width" Jdec.int
        |> Jpipe.required "cf" Jdec.int
        |> Jpipe.required "cf_max" Jdec.int
        |> Jpipe.required "cf_min" Jdec.int
        |> Jpipe.required "cn0" Jdec.int
        |> Jpipe.required "cp" Jdec.int
        |> Jpipe.required "int_time" Jdec.int
        |> Jpipe.required "job_type" Jdec.int
        |> Jpipe.required "sid" gnssSignal
        |> Jpipe.required "status" Jdec.int
        |> Jpipe.required "time_spent" Jdec.int
        |> Jpipe.required "timestamp" Jdec.int

encodeAcqSvProfile : AcqSvProfile -> Jenc.Value
encodeAcqSvProfile x =
    Jenc.object
        [ ("bin_width", Jenc.int x.binWidth)
        , ("cf", Jenc.int x.cf)
        , ("cf_max", Jenc.int x.cfMax)
        , ("cf_min", Jenc.int x.cfMin)
        , ("cn0", Jenc.int x.cn0)
        , ("cp", Jenc.int x.cp)
        , ("int_time", Jenc.int x.intTime)
        , ("job_type", Jenc.int x.jobType)
        , ("sid", encodeGnssSignal x.sid)
        , ("status", Jenc.int x.status)
        , ("time_spent", Jenc.int x.timeSpent)
        , ("timestamp", Jenc.int x.timestamp)
        ]

msgAgeCorrections : Jdec.Decoder MsgAgeCorrections
msgAgeCorrections =
    Jpipe.decode MsgAgeCorrections
        |> Jpipe.required "age" Jdec.int
        |> Jpipe.required "tow" Jdec.int

encodeMsgAgeCorrections : MsgAgeCorrections -> Jenc.Value
encodeMsgAgeCorrections x =
    Jenc.object
        [ ("age", Jenc.int x.age)
        , ("tow", Jenc.int x.tow)
        ]

msgAlmanacGPS : Jdec.Decoder MsgAlmanacGPS
msgAlmanacGPS =
    Jpipe.decode MsgAlmanacGPS
        |> Jpipe.required "af0" Jdec.float
        |> Jpipe.required "af1" Jdec.float
        |> Jpipe.required "common" almanacCommonContent
        |> Jpipe.required "ecc" Jdec.float
        |> Jpipe.required "inc" Jdec.float
        |> Jpipe.required "m0" Jdec.float
        |> Jpipe.required "omega0" Jdec.float
        |> Jpipe.required "omegadot" Jdec.float
        |> Jpipe.required "sqrta" Jdec.float
        |> Jpipe.required "w" Jdec.float

encodeMsgAlmanacGPS : MsgAlmanacGPS -> Jenc.Value
encodeMsgAlmanacGPS x =
    Jenc.object
        [ ("af0", Jenc.float x.af0)
        , ("af1", Jenc.float x.af1)
        , ("common", encodeAlmanacCommonContent x.common)
        , ("ecc", Jenc.float x.ecc)
        , ("inc", Jenc.float x.inc)
        , ("m0", Jenc.float x.m0)
        , ("omega0", Jenc.float x.omega0)
        , ("omegadot", Jenc.float x.omegadot)
        , ("sqrta", Jenc.float x.sqrta)
        , ("w", Jenc.float x.w)
        ]

almanacCommonContent : Jdec.Decoder AlmanacCommonContent
almanacCommonContent =
    Jpipe.decode AlmanacCommonContent
        |> Jpipe.required "fit_interval" Jdec.int
        |> Jpipe.required "health_bits" Jdec.int
        |> Jpipe.required "sid" gnssSignal
        |> Jpipe.required "toa" gpsTimeSEC
        |> Jpipe.required "ura" Jdec.float
        |> Jpipe.required "valid" Jdec.int

encodeAlmanacCommonContent : AlmanacCommonContent -> Jenc.Value
encodeAlmanacCommonContent x =
    Jenc.object
        [ ("fit_interval", Jenc.int x.fitInterval)
        , ("health_bits", Jenc.int x.healthBits)
        , ("sid", encodeGnssSignal x.sid)
        , ("toa", encodeGpsTimeSEC x.toa)
        , ("ura", Jenc.float x.ura)
        , ("valid", Jenc.int x.valid)
        ]

gpsTimeSEC : Jdec.Decoder GpsTimeSEC
gpsTimeSEC =
    Jpipe.decode GpsTimeSEC
        |> Jpipe.required "tow" Jdec.int
        |> Jpipe.required "wn" Jdec.int

encodeGpsTimeSEC : GpsTimeSEC -> Jenc.Value
encodeGpsTimeSEC x =
    Jenc.object
        [ ("tow", Jenc.int x.tow)
        , ("wn", Jenc.int x.wn)
        ]

msgAlmanacGlo : Jdec.Decoder MsgAlmanacGlo
msgAlmanacGlo =
    Jpipe.decode MsgAlmanacGlo
        |> Jpipe.required "common" almanacCommonContent
        |> Jpipe.required "epsilon" Jdec.float
        |> Jpipe.required "i" Jdec.float
        |> Jpipe.required "lambda_na" Jdec.float
        |> Jpipe.required "omega" Jdec.float
        |> Jpipe.required "t" Jdec.float
        |> Jpipe.required "t_dot" Jdec.float
        |> Jpipe.required "t_lambda_na" Jdec.float

encodeMsgAlmanacGlo : MsgAlmanacGlo -> Jenc.Value
encodeMsgAlmanacGlo x =
    Jenc.object
        [ ("common", encodeAlmanacCommonContent x.common)
        , ("epsilon", Jenc.float x.epsilon)
        , ("i", Jenc.float x.i)
        , ("lambda_na", Jenc.float x.lambdaNa)
        , ("omega", Jenc.float x.omega)
        , ("t", Jenc.float x.t)
        , ("t_dot", Jenc.float x.tDot)
        , ("t_lambda_na", Jenc.float x.tLambdaNa)
        ]

msgAngularRate : Jdec.Decoder MsgAngularRate
msgAngularRate =
    Jpipe.decode MsgAngularRate
        |> Jpipe.required "flags" Jdec.int
        |> Jpipe.required "tow" Jdec.int
        |> Jpipe.required "x" Jdec.int
        |> Jpipe.required "y" Jdec.int
        |> Jpipe.required "z" Jdec.int

encodeMsgAngularRate : MsgAngularRate -> Jenc.Value
encodeMsgAngularRate x =
    Jenc.object
        [ ("flags", Jenc.int x.flags)
        , ("tow", Jenc.int x.tow)
        , ("x", Jenc.int x.x)
        , ("y", Jenc.int x.y)
        , ("z", Jenc.int x.z)
        ]

msgBasePosECEF : Jdec.Decoder MsgBasePosECEF
msgBasePosECEF =
    Jpipe.decode MsgBasePosECEF
        |> Jpipe.required "x" Jdec.float
        |> Jpipe.required "y" Jdec.float
        |> Jpipe.required "z" Jdec.float

encodeMsgBasePosECEF : MsgBasePosECEF -> Jenc.Value
encodeMsgBasePosECEF x =
    Jenc.object
        [ ("x", Jenc.float x.x)
        , ("y", Jenc.float x.y)
        , ("z", Jenc.float x.z)
        ]

msgBasePosLLH : Jdec.Decoder MsgBasePosLLH
msgBasePosLLH =
    Jpipe.decode MsgBasePosLLH
        |> Jpipe.required "height" Jdec.float
        |> Jpipe.required "lat" Jdec.float
        |> Jpipe.required "lon" Jdec.float

encodeMsgBasePosLLH : MsgBasePosLLH -> Jenc.Value
encodeMsgBasePosLLH x =
    Jenc.object
        [ ("height", Jenc.float x.height)
        , ("lat", Jenc.float x.lat)
        , ("lon", Jenc.float x.lon)
        ]

msgBaselineECEF : Jdec.Decoder MsgBaselineECEF
msgBaselineECEF =
    Jpipe.decode MsgBaselineECEF
        |> Jpipe.required "accuracy" Jdec.int
        |> Jpipe.required "flags" Jdec.int
        |> Jpipe.required "n_sats" Jdec.int
        |> Jpipe.required "tow" Jdec.int
        |> Jpipe.required "x" Jdec.int
        |> Jpipe.required "y" Jdec.int
        |> Jpipe.required "z" Jdec.int

encodeMsgBaselineECEF : MsgBaselineECEF -> Jenc.Value
encodeMsgBaselineECEF x =
    Jenc.object
        [ ("accuracy", Jenc.int x.accuracy)
        , ("flags", Jenc.int x.flags)
        , ("n_sats", Jenc.int x.nSats)
        , ("tow", Jenc.int x.tow)
        , ("x", Jenc.int x.x)
        , ("y", Jenc.int x.y)
        , ("z", Jenc.int x.z)
        ]

msgBaselineHeading : Jdec.Decoder MsgBaselineHeading
msgBaselineHeading =
    Jpipe.decode MsgBaselineHeading
        |> Jpipe.required "flags" Jdec.int
        |> Jpipe.required "heading" Jdec.int
        |> Jpipe.required "n_sats" Jdec.int
        |> Jpipe.required "tow" Jdec.int

encodeMsgBaselineHeading : MsgBaselineHeading -> Jenc.Value
encodeMsgBaselineHeading x =
    Jenc.object
        [ ("flags", Jenc.int x.flags)
        , ("heading", Jenc.int x.heading)
        , ("n_sats", Jenc.int x.nSats)
        , ("tow", Jenc.int x.tow)
        ]

msgBaselineNED : Jdec.Decoder MsgBaselineNED
msgBaselineNED =
    Jpipe.decode MsgBaselineNED
        |> Jpipe.required "d" Jdec.int
        |> Jpipe.required "e" Jdec.int
        |> Jpipe.required "flags" Jdec.int
        |> Jpipe.required "h_accuracy" Jdec.int
        |> Jpipe.required "n" Jdec.int
        |> Jpipe.required "n_sats" Jdec.int
        |> Jpipe.required "tow" Jdec.int
        |> Jpipe.required "v_accuracy" Jdec.int

encodeMsgBaselineNED : MsgBaselineNED -> Jenc.Value
encodeMsgBaselineNED x =
    Jenc.object
        [ ("d", Jenc.int x.d)
        , ("e", Jenc.int x.e)
        , ("flags", Jenc.int x.flags)
        , ("h_accuracy", Jenc.int x.hAccuracy)
        , ("n", Jenc.int x.n)
        , ("n_sats", Jenc.int x.nSats)
        , ("tow", Jenc.int x.tow)
        , ("v_accuracy", Jenc.int x.vAccuracy)
        ]

msgBootloaderHandshakeResp : Jdec.Decoder MsgBootloaderHandshakeResp
msgBootloaderHandshakeResp =
    Jpipe.decode MsgBootloaderHandshakeResp
        |> Jpipe.required "flags" Jdec.int
        |> Jpipe.required "version" Jdec.string

encodeMsgBootloaderHandshakeResp : MsgBootloaderHandshakeResp -> Jenc.Value
encodeMsgBootloaderHandshakeResp x =
    Jenc.object
        [ ("flags", Jenc.int x.flags)
        , ("version", Jenc.string x.version)
        ]

msgBootloaderJumpToApp : Jdec.Decoder MsgBootloaderJumpToApp
msgBootloaderJumpToApp =
    Jpipe.decode MsgBootloaderJumpToApp
        |> Jpipe.required "jump" Jdec.int

encodeMsgBootloaderJumpToApp : MsgBootloaderJumpToApp -> Jenc.Value
encodeMsgBootloaderJumpToApp x =
    Jenc.object
        [ ("jump", Jenc.int x.jump)
        ]

msgCellModemStatus : Jdec.Decoder MsgCellModemStatus
msgCellModemStatus =
    Jpipe.decode MsgCellModemStatus
        |> Jpipe.required "signal_error_rate" Jdec.float
        |> Jpipe.required "signal_strength" Jdec.int

encodeMsgCellModemStatus : MsgCellModemStatus -> Jenc.Value
encodeMsgCellModemStatus x =
    Jenc.object
        [ ("signal_error_rate", Jenc.float x.signalErrorRate)
        , ("signal_strength", Jenc.int x.signalStrength)
        ]

msgCommandOutput : Jdec.Decoder MsgCommandOutput
msgCommandOutput =
    Jpipe.decode MsgCommandOutput
        |> Jpipe.required "line" Jdec.string
        |> Jpipe.required "sequence" Jdec.int

encodeMsgCommandOutput : MsgCommandOutput -> Jenc.Value
encodeMsgCommandOutput x =
    Jenc.object
        [ ("line", Jenc.string x.line)
        , ("sequence", Jenc.int x.sequence)
        ]

msgCommandReq : Jdec.Decoder MsgCommandReq
msgCommandReq =
    Jpipe.decode MsgCommandReq
        |> Jpipe.required "command" Jdec.string
        |> Jpipe.required "sequence" Jdec.int

encodeMsgCommandReq : MsgCommandReq -> Jenc.Value
encodeMsgCommandReq x =
    Jenc.object
        [ ("command", Jenc.string x.command)
        , ("sequence", Jenc.int x.sequence)
        ]

msgCommandResp : Jdec.Decoder MsgCommandResp
msgCommandResp =
    Jpipe.decode MsgCommandResp
        |> Jpipe.required "code" Jdec.int
        |> Jpipe.required "sequence" Jdec.int

encodeMsgCommandResp : MsgCommandResp -> Jenc.Value
encodeMsgCommandResp x =
    Jenc.object
        [ ("code", Jenc.int x.code)
        , ("sequence", Jenc.int x.sequence)
        ]

msgCsacTelemetry : Jdec.Decoder MsgCsacTelemetry
msgCsacTelemetry =
    Jpipe.decode MsgCsacTelemetry
        |> Jpipe.required "id" Jdec.int
        |> Jpipe.required "telemetry" Jdec.string

encodeMsgCsacTelemetry : MsgCsacTelemetry -> Jenc.Value
encodeMsgCsacTelemetry x =
    Jenc.object
        [ ("id", Jenc.int x.id)
        , ("telemetry", Jenc.string x.telemetry)
        ]

msgCsacTelemetryLabels : Jdec.Decoder MsgCsacTelemetryLabels
msgCsacTelemetryLabels =
    Jpipe.decode MsgCsacTelemetryLabels
        |> Jpipe.required "id" Jdec.int
        |> Jpipe.required "telemetry_labels" Jdec.string

encodeMsgCsacTelemetryLabels : MsgCsacTelemetryLabels -> Jenc.Value
encodeMsgCsacTelemetryLabels x =
    Jenc.object
        [ ("id", Jenc.int x.id)
        , ("telemetry_labels", Jenc.string x.telemetryLabels)
        ]

msgDeviceMonitor : Jdec.Decoder MsgDeviceMonitor
msgDeviceMonitor =
    Jpipe.decode MsgDeviceMonitor
        |> Jpipe.required "cpu_temperature" Jdec.int
        |> Jpipe.required "cpu_vaux" Jdec.int
        |> Jpipe.required "cpu_vint" Jdec.int
        |> Jpipe.required "dev_vin" Jdec.int
        |> Jpipe.required "fe_temperature" Jdec.int

encodeMsgDeviceMonitor : MsgDeviceMonitor -> Jenc.Value
encodeMsgDeviceMonitor x =
    Jenc.object
        [ ("cpu_temperature", Jenc.int x.cpuTemperature)
        , ("cpu_vaux", Jenc.int x.cpuVaux)
        , ("cpu_vint", Jenc.int x.cpuVint)
        , ("dev_vin", Jenc.int x.devVin)
        , ("fe_temperature", Jenc.int x.feTemperature)
        ]

msgDgnssStatus : Jdec.Decoder MsgDgnssStatus
msgDgnssStatus =
    Jpipe.decode MsgDgnssStatus
        |> Jpipe.required "flags" Jdec.int
        |> Jpipe.required "latency" Jdec.int
        |> Jpipe.required "num_signals" Jdec.int
        |> Jpipe.required "source" Jdec.string

encodeMsgDgnssStatus : MsgDgnssStatus -> Jenc.Value
encodeMsgDgnssStatus x =
    Jenc.object
        [ ("flags", Jenc.int x.flags)
        , ("latency", Jenc.int x.latency)
        , ("num_signals", Jenc.int x.numSignals)
        , ("source", Jenc.string x.source)
        ]

msgDops : Jdec.Decoder MsgDops
msgDops =
    Jpipe.decode MsgDops
        |> Jpipe.required "flags" Jdec.int
        |> Jpipe.required "gdop" Jdec.int
        |> Jpipe.required "hdop" Jdec.int
        |> Jpipe.required "pdop" Jdec.int
        |> Jpipe.required "tdop" Jdec.int
        |> Jpipe.required "tow" Jdec.int
        |> Jpipe.required "vdop" Jdec.int

encodeMsgDops : MsgDops -> Jenc.Value
encodeMsgDops x =
    Jenc.object
        [ ("flags", Jenc.int x.flags)
        , ("gdop", Jenc.int x.gdop)
        , ("hdop", Jenc.int x.hdop)
        , ("pdop", Jenc.int x.pdop)
        , ("tdop", Jenc.int x.tdop)
        , ("tow", Jenc.int x.tow)
        , ("vdop", Jenc.int x.vdop)
        ]

msgEphemerisBds : Jdec.Decoder MsgEphemerisBds
msgEphemerisBds =
    Jpipe.decode MsgEphemerisBds
        |> Jpipe.required "af0" Jdec.float
        |> Jpipe.required "af1" Jdec.float
        |> Jpipe.required "af2" Jdec.float
        |> Jpipe.required "c_ic" Jdec.float
        |> Jpipe.required "c_is" Jdec.float
        |> Jpipe.required "c_rc" Jdec.float
        |> Jpipe.required "c_rs" Jdec.float
        |> Jpipe.required "c_uc" Jdec.float
        |> Jpipe.required "c_us" Jdec.float
        |> Jpipe.required "common" ephemerisCommonContent
        |> Jpipe.required "dn" Jdec.float
        |> Jpipe.required "ecc" Jdec.float
        |> Jpipe.required "inc" Jdec.float
        |> Jpipe.required "inc_dot" Jdec.float
        |> Jpipe.required "iodc" Jdec.int
        |> Jpipe.required "iode" Jdec.int
        |> Jpipe.required "m0" Jdec.float
        |> Jpipe.required "omega0" Jdec.float
        |> Jpipe.required "omegadot" Jdec.float
        |> Jpipe.required "sqrta" Jdec.float
        |> Jpipe.required "tgd1" Jdec.float
        |> Jpipe.required "tgd2" Jdec.float
        |> Jpipe.required "toc" gpsTimeSEC
        |> Jpipe.required "w" Jdec.float

encodeMsgEphemerisBds : MsgEphemerisBds -> Jenc.Value
encodeMsgEphemerisBds x =
    Jenc.object
        [ ("af0", Jenc.float x.af0)
        , ("af1", Jenc.float x.af1)
        , ("af2", Jenc.float x.af2)
        , ("c_ic", Jenc.float x.cIC)
        , ("c_is", Jenc.float x.cIs)
        , ("c_rc", Jenc.float x.cRC)
        , ("c_rs", Jenc.float x.cRs)
        , ("c_uc", Jenc.float x.cUc)
        , ("c_us", Jenc.float x.cUs)
        , ("common", encodeEphemerisCommonContent x.common)
        , ("dn", Jenc.float x.dn)
        , ("ecc", Jenc.float x.ecc)
        , ("inc", Jenc.float x.inc)
        , ("inc_dot", Jenc.float x.incDot)
        , ("iodc", Jenc.int x.iodc)
        , ("iode", Jenc.int x.iode)
        , ("m0", Jenc.float x.m0)
        , ("omega0", Jenc.float x.omega0)
        , ("omegadot", Jenc.float x.omegadot)
        , ("sqrta", Jenc.float x.sqrta)
        , ("tgd1", Jenc.float x.tgd1)
        , ("tgd2", Jenc.float x.tgd2)
        , ("toc", encodeGpsTimeSEC x.toc)
        , ("w", Jenc.float x.w)
        ]

ephemerisCommonContent : Jdec.Decoder EphemerisCommonContent
ephemerisCommonContent =
    Jpipe.decode EphemerisCommonContent
        |> Jpipe.required "fit_interval" Jdec.int
        |> Jpipe.required "health_bits" Jdec.int
        |> Jpipe.required "sid" gnssSignal
        |> Jpipe.required "toe" gpsTimeSEC
        |> Jpipe.required "ura" Jdec.float
        |> Jpipe.required "valid" Jdec.int

encodeEphemerisCommonContent : EphemerisCommonContent -> Jenc.Value
encodeEphemerisCommonContent x =
    Jenc.object
        [ ("fit_interval", Jenc.int x.fitInterval)
        , ("health_bits", Jenc.int x.healthBits)
        , ("sid", encodeGnssSignal x.sid)
        , ("toe", encodeGpsTimeSEC x.toe)
        , ("ura", Jenc.float x.ura)
        , ("valid", Jenc.int x.valid)
        ]

msgEphemerisGPS : Jdec.Decoder MsgEphemerisGPS
msgEphemerisGPS =
    Jpipe.decode MsgEphemerisGPS
        |> Jpipe.required "af0" Jdec.float
        |> Jpipe.required "af1" Jdec.float
        |> Jpipe.required "af2" Jdec.float
        |> Jpipe.required "c_ic" Jdec.float
        |> Jpipe.required "c_is" Jdec.float
        |> Jpipe.required "c_rc" Jdec.float
        |> Jpipe.required "c_rs" Jdec.float
        |> Jpipe.required "c_uc" Jdec.float
        |> Jpipe.required "c_us" Jdec.float
        |> Jpipe.required "common" ephemerisCommonContent
        |> Jpipe.required "dn" Jdec.float
        |> Jpipe.required "ecc" Jdec.float
        |> Jpipe.required "inc" Jdec.float
        |> Jpipe.required "inc_dot" Jdec.float
        |> Jpipe.required "iodc" Jdec.int
        |> Jpipe.required "iode" Jdec.int
        |> Jpipe.required "m0" Jdec.float
        |> Jpipe.required "omega0" Jdec.float
        |> Jpipe.required "omegadot" Jdec.float
        |> Jpipe.required "sqrta" Jdec.float
        |> Jpipe.required "tgd" Jdec.float
        |> Jpipe.required "toc" gpsTimeSEC
        |> Jpipe.required "w" Jdec.float

encodeMsgEphemerisGPS : MsgEphemerisGPS -> Jenc.Value
encodeMsgEphemerisGPS x =
    Jenc.object
        [ ("af0", Jenc.float x.af0)
        , ("af1", Jenc.float x.af1)
        , ("af2", Jenc.float x.af2)
        , ("c_ic", Jenc.float x.cIC)
        , ("c_is", Jenc.float x.cIs)
        , ("c_rc", Jenc.float x.cRC)
        , ("c_rs", Jenc.float x.cRs)
        , ("c_uc", Jenc.float x.cUc)
        , ("c_us", Jenc.float x.cUs)
        , ("common", encodeEphemerisCommonContent x.common)
        , ("dn", Jenc.float x.dn)
        , ("ecc", Jenc.float x.ecc)
        , ("inc", Jenc.float x.inc)
        , ("inc_dot", Jenc.float x.incDot)
        , ("iodc", Jenc.int x.iodc)
        , ("iode", Jenc.int x.iode)
        , ("m0", Jenc.float x.m0)
        , ("omega0", Jenc.float x.omega0)
        , ("omegadot", Jenc.float x.omegadot)
        , ("sqrta", Jenc.float x.sqrta)
        , ("tgd", Jenc.float x.tgd)
        , ("toc", encodeGpsTimeSEC x.toc)
        , ("w", Jenc.float x.w)
        ]

msgEphemerisGal : Jdec.Decoder MsgEphemerisGal
msgEphemerisGal =
    Jpipe.decode MsgEphemerisGal
        |> Jpipe.required "af0" Jdec.float
        |> Jpipe.required "af1" Jdec.float
        |> Jpipe.required "af2" Jdec.float
        |> Jpipe.required "bgd_e1e5a" Jdec.float
        |> Jpipe.required "bgd_e1e5b" Jdec.float
        |> Jpipe.required "c_ic" Jdec.float
        |> Jpipe.required "c_is" Jdec.float
        |> Jpipe.required "c_rc" Jdec.float
        |> Jpipe.required "c_rs" Jdec.float
        |> Jpipe.required "c_uc" Jdec.float
        |> Jpipe.required "c_us" Jdec.float
        |> Jpipe.required "common" ephemerisCommonContent
        |> Jpipe.required "dn" Jdec.float
        |> Jpipe.required "ecc" Jdec.float
        |> Jpipe.required "inc" Jdec.float
        |> Jpipe.required "inc_dot" Jdec.float
        |> Jpipe.required "iodc" Jdec.int
        |> Jpipe.required "iode" Jdec.int
        |> Jpipe.required "m0" Jdec.float
        |> Jpipe.required "omega0" Jdec.float
        |> Jpipe.required "omegadot" Jdec.float
        |> Jpipe.required "source" Jdec.int
        |> Jpipe.required "sqrta" Jdec.float
        |> Jpipe.required "toc" gpsTimeSEC
        |> Jpipe.required "w" Jdec.float

encodeMsgEphemerisGal : MsgEphemerisGal -> Jenc.Value
encodeMsgEphemerisGal x =
    Jenc.object
        [ ("af0", Jenc.float x.af0)
        , ("af1", Jenc.float x.af1)
        , ("af2", Jenc.float x.af2)
        , ("bgd_e1e5a", Jenc.float x.bgdE1E5A)
        , ("bgd_e1e5b", Jenc.float x.bgdE1E5B)
        , ("c_ic", Jenc.float x.cIC)
        , ("c_is", Jenc.float x.cIs)
        , ("c_rc", Jenc.float x.cRC)
        , ("c_rs", Jenc.float x.cRs)
        , ("c_uc", Jenc.float x.cUc)
        , ("c_us", Jenc.float x.cUs)
        , ("common", encodeEphemerisCommonContent x.common)
        , ("dn", Jenc.float x.dn)
        , ("ecc", Jenc.float x.ecc)
        , ("inc", Jenc.float x.inc)
        , ("inc_dot", Jenc.float x.incDot)
        , ("iodc", Jenc.int x.iodc)
        , ("iode", Jenc.int x.iode)
        , ("m0", Jenc.float x.m0)
        , ("omega0", Jenc.float x.omega0)
        , ("omegadot", Jenc.float x.omegadot)
        , ("source", Jenc.int x.source)
        , ("sqrta", Jenc.float x.sqrta)
        , ("toc", encodeGpsTimeSEC x.toc)
        , ("w", Jenc.float x.w)
        ]

msgEphemerisGlo : Jdec.Decoder MsgEphemerisGlo
msgEphemerisGlo =
    Jpipe.decode MsgEphemerisGlo
        |> Jpipe.required "acc" (Jdec.array Jdec.float)
        |> Jpipe.required "common" ephemerisCommonContent
        |> Jpipe.required "d_tau" Jdec.float
        |> Jpipe.required "fcn" Jdec.int
        |> Jpipe.required "gamma" Jdec.float
        |> Jpipe.required "iod" Jdec.int
        |> Jpipe.required "pos" (Jdec.array Jdec.float)
        |> Jpipe.required "tau" Jdec.float
        |> Jpipe.required "vel" (Jdec.array Jdec.float)

encodeMsgEphemerisGlo : MsgEphemerisGlo -> Jenc.Value
encodeMsgEphemerisGlo x =
    Jenc.object
        [ ("acc", makeArrayEncoder Jenc.float x.acc)
        , ("common", encodeEphemerisCommonContent x.common)
        , ("d_tau", Jenc.float x.dTau)
        , ("fcn", Jenc.int x.fcn)
        , ("gamma", Jenc.float x.gamma)
        , ("iod", Jenc.int x.iod)
        , ("pos", makeArrayEncoder Jenc.float x.pos)
        , ("tau", Jenc.float x.tau)
        , ("vel", makeArrayEncoder Jenc.float x.vel)
        ]

msgEphemerisQzss : Jdec.Decoder MsgEphemerisQzss
msgEphemerisQzss =
    Jpipe.decode MsgEphemerisQzss
        |> Jpipe.required "af0" Jdec.float
        |> Jpipe.required "af1" Jdec.float
        |> Jpipe.required "af2" Jdec.float
        |> Jpipe.required "c_ic" Jdec.float
        |> Jpipe.required "c_is" Jdec.float
        |> Jpipe.required "c_rc" Jdec.float
        |> Jpipe.required "c_rs" Jdec.float
        |> Jpipe.required "c_uc" Jdec.float
        |> Jpipe.required "c_us" Jdec.float
        |> Jpipe.required "common" ephemerisCommonContent
        |> Jpipe.required "dn" Jdec.float
        |> Jpipe.required "ecc" Jdec.float
        |> Jpipe.required "inc" Jdec.float
        |> Jpipe.required "inc_dot" Jdec.float
        |> Jpipe.required "iodc" Jdec.int
        |> Jpipe.required "iode" Jdec.int
        |> Jpipe.required "m0" Jdec.float
        |> Jpipe.required "omega0" Jdec.float
        |> Jpipe.required "omegadot" Jdec.float
        |> Jpipe.required "sqrta" Jdec.float
        |> Jpipe.required "tgd" Jdec.float
        |> Jpipe.required "toc" gpsTimeSEC
        |> Jpipe.required "w" Jdec.float

encodeMsgEphemerisQzss : MsgEphemerisQzss -> Jenc.Value
encodeMsgEphemerisQzss x =
    Jenc.object
        [ ("af0", Jenc.float x.af0)
        , ("af1", Jenc.float x.af1)
        , ("af2", Jenc.float x.af2)
        , ("c_ic", Jenc.float x.cIC)
        , ("c_is", Jenc.float x.cIs)
        , ("c_rc", Jenc.float x.cRC)
        , ("c_rs", Jenc.float x.cRs)
        , ("c_uc", Jenc.float x.cUc)
        , ("c_us", Jenc.float x.cUs)
        , ("common", encodeEphemerisCommonContent x.common)
        , ("dn", Jenc.float x.dn)
        , ("ecc", Jenc.float x.ecc)
        , ("inc", Jenc.float x.inc)
        , ("inc_dot", Jenc.float x.incDot)
        , ("iodc", Jenc.int x.iodc)
        , ("iode", Jenc.int x.iode)
        , ("m0", Jenc.float x.m0)
        , ("omega0", Jenc.float x.omega0)
        , ("omegadot", Jenc.float x.omegadot)
        , ("sqrta", Jenc.float x.sqrta)
        , ("tgd", Jenc.float x.tgd)
        , ("toc", encodeGpsTimeSEC x.toc)
        , ("w", Jenc.float x.w)
        ]

msgEphemerisSbas : Jdec.Decoder MsgEphemerisSbas
msgEphemerisSbas =
    Jpipe.decode MsgEphemerisSbas
        |> Jpipe.required "a_gf0" Jdec.float
        |> Jpipe.required "a_gf1" Jdec.float
        |> Jpipe.required "acc" (Jdec.array Jdec.float)
        |> Jpipe.required "common" ephemerisCommonContent
        |> Jpipe.required "pos" (Jdec.array Jdec.float)
        |> Jpipe.required "vel" (Jdec.array Jdec.float)

encodeMsgEphemerisSbas : MsgEphemerisSbas -> Jenc.Value
encodeMsgEphemerisSbas x =
    Jenc.object
        [ ("a_gf0", Jenc.float x.aGf0)
        , ("a_gf1", Jenc.float x.aGf1)
        , ("acc", makeArrayEncoder Jenc.float x.acc)
        , ("common", encodeEphemerisCommonContent x.common)
        , ("pos", makeArrayEncoder Jenc.float x.pos)
        , ("vel", makeArrayEncoder Jenc.float x.vel)
        ]

msgEXTEvent : Jdec.Decoder MsgEXTEvent
msgEXTEvent =
    Jpipe.decode MsgEXTEvent
        |> Jpipe.required "flags" Jdec.int
        |> Jpipe.required "ns_residual" Jdec.int
        |> Jpipe.required "pin" Jdec.int
        |> Jpipe.required "tow" Jdec.int
        |> Jpipe.required "wn" Jdec.int

encodeMsgEXTEvent : MsgEXTEvent -> Jenc.Value
encodeMsgEXTEvent x =
    Jenc.object
        [ ("flags", Jenc.int x.flags)
        , ("ns_residual", Jenc.int x.nsResidual)
        , ("pin", Jenc.int x.pin)
        , ("tow", Jenc.int x.tow)
        , ("wn", Jenc.int x.wn)
        ]

msgFileioConfigReq : Jdec.Decoder MsgFileioConfigReq
msgFileioConfigReq =
    Jpipe.decode MsgFileioConfigReq
        |> Jpipe.required "sequence" Jdec.int

encodeMsgFileioConfigReq : MsgFileioConfigReq -> Jenc.Value
encodeMsgFileioConfigReq x =
    Jenc.object
        [ ("sequence", Jenc.int x.sequence)
        ]

msgFileioConfigResp : Jdec.Decoder MsgFileioConfigResp
msgFileioConfigResp =
    Jpipe.decode MsgFileioConfigResp
        |> Jpipe.required "batch_size" Jdec.int
        |> Jpipe.required "fileio_version" Jdec.int
        |> Jpipe.required "sequence" Jdec.int
        |> Jpipe.required "window_size" Jdec.int

encodeMsgFileioConfigResp : MsgFileioConfigResp -> Jenc.Value
encodeMsgFileioConfigResp x =
    Jenc.object
        [ ("batch_size", Jenc.int x.batchSize)
        , ("fileio_version", Jenc.int x.fileioVersion)
        , ("sequence", Jenc.int x.sequence)
        , ("window_size", Jenc.int x.windowSize)
        ]

msgFileioReadDirReq : Jdec.Decoder MsgFileioReadDirReq
msgFileioReadDirReq =
    Jpipe.decode MsgFileioReadDirReq
        |> Jpipe.required "dirname" Jdec.string
        |> Jpipe.required "offset" Jdec.int
        |> Jpipe.required "sequence" Jdec.int

encodeMsgFileioReadDirReq : MsgFileioReadDirReq -> Jenc.Value
encodeMsgFileioReadDirReq x =
    Jenc.object
        [ ("dirname", Jenc.string x.dirname)
        , ("offset", Jenc.int x.offset)
        , ("sequence", Jenc.int x.sequence)
        ]

msgFileioReadDirResp : Jdec.Decoder MsgFileioReadDirResp
msgFileioReadDirResp =
    Jpipe.decode MsgFileioReadDirResp
        |> Jpipe.required "contents" (Jdec.array Jdec.int)
        |> Jpipe.required "sequence" Jdec.int

encodeMsgFileioReadDirResp : MsgFileioReadDirResp -> Jenc.Value
encodeMsgFileioReadDirResp x =
    Jenc.object
        [ ("contents", makeArrayEncoder Jenc.int x.contents)
        , ("sequence", Jenc.int x.sequence)
        ]

msgFileioReadReq : Jdec.Decoder MsgFileioReadReq
msgFileioReadReq =
    Jpipe.decode MsgFileioReadReq
        |> Jpipe.required "chunk_size" Jdec.int
        |> Jpipe.required "filename" Jdec.string
        |> Jpipe.required "offset" Jdec.int
        |> Jpipe.required "sequence" Jdec.int

encodeMsgFileioReadReq : MsgFileioReadReq -> Jenc.Value
encodeMsgFileioReadReq x =
    Jenc.object
        [ ("chunk_size", Jenc.int x.chunkSize)
        , ("filename", Jenc.string x.filename)
        , ("offset", Jenc.int x.offset)
        , ("sequence", Jenc.int x.sequence)
        ]

msgFileioReadResp : Jdec.Decoder MsgFileioReadResp
msgFileioReadResp =
    Jpipe.decode MsgFileioReadResp
        |> Jpipe.required "contents" (Jdec.array Jdec.int)
        |> Jpipe.required "sequence" Jdec.int

encodeMsgFileioReadResp : MsgFileioReadResp -> Jenc.Value
encodeMsgFileioReadResp x =
    Jenc.object
        [ ("contents", makeArrayEncoder Jenc.int x.contents)
        , ("sequence", Jenc.int x.sequence)
        ]

msgFileioRemove : Jdec.Decoder MsgFileioRemove
msgFileioRemove =
    Jpipe.decode MsgFileioRemove
        |> Jpipe.required "filename" Jdec.string

encodeMsgFileioRemove : MsgFileioRemove -> Jenc.Value
encodeMsgFileioRemove x =
    Jenc.object
        [ ("filename", Jenc.string x.filename)
        ]

msgFileioWriteReq : Jdec.Decoder MsgFileioWriteReq
msgFileioWriteReq =
    Jpipe.decode MsgFileioWriteReq
        |> Jpipe.required "data" (Jdec.array Jdec.int)
        |> Jpipe.required "filename" Jdec.string
        |> Jpipe.required "offset" Jdec.int
        |> Jpipe.required "sequence" Jdec.int

encodeMsgFileioWriteReq : MsgFileioWriteReq -> Jenc.Value
encodeMsgFileioWriteReq x =
    Jenc.object
        [ ("data", makeArrayEncoder Jenc.int x.data)
        , ("filename", Jenc.string x.filename)
        , ("offset", Jenc.int x.offset)
        , ("sequence", Jenc.int x.sequence)
        ]

msgFileioWriteResp : Jdec.Decoder MsgFileioWriteResp
msgFileioWriteResp =
    Jpipe.decode MsgFileioWriteResp
        |> Jpipe.required "sequence" Jdec.int

encodeMsgFileioWriteResp : MsgFileioWriteResp -> Jenc.Value
encodeMsgFileioWriteResp x =
    Jenc.object
        [ ("sequence", Jenc.int x.sequence)
        ]

msgFlashDone : Jdec.Decoder MsgFlashDone
msgFlashDone =
    Jpipe.decode MsgFlashDone
        |> Jpipe.required "response" Jdec.int

encodeMsgFlashDone : MsgFlashDone -> Jenc.Value
encodeMsgFlashDone x =
    Jenc.object
        [ ("response", Jenc.int x.response)
        ]

msgFlashErase : Jdec.Decoder MsgFlashErase
msgFlashErase =
    Jpipe.decode MsgFlashErase
        |> Jpipe.required "sector_num" Jdec.int
        |> Jpipe.required "target" Jdec.int

encodeMsgFlashErase : MsgFlashErase -> Jenc.Value
encodeMsgFlashErase x =
    Jenc.object
        [ ("sector_num", Jenc.int x.sectorNum)
        , ("target", Jenc.int x.target)
        ]

msgFlashProgram : Jdec.Decoder MsgFlashProgram
msgFlashProgram =
    Jpipe.decode MsgFlashProgram
        |> Jpipe.required "addr_len" Jdec.int
        |> Jpipe.required "addr_start" (Jdec.array Jdec.int)
        |> Jpipe.required "data" (Jdec.array Jdec.int)
        |> Jpipe.required "target" Jdec.int

encodeMsgFlashProgram : MsgFlashProgram -> Jenc.Value
encodeMsgFlashProgram x =
    Jenc.object
        [ ("addr_len", Jenc.int x.addrLen)
        , ("addr_start", makeArrayEncoder Jenc.int x.addrStart)
        , ("data", makeArrayEncoder Jenc.int x.data)
        , ("target", Jenc.int x.target)
        ]

msgFlashReadReq : Jdec.Decoder MsgFlashReadReq
msgFlashReadReq =
    Jpipe.decode MsgFlashReadReq
        |> Jpipe.required "addr_len" Jdec.int
        |> Jpipe.required "addr_start" (Jdec.array Jdec.int)
        |> Jpipe.required "target" Jdec.int

encodeMsgFlashReadReq : MsgFlashReadReq -> Jenc.Value
encodeMsgFlashReadReq x =
    Jenc.object
        [ ("addr_len", Jenc.int x.addrLen)
        , ("addr_start", makeArrayEncoder Jenc.int x.addrStart)
        , ("target", Jenc.int x.target)
        ]

msgFlashReadResp : Jdec.Decoder MsgFlashReadResp
msgFlashReadResp =
    Jpipe.decode MsgFlashReadResp
        |> Jpipe.required "addr_len" Jdec.int
        |> Jpipe.required "addr_start" (Jdec.array Jdec.int)
        |> Jpipe.required "target" Jdec.int

encodeMsgFlashReadResp : MsgFlashReadResp -> Jenc.Value
encodeMsgFlashReadResp x =
    Jenc.object
        [ ("addr_len", Jenc.int x.addrLen)
        , ("addr_start", makeArrayEncoder Jenc.int x.addrStart)
        , ("target", Jenc.int x.target)
        ]

msgFrontEndGain : Jdec.Decoder MsgFrontEndGain
msgFrontEndGain =
    Jpipe.decode MsgFrontEndGain
        |> Jpipe.required "if_gain" (Jdec.array Jdec.int)
        |> Jpipe.required "rf_gain" (Jdec.array Jdec.int)

encodeMsgFrontEndGain : MsgFrontEndGain -> Jenc.Value
encodeMsgFrontEndGain x =
    Jenc.object
        [ ("if_gain", makeArrayEncoder Jenc.int x.ifGain)
        , ("rf_gain", makeArrayEncoder Jenc.int x.rfGain)
        ]

msgFwd : Jdec.Decoder MsgFwd
msgFwd =
    Jpipe.decode MsgFwd
        |> Jpipe.required "fwd_payload" (Jdec.array Jdec.int)
        |> Jpipe.required "protocol" Jdec.int
        |> Jpipe.required "source" Jdec.int

encodeMsgFwd : MsgFwd -> Jenc.Value
encodeMsgFwd x =
    Jenc.object
        [ ("fwd_payload", makeArrayEncoder Jenc.int x.fwdPayload)
        , ("protocol", Jenc.int x.protocol)
        , ("source", Jenc.int x.source)
        ]

msgGPSTime : Jdec.Decoder MsgGPSTime
msgGPSTime =
    Jpipe.decode MsgGPSTime
        |> Jpipe.required "flags" Jdec.int
        |> Jpipe.required "ns_residual" Jdec.int
        |> Jpipe.required "tow" Jdec.int
        |> Jpipe.required "wn" Jdec.int

encodeMsgGPSTime : MsgGPSTime -> Jenc.Value
encodeMsgGPSTime x =
    Jenc.object
        [ ("flags", Jenc.int x.flags)
        , ("ns_residual", Jenc.int x.nsResidual)
        , ("tow", Jenc.int x.tow)
        , ("wn", Jenc.int x.wn)
        ]

msgGPSTimeGnss : Jdec.Decoder MsgGPSTimeGnss
msgGPSTimeGnss =
    Jpipe.decode MsgGPSTimeGnss
        |> Jpipe.required "flags" Jdec.int
        |> Jpipe.required "ns_residual" Jdec.int
        |> Jpipe.required "tow" Jdec.int
        |> Jpipe.required "wn" Jdec.int

encodeMsgGPSTimeGnss : MsgGPSTimeGnss -> Jenc.Value
encodeMsgGPSTimeGnss x =
    Jenc.object
        [ ("flags", Jenc.int x.flags)
        , ("ns_residual", Jenc.int x.nsResidual)
        , ("tow", Jenc.int x.tow)
        , ("wn", Jenc.int x.wn)
        ]

msgGloBiases : Jdec.Decoder MsgGloBiases
msgGloBiases =
    Jpipe.decode MsgGloBiases
        |> Jpipe.required "l1ca_bias" Jdec.int
        |> Jpipe.required "l1p_bias" Jdec.int
        |> Jpipe.required "l2ca_bias" Jdec.int
        |> Jpipe.required "l2p_bias" Jdec.int
        |> Jpipe.required "mask" Jdec.int

encodeMsgGloBiases : MsgGloBiases -> Jenc.Value
encodeMsgGloBiases x =
    Jenc.object
        [ ("l1ca_bias", Jenc.int x.l1CABias)
        , ("l1p_bias", Jenc.int x.l1PBias)
        , ("l2ca_bias", Jenc.int x.l2CABias)
        , ("l2p_bias", Jenc.int x.l2PBias)
        , ("mask", Jenc.int x.mask)
        ]

msgGnssCapb : Jdec.Decoder MsgGnssCapb
msgGnssCapb =
    Jpipe.decode MsgGnssCapb
        |> Jpipe.required "gc" gnssCapb
        |> Jpipe.required "t_nmct" gpsTimeSEC

encodeMsgGnssCapb : MsgGnssCapb -> Jenc.Value
encodeMsgGnssCapb x =
    Jenc.object
        [ ("gc", encodeGnssCapb x.gc)
        , ("t_nmct", encodeGpsTimeSEC x.tNmct)
        ]

gnssCapb : Jdec.Decoder GnssCapb
gnssCapb =
    Jpipe.decode GnssCapb
        |> Jpipe.required "bds_active" Jdec.int
        |> Jpipe.required "bds_b2" Jdec.int
        |> Jpipe.required "bds_b2a" Jdec.int
        |> Jpipe.required "bds_d2nav" Jdec.int
        |> Jpipe.required "gal_active" Jdec.int
        |> Jpipe.required "gal_e5" Jdec.int
        |> Jpipe.required "glo_active" Jdec.int
        |> Jpipe.required "glo_l2of" Jdec.int
        |> Jpipe.required "glo_l3" Jdec.int
        |> Jpipe.required "gps_active" Jdec.int
        |> Jpipe.required "gps_l2c" Jdec.int
        |> Jpipe.required "gps_l5" Jdec.int
        |> Jpipe.required "qzss_active" Jdec.int
        |> Jpipe.required "sbas_active" Jdec.int
        |> Jpipe.required "sbas_l5" Jdec.int

encodeGnssCapb : GnssCapb -> Jenc.Value
encodeGnssCapb x =
    Jenc.object
        [ ("bds_active", Jenc.int x.bdsActive)
        , ("bds_b2", Jenc.int x.bdsB2)
        , ("bds_b2a", Jenc.int x.bdsB2A)
        , ("bds_d2nav", Jenc.int x.bdsD2Nav)
        , ("gal_active", Jenc.int x.galActive)
        , ("gal_e5", Jenc.int x.galE5)
        , ("glo_active", Jenc.int x.gloActive)
        , ("glo_l2of", Jenc.int x.gloL2Of)
        , ("glo_l3", Jenc.int x.gloL3)
        , ("gps_active", Jenc.int x.gpsActive)
        , ("gps_l2c", Jenc.int x.gpsL2C)
        , ("gps_l5", Jenc.int x.gpsL5)
        , ("qzss_active", Jenc.int x.qzssActive)
        , ("sbas_active", Jenc.int x.sbasActive)
        , ("sbas_l5", Jenc.int x.sbasL5)
        ]

msgGnssTimeOffset : Jdec.Decoder MsgGnssTimeOffset
msgGnssTimeOffset =
    Jpipe.decode MsgGnssTimeOffset
        |> Jpipe.required "flags" Jdec.int
        |> Jpipe.required "microseconds" Jdec.int
        |> Jpipe.required "milliseconds" Jdec.int
        |> Jpipe.required "weeks" Jdec.int

encodeMsgGnssTimeOffset : MsgGnssTimeOffset -> Jenc.Value
encodeMsgGnssTimeOffset x =
    Jenc.object
        [ ("flags", Jenc.int x.flags)
        , ("microseconds", Jenc.int x.microseconds)
        , ("milliseconds", Jenc.int x.milliseconds)
        , ("weeks", Jenc.int x.weeks)
        ]

msgGroupDelay : Jdec.Decoder MsgGroupDelay
msgGroupDelay =
    Jpipe.decode MsgGroupDelay
        |> Jpipe.required "isc_l1ca" Jdec.int
        |> Jpipe.required "isc_l2c" Jdec.int
        |> Jpipe.required "sid" gnssSignal
        |> Jpipe.required "t_op" gpsTimeSEC
        |> Jpipe.required "tgd" Jdec.int
        |> Jpipe.required "valid" Jdec.int

encodeMsgGroupDelay : MsgGroupDelay -> Jenc.Value
encodeMsgGroupDelay x =
    Jenc.object
        [ ("isc_l1ca", Jenc.int x.iscL1CA)
        , ("isc_l2c", Jenc.int x.iscL2C)
        , ("sid", encodeGnssSignal x.sid)
        , ("t_op", encodeGpsTimeSEC x.tOp)
        , ("tgd", Jenc.int x.tgd)
        , ("valid", Jenc.int x.valid)
        ]

msgGroupMeta : Jdec.Decoder MsgGroupMeta
msgGroupMeta =
    Jpipe.decode MsgGroupMeta
        |> Jpipe.required "flags" Jdec.int
        |> Jpipe.required "group_id" Jdec.int
        |> Jpipe.required "group_msgs" (Jdec.array Jdec.int)
        |> Jpipe.required "n_group_msgs" Jdec.int

encodeMsgGroupMeta : MsgGroupMeta -> Jenc.Value
encodeMsgGroupMeta x =
    Jenc.object
        [ ("flags", Jenc.int x.flags)
        , ("group_id", Jenc.int x.groupID)
        , ("group_msgs", makeArrayEncoder Jenc.int x.groupMsgs)
        , ("n_group_msgs", Jenc.int x.nGroupMsgs)
        ]

msgHeartbeat : Jdec.Decoder MsgHeartbeat
msgHeartbeat =
    Jpipe.decode MsgHeartbeat
        |> Jpipe.required "flags" Jdec.int

encodeMsgHeartbeat : MsgHeartbeat -> Jenc.Value
encodeMsgHeartbeat x =
    Jenc.object
        [ ("flags", Jenc.int x.flags)
        ]

msgIarState : Jdec.Decoder MsgIarState
msgIarState =
    Jpipe.decode MsgIarState
        |> Jpipe.required "num_hyps" Jdec.int

encodeMsgIarState : MsgIarState -> Jenc.Value
encodeMsgIarState x =
    Jenc.object
        [ ("num_hyps", Jenc.int x.numHyps)
        ]

msgImuAux : Jdec.Decoder MsgImuAux
msgImuAux =
    Jpipe.decode MsgImuAux
        |> Jpipe.required "imu_conf" Jdec.int
        |> Jpipe.required "imu_type" Jdec.int
        |> Jpipe.required "temp" Jdec.int

encodeMsgImuAux : MsgImuAux -> Jenc.Value
encodeMsgImuAux x =
    Jenc.object
        [ ("imu_conf", Jenc.int x.imuConf)
        , ("imu_type", Jenc.int x.imuType)
        , ("temp", Jenc.int x.temp)
        ]

msgImuRaw : Jdec.Decoder MsgImuRaw
msgImuRaw =
    Jpipe.decode MsgImuRaw
        |> Jpipe.required "acc_x" Jdec.int
        |> Jpipe.required "acc_y" Jdec.int
        |> Jpipe.required "acc_z" Jdec.int
        |> Jpipe.required "gyr_x" Jdec.int
        |> Jpipe.required "gyr_y" Jdec.int
        |> Jpipe.required "gyr_z" Jdec.int
        |> Jpipe.required "tow" Jdec.int
        |> Jpipe.required "tow_f" Jdec.int

encodeMsgImuRaw : MsgImuRaw -> Jenc.Value
encodeMsgImuRaw x =
    Jenc.object
        [ ("acc_x", Jenc.int x.accX)
        , ("acc_y", Jenc.int x.accY)
        , ("acc_z", Jenc.int x.accZ)
        , ("gyr_x", Jenc.int x.gyrX)
        , ("gyr_y", Jenc.int x.gyrY)
        , ("gyr_z", Jenc.int x.gyrZ)
        , ("tow", Jenc.int x.tow)
        , ("tow_f", Jenc.int x.towF)
        ]

msgInsStatus : Jdec.Decoder MsgInsStatus
msgInsStatus =
    Jpipe.decode MsgInsStatus
        |> Jpipe.required "flags" Jdec.int

encodeMsgInsStatus : MsgInsStatus -> Jenc.Value
encodeMsgInsStatus x =
    Jenc.object
        [ ("flags", Jenc.int x.flags)
        ]

msgInsUpdates : Jdec.Decoder MsgInsUpdates
msgInsUpdates =
    Jpipe.decode MsgInsUpdates
        |> Jpipe.required "gnsspos" Jdec.int
        |> Jpipe.required "gnssvel" Jdec.int
        |> Jpipe.required "nhc" Jdec.int
        |> Jpipe.required "speed" Jdec.int
        |> Jpipe.required "tow" Jdec.int
        |> Jpipe.required "wheelticks" Jdec.int
        |> Jpipe.required "zerovel" Jdec.int

encodeMsgInsUpdates : MsgInsUpdates -> Jenc.Value
encodeMsgInsUpdates x =
    Jenc.object
        [ ("gnsspos", Jenc.int x.gnsspos)
        , ("gnssvel", Jenc.int x.gnssvel)
        , ("nhc", Jenc.int x.nhc)
        , ("speed", Jenc.int x.speed)
        , ("tow", Jenc.int x.tow)
        , ("wheelticks", Jenc.int x.wheelticks)
        , ("zerovel", Jenc.int x.zerovel)
        ]

msgIono : Jdec.Decoder MsgIono
msgIono =
    Jpipe.decode MsgIono
        |> Jpipe.required "a0" Jdec.float
        |> Jpipe.required "a1" Jdec.float
        |> Jpipe.required "a2" Jdec.float
        |> Jpipe.required "a3" Jdec.float
        |> Jpipe.required "b0" Jdec.float
        |> Jpipe.required "b1" Jdec.float
        |> Jpipe.required "b2" Jdec.float
        |> Jpipe.required "b3" Jdec.float
        |> Jpipe.required "t_nmct" gpsTimeSEC

encodeMsgIono : MsgIono -> Jenc.Value
encodeMsgIono x =
    Jenc.object
        [ ("a0", Jenc.float x.a0)
        , ("a1", Jenc.float x.a1)
        , ("a2", Jenc.float x.a2)
        , ("a3", Jenc.float x.a3)
        , ("b0", Jenc.float x.b0)
        , ("b1", Jenc.float x.b1)
        , ("b2", Jenc.float x.b2)
        , ("b3", Jenc.float x.b3)
        , ("t_nmct", encodeGpsTimeSEC x.tNmct)
        ]

msgLinuxCPUState : Jdec.Decoder MsgLinuxCPUState
msgLinuxCPUState =
    Jpipe.decode MsgLinuxCPUState
        |> Jpipe.required "cmdline" Jdec.string
        |> Jpipe.required "flags" Jdec.int
        |> Jpipe.required "index" Jdec.int
        |> Jpipe.required "pcpu" Jdec.int
        |> Jpipe.required "pid" Jdec.int
        |> Jpipe.required "time" Jdec.int
        |> Jpipe.required "tname" Jdec.string

encodeMsgLinuxCPUState : MsgLinuxCPUState -> Jenc.Value
encodeMsgLinuxCPUState x =
    Jenc.object
        [ ("cmdline", Jenc.string x.cmdline)
        , ("flags", Jenc.int x.flags)
        , ("index", Jenc.int x.index)
        , ("pcpu", Jenc.int x.pcpu)
        , ("pid", Jenc.int x.pid)
        , ("time", Jenc.int x.time)
        , ("tname", Jenc.string x.tname)
        ]

msgLinuxMemState : Jdec.Decoder MsgLinuxMemState
msgLinuxMemState =
    Jpipe.decode MsgLinuxMemState
        |> Jpipe.required "cmdline" Jdec.string
        |> Jpipe.required "flags" Jdec.int
        |> Jpipe.required "index" Jdec.int
        |> Jpipe.required "pid" Jdec.int
        |> Jpipe.required "pmem" Jdec.int
        |> Jpipe.required "time" Jdec.int
        |> Jpipe.required "tname" Jdec.string

encodeMsgLinuxMemState : MsgLinuxMemState -> Jenc.Value
encodeMsgLinuxMemState x =
    Jenc.object
        [ ("cmdline", Jenc.string x.cmdline)
        , ("flags", Jenc.int x.flags)
        , ("index", Jenc.int x.index)
        , ("pid", Jenc.int x.pid)
        , ("pmem", Jenc.int x.pmem)
        , ("time", Jenc.int x.time)
        , ("tname", Jenc.string x.tname)
        ]

msgLinuxProcessFdCount : Jdec.Decoder MsgLinuxProcessFdCount
msgLinuxProcessFdCount =
    Jpipe.decode MsgLinuxProcessFdCount
        |> Jpipe.required "cmdline" Jdec.string
        |> Jpipe.required "fd_count" Jdec.int
        |> Jpipe.required "index" Jdec.int
        |> Jpipe.required "pid" Jdec.int

encodeMsgLinuxProcessFdCount : MsgLinuxProcessFdCount -> Jenc.Value
encodeMsgLinuxProcessFdCount x =
    Jenc.object
        [ ("cmdline", Jenc.string x.cmdline)
        , ("fd_count", Jenc.int x.fdCount)
        , ("index", Jenc.int x.index)
        , ("pid", Jenc.int x.pid)
        ]

msgLinuxProcessFdSummary : Jdec.Decoder MsgLinuxProcessFdSummary
msgLinuxProcessFdSummary =
    Jpipe.decode MsgLinuxProcessFdSummary
        |> Jpipe.required "most_opened" Jdec.string
        |> Jpipe.required "sys_fd_count" Jdec.int

encodeMsgLinuxProcessFdSummary : MsgLinuxProcessFdSummary -> Jenc.Value
encodeMsgLinuxProcessFdSummary x =
    Jenc.object
        [ ("most_opened", Jenc.string x.mostOpened)
        , ("sys_fd_count", Jenc.int x.sysFdCount)
        ]

msgLinuxProcessSocketCounts : Jdec.Decoder MsgLinuxProcessSocketCounts
msgLinuxProcessSocketCounts =
    Jpipe.decode MsgLinuxProcessSocketCounts
        |> Jpipe.required "cmdline" Jdec.string
        |> Jpipe.required "index" Jdec.int
        |> Jpipe.required "pid" Jdec.int
        |> Jpipe.required "socket_count" Jdec.int
        |> Jpipe.required "socket_states" Jdec.int
        |> Jpipe.required "socket_types" Jdec.int

encodeMsgLinuxProcessSocketCounts : MsgLinuxProcessSocketCounts -> Jenc.Value
encodeMsgLinuxProcessSocketCounts x =
    Jenc.object
        [ ("cmdline", Jenc.string x.cmdline)
        , ("index", Jenc.int x.index)
        , ("pid", Jenc.int x.pid)
        , ("socket_count", Jenc.int x.socketCount)
        , ("socket_states", Jenc.int x.socketStates)
        , ("socket_types", Jenc.int x.socketTypes)
        ]

msgLinuxProcessSocketQueues : Jdec.Decoder MsgLinuxProcessSocketQueues
msgLinuxProcessSocketQueues =
    Jpipe.decode MsgLinuxProcessSocketQueues
        |> Jpipe.required "address_of_largest" Jdec.string
        |> Jpipe.required "cmdline" Jdec.string
        |> Jpipe.required "index" Jdec.int
        |> Jpipe.required "pid" Jdec.int
        |> Jpipe.required "recv_queued" Jdec.int
        |> Jpipe.required "send_queued" Jdec.int
        |> Jpipe.required "socket_states" Jdec.int
        |> Jpipe.required "socket_types" Jdec.int

encodeMsgLinuxProcessSocketQueues : MsgLinuxProcessSocketQueues -> Jenc.Value
encodeMsgLinuxProcessSocketQueues x =
    Jenc.object
        [ ("address_of_largest", Jenc.string x.addressOfLargest)
        , ("cmdline", Jenc.string x.cmdline)
        , ("index", Jenc.int x.index)
        , ("pid", Jenc.int x.pid)
        , ("recv_queued", Jenc.int x.recvQueued)
        , ("send_queued", Jenc.int x.sendQueued)
        , ("socket_states", Jenc.int x.socketStates)
        , ("socket_types", Jenc.int x.socketTypes)
        ]

msgLinuxSocketUsage : Jdec.Decoder MsgLinuxSocketUsage
msgLinuxSocketUsage =
    Jpipe.decode MsgLinuxSocketUsage
        |> Jpipe.required "avg_queue_depth" Jdec.int
        |> Jpipe.required "max_queue_depth" Jdec.int
        |> Jpipe.required "socket_state_counts" (Jdec.array Jdec.int)
        |> Jpipe.required "socket_type_counts" (Jdec.array Jdec.int)

encodeMsgLinuxSocketUsage : MsgLinuxSocketUsage -> Jenc.Value
encodeMsgLinuxSocketUsage x =
    Jenc.object
        [ ("avg_queue_depth", Jenc.int x.avgQueueDepth)
        , ("max_queue_depth", Jenc.int x.maxQueueDepth)
        , ("socket_state_counts", makeArrayEncoder Jenc.int x.socketStateCounts)
        , ("socket_type_counts", makeArrayEncoder Jenc.int x.socketTypeCounts)
        ]

msgLinuxSysState : Jdec.Decoder MsgLinuxSysState
msgLinuxSysState =
    Jpipe.decode MsgLinuxSysState
        |> Jpipe.required "flags" Jdec.int
        |> Jpipe.required "mem_total" Jdec.int
        |> Jpipe.required "pcpu" Jdec.int
        |> Jpipe.required "pid_count" Jdec.int
        |> Jpipe.required "pmem" Jdec.int
        |> Jpipe.required "procs_starting" Jdec.int
        |> Jpipe.required "procs_stopping" Jdec.int
        |> Jpipe.required "time" Jdec.int

encodeMsgLinuxSysState : MsgLinuxSysState -> Jenc.Value
encodeMsgLinuxSysState x =
    Jenc.object
        [ ("flags", Jenc.int x.flags)
        , ("mem_total", Jenc.int x.memTotal)
        , ("pcpu", Jenc.int x.pcpu)
        , ("pid_count", Jenc.int x.pidCount)
        , ("pmem", Jenc.int x.pmem)
        , ("procs_starting", Jenc.int x.procsStarting)
        , ("procs_stopping", Jenc.int x.procsStopping)
        , ("time", Jenc.int x.time)
        ]

msgLog : Jdec.Decoder MsgLog
msgLog =
    Jpipe.decode MsgLog
        |> Jpipe.required "level" Jdec.int
        |> Jpipe.required "text" Jdec.string

encodeMsgLog : MsgLog -> Jenc.Value
encodeMsgLog x =
    Jenc.object
        [ ("level", Jenc.int x.level)
        , ("text", Jenc.string x.text)
        ]

msgM25FlashWriteStatus : Jdec.Decoder MsgM25FlashWriteStatus
msgM25FlashWriteStatus =
    Jpipe.decode MsgM25FlashWriteStatus
        |> Jpipe.required "status" (Jdec.array Jdec.int)

encodeMsgM25FlashWriteStatus : MsgM25FlashWriteStatus -> Jenc.Value
encodeMsgM25FlashWriteStatus x =
    Jenc.object
        [ ("status", makeArrayEncoder Jenc.int x.status)
        ]

msgMagRaw : Jdec.Decoder MsgMagRaw
msgMagRaw =
    Jpipe.decode MsgMagRaw
        |> Jpipe.required "mag_x" Jdec.int
        |> Jpipe.required "mag_y" Jdec.int
        |> Jpipe.required "mag_z" Jdec.int
        |> Jpipe.required "tow" Jdec.int
        |> Jpipe.required "tow_f" Jdec.int

encodeMsgMagRaw : MsgMagRaw -> Jenc.Value
encodeMsgMagRaw x =
    Jenc.object
        [ ("mag_x", Jenc.int x.magX)
        , ("mag_y", Jenc.int x.magY)
        , ("mag_z", Jenc.int x.magZ)
        , ("tow", Jenc.int x.tow)
        , ("tow_f", Jenc.int x.towF)
        ]

msgMaskSatellite : Jdec.Decoder MsgMaskSatellite
msgMaskSatellite =
    Jpipe.decode MsgMaskSatellite
        |> Jpipe.required "mask" Jdec.int
        |> Jpipe.required "sid" gnssSignal

encodeMsgMaskSatellite : MsgMaskSatellite -> Jenc.Value
encodeMsgMaskSatellite x =
    Jenc.object
        [ ("mask", Jenc.int x.mask)
        , ("sid", encodeGnssSignal x.sid)
        ]

msgMeasurementState : Jdec.Decoder MsgMeasurementState
msgMeasurementState =
    Jpipe.decode MsgMeasurementState
        |> Jpipe.required "states" (Jdec.array measurementState)

encodeMsgMeasurementState : MsgMeasurementState -> Jenc.Value
encodeMsgMeasurementState x =
    Jenc.object
        [ ("states", makeArrayEncoder encodeMeasurementState x.states)
        ]

measurementState : Jdec.Decoder MeasurementState
measurementState =
    Jpipe.decode MeasurementState
        |> Jpipe.required "cn0" Jdec.int
        |> Jpipe.required "mesid" gnssSignal

encodeMeasurementState : MeasurementState -> Jenc.Value
encodeMeasurementState x =
    Jenc.object
        [ ("cn0", Jenc.int x.cn0)
        , ("mesid", encodeGnssSignal x.mesid)
        ]

msgNapDeviceDnaResp : Jdec.Decoder MsgNapDeviceDnaResp
msgNapDeviceDnaResp =
    Jpipe.decode MsgNapDeviceDnaResp
        |> Jpipe.required "dna" (Jdec.array Jdec.int)

encodeMsgNapDeviceDnaResp : MsgNapDeviceDnaResp -> Jenc.Value
encodeMsgNapDeviceDnaResp x =
    Jenc.object
        [ ("dna", makeArrayEncoder Jenc.int x.dna)
        ]

msgNdbEvent : Jdec.Decoder MsgNdbEvent
msgNdbEvent =
    Jpipe.decode MsgNdbEvent
        |> Jpipe.required "data_source" Jdec.int
        |> Jpipe.required "event" Jdec.int
        |> Jpipe.required "object_sid" gnssSignal
        |> Jpipe.required "object_type" Jdec.int
        |> Jpipe.required "original_sender" Jdec.int
        |> Jpipe.required "recv_time" Jdec.int
        |> Jpipe.required "result" Jdec.int
        |> Jpipe.required "src_sid" gnssSignal

encodeMsgNdbEvent : MsgNdbEvent -> Jenc.Value
encodeMsgNdbEvent x =
    Jenc.object
        [ ("data_source", Jenc.int x.dataSource)
        , ("event", Jenc.int x.event)
        , ("object_sid", encodeGnssSignal x.objectSid)
        , ("object_type", Jenc.int x.objectType)
        , ("original_sender", Jenc.int x.originalSender)
        , ("recv_time", Jenc.int x.recvTime)
        , ("result", Jenc.int x.result)
        , ("src_sid", encodeGnssSignal x.srcSid)
        ]

msgNetworkBandwidthUsage : Jdec.Decoder MsgNetworkBandwidthUsage
msgNetworkBandwidthUsage =
    Jpipe.decode MsgNetworkBandwidthUsage
        |> Jpipe.required "interfaces" (Jdec.array networkUsage)

encodeMsgNetworkBandwidthUsage : MsgNetworkBandwidthUsage -> Jenc.Value
encodeMsgNetworkBandwidthUsage x =
    Jenc.object
        [ ("interfaces", makeArrayEncoder encodeNetworkUsage x.interfaces)
        ]

networkUsage : Jdec.Decoder NetworkUsage
networkUsage =
    Jpipe.decode NetworkUsage
        |> Jpipe.required "duration" Jdec.int
        |> Jpipe.required "interface_name" Jdec.string
        |> Jpipe.required "rx_bytes" Jdec.int
        |> Jpipe.required "total_bytes" Jdec.int
        |> Jpipe.required "tx_bytes" Jdec.int

encodeNetworkUsage : NetworkUsage -> Jenc.Value
encodeNetworkUsage x =
    Jenc.object
        [ ("duration", Jenc.int x.duration)
        , ("interface_name", Jenc.string x.interfaceName)
        , ("rx_bytes", Jenc.int x.rxBytes)
        , ("total_bytes", Jenc.int x.totalBytes)
        , ("tx_bytes", Jenc.int x.txBytes)
        ]

msgNetworkStateResp : Jdec.Decoder MsgNetworkStateResp
msgNetworkStateResp =
    Jpipe.decode MsgNetworkStateResp
        |> Jpipe.required "flags" Jdec.int
        |> Jpipe.required "interface_name" Jdec.string
        |> Jpipe.required "ipv4_address" (Jdec.array Jdec.int)
        |> Jpipe.required "ipv4_mask_size" Jdec.int
        |> Jpipe.required "ipv6_address" (Jdec.array Jdec.int)
        |> Jpipe.required "ipv6_mask_size" Jdec.int
        |> Jpipe.required "rx_bytes" Jdec.int
        |> Jpipe.required "tx_bytes" Jdec.int

encodeMsgNetworkStateResp : MsgNetworkStateResp -> Jenc.Value
encodeMsgNetworkStateResp x =
    Jenc.object
        [ ("flags", Jenc.int x.flags)
        , ("interface_name", Jenc.string x.interfaceName)
        , ("ipv4_address", makeArrayEncoder Jenc.int x.ipv4Address)
        , ("ipv4_mask_size", Jenc.int x.ipv4MaskSize)
        , ("ipv6_address", makeArrayEncoder Jenc.int x.ipv6Address)
        , ("ipv6_mask_size", Jenc.int x.ipv6MaskSize)
        , ("rx_bytes", Jenc.int x.rxBytes)
        , ("tx_bytes", Jenc.int x.txBytes)
        ]

msgObs : Jdec.Decoder MsgObs
msgObs =
    Jpipe.decode MsgObs
        |> Jpipe.required "header" observationHeader
        |> Jpipe.required "obs" (Jdec.array packedObsContent)

encodeMsgObs : MsgObs -> Jenc.Value
encodeMsgObs x =
    Jenc.object
        [ ("header", encodeObservationHeader x.header)
        , ("obs", makeArrayEncoder encodePackedObsContent x.obs)
        ]

observationHeader : Jdec.Decoder ObservationHeader
observationHeader =
    Jpipe.decode ObservationHeader
        |> Jpipe.required "n_obs" Jdec.int
        |> Jpipe.required "t" gpsTime

encodeObservationHeader : ObservationHeader -> Jenc.Value
encodeObservationHeader x =
    Jenc.object
        [ ("n_obs", Jenc.int x.nObs)
        , ("t", encodeGpsTime x.t)
        ]

gpsTime : Jdec.Decoder GpsTime
gpsTime =
    Jpipe.decode GpsTime
        |> Jpipe.required "ns_residual" Jdec.int
        |> Jpipe.required "tow" Jdec.int
        |> Jpipe.required "wn" Jdec.int

encodeGpsTime : GpsTime -> Jenc.Value
encodeGpsTime x =
    Jenc.object
        [ ("ns_residual", Jenc.int x.nsResidual)
        , ("tow", Jenc.int x.tow)
        , ("wn", Jenc.int x.wn)
        ]

packedObsContent : Jdec.Decoder PackedObsContent
packedObsContent =
    Jpipe.decode PackedObsContent
        |> Jpipe.required "cn0" Jdec.int
        |> Jpipe.required "D" doppler
        |> Jpipe.required "flags" Jdec.int
        |> Jpipe.required "L" carrierPhase
        |> Jpipe.required "lock" Jdec.int
        |> Jpipe.required "P" Jdec.int
        |> Jpipe.required "sid" gnssSignal

encodePackedObsContent : PackedObsContent -> Jenc.Value
encodePackedObsContent x =
    Jenc.object
        [ ("cn0", Jenc.int x.cn0)
        , ("D", encodeDoppler x.d)
        , ("flags", Jenc.int x.flags)
        , ("L", encodeCarrierPhase x.l)
        , ("lock", Jenc.int x.lock)
        , ("P", Jenc.int x.p)
        , ("sid", encodeGnssSignal x.sid)
        ]

doppler : Jdec.Decoder Doppler
doppler =
    Jpipe.decode Doppler
        |> Jpipe.required "f" Jdec.int
        |> Jpipe.required "i" Jdec.int

encodeDoppler : Doppler -> Jenc.Value
encodeDoppler x =
    Jenc.object
        [ ("f", Jenc.int x.f)
        , ("i", Jenc.int x.i)
        ]

carrierPhase : Jdec.Decoder CarrierPhase
carrierPhase =
    Jpipe.decode CarrierPhase
        |> Jpipe.required "f" Jdec.int
        |> Jpipe.required "i" Jdec.int

encodeCarrierPhase : CarrierPhase -> Jenc.Value
encodeCarrierPhase x =
    Jenc.object
        [ ("f", Jenc.int x.f)
        , ("i", Jenc.int x.i)
        ]

msgOdometry : Jdec.Decoder MsgOdometry
msgOdometry =
    Jpipe.decode MsgOdometry
        |> Jpipe.required "flags" Jdec.int
        |> Jpipe.required "tow" Jdec.int
        |> Jpipe.required "velocity" Jdec.int

encodeMsgOdometry : MsgOdometry -> Jenc.Value
encodeMsgOdometry x =
    Jenc.object
        [ ("flags", Jenc.int x.flags)
        , ("tow", Jenc.int x.tow)
        , ("velocity", Jenc.int x.velocity)
        ]

msgOrientEuler : Jdec.Decoder MsgOrientEuler
msgOrientEuler =
    Jpipe.decode MsgOrientEuler
        |> Jpipe.required "flags" Jdec.int
        |> Jpipe.required "pitch" Jdec.int
        |> Jpipe.required "pitch_accuracy" Jdec.float
        |> Jpipe.required "roll" Jdec.int
        |> Jpipe.required "roll_accuracy" Jdec.float
        |> Jpipe.required "tow" Jdec.int
        |> Jpipe.required "yaw" Jdec.int
        |> Jpipe.required "yaw_accuracy" Jdec.float

encodeMsgOrientEuler : MsgOrientEuler -> Jenc.Value
encodeMsgOrientEuler x =
    Jenc.object
        [ ("flags", Jenc.int x.flags)
        , ("pitch", Jenc.int x.pitch)
        , ("pitch_accuracy", Jenc.float x.pitchAccuracy)
        , ("roll", Jenc.int x.roll)
        , ("roll_accuracy", Jenc.float x.rollAccuracy)
        , ("tow", Jenc.int x.tow)
        , ("yaw", Jenc.int x.yaw)
        , ("yaw_accuracy", Jenc.float x.yawAccuracy)
        ]

msgOrientQuat : Jdec.Decoder MsgOrientQuat
msgOrientQuat =
    Jpipe.decode MsgOrientQuat
        |> Jpipe.required "flags" Jdec.int
        |> Jpipe.required "tow" Jdec.int
        |> Jpipe.required "w" Jdec.int
        |> Jpipe.required "w_accuracy" Jdec.float
        |> Jpipe.required "x" Jdec.int
        |> Jpipe.required "x_accuracy" Jdec.float
        |> Jpipe.required "y" Jdec.int
        |> Jpipe.required "y_accuracy" Jdec.float
        |> Jpipe.required "z" Jdec.int
        |> Jpipe.required "z_accuracy" Jdec.float

encodeMsgOrientQuat : MsgOrientQuat -> Jenc.Value
encodeMsgOrientQuat x =
    Jenc.object
        [ ("flags", Jenc.int x.flags)
        , ("tow", Jenc.int x.tow)
        , ("w", Jenc.int x.w)
        , ("w_accuracy", Jenc.float x.wAccuracy)
        , ("x", Jenc.int x.x)
        , ("x_accuracy", Jenc.float x.xAccuracy)
        , ("y", Jenc.int x.y)
        , ("y_accuracy", Jenc.float x.yAccuracy)
        , ("z", Jenc.int x.z)
        , ("z_accuracy", Jenc.float x.zAccuracy)
        ]

msgOsr : Jdec.Decoder MsgOsr
msgOsr =
    Jpipe.decode MsgOsr
        |> Jpipe.required "header" observationHeader
        |> Jpipe.required "obs" (Jdec.array packedOsrContent)

encodeMsgOsr : MsgOsr -> Jenc.Value
encodeMsgOsr x =
    Jenc.object
        [ ("header", encodeObservationHeader x.header)
        , ("obs", makeArrayEncoder encodePackedOsrContent x.obs)
        ]

packedOsrContent : Jdec.Decoder PackedOsrContent
packedOsrContent =
    Jpipe.decode PackedOsrContent
        |> Jpipe.required "flags" Jdec.int
        |> Jpipe.required "iono_std" Jdec.int
        |> Jpipe.required "L" carrierPhase
        |> Jpipe.required "lock" Jdec.int
        |> Jpipe.required "P" Jdec.int
        |> Jpipe.required "range_std" Jdec.int
        |> Jpipe.required "sid" gnssSignal
        |> Jpipe.required "tropo_std" Jdec.int

encodePackedOsrContent : PackedOsrContent -> Jenc.Value
encodePackedOsrContent x =
    Jenc.object
        [ ("flags", Jenc.int x.flags)
        , ("iono_std", Jenc.int x.ionoStd)
        , ("L", encodeCarrierPhase x.l)
        , ("lock", Jenc.int x.lock)
        , ("P", Jenc.int x.p)
        , ("range_std", Jenc.int x.rangeStd)
        , ("sid", encodeGnssSignal x.sid)
        , ("tropo_std", Jenc.int x.tropoStd)
        ]

msgPosECEF : Jdec.Decoder MsgPosECEF
msgPosECEF =
    Jpipe.decode MsgPosECEF
        |> Jpipe.required "accuracy" Jdec.int
        |> Jpipe.required "flags" Jdec.int
        |> Jpipe.required "n_sats" Jdec.int
        |> Jpipe.required "tow" Jdec.int
        |> Jpipe.required "x" Jdec.float
        |> Jpipe.required "y" Jdec.float
        |> Jpipe.required "z" Jdec.float

encodeMsgPosECEF : MsgPosECEF -> Jenc.Value
encodeMsgPosECEF x =
    Jenc.object
        [ ("accuracy", Jenc.int x.accuracy)
        , ("flags", Jenc.int x.flags)
        , ("n_sats", Jenc.int x.nSats)
        , ("tow", Jenc.int x.tow)
        , ("x", Jenc.float x.x)
        , ("y", Jenc.float x.y)
        , ("z", Jenc.float x.z)
        ]

msgPosECEFCov : Jdec.Decoder MsgPosECEFCov
msgPosECEFCov =
    Jpipe.decode MsgPosECEFCov
        |> Jpipe.required "cov_x_x" Jdec.float
        |> Jpipe.required "cov_x_y" Jdec.float
        |> Jpipe.required "cov_x_z" Jdec.float
        |> Jpipe.required "cov_y_y" Jdec.float
        |> Jpipe.required "cov_y_z" Jdec.float
        |> Jpipe.required "cov_z_z" Jdec.float
        |> Jpipe.required "flags" Jdec.int
        |> Jpipe.required "n_sats" Jdec.int
        |> Jpipe.required "tow" Jdec.int
        |> Jpipe.required "x" Jdec.float
        |> Jpipe.required "y" Jdec.float
        |> Jpipe.required "z" Jdec.float

encodeMsgPosECEFCov : MsgPosECEFCov -> Jenc.Value
encodeMsgPosECEFCov x =
    Jenc.object
        [ ("cov_x_x", Jenc.float x.covXX)
        , ("cov_x_y", Jenc.float x.covXY)
        , ("cov_x_z", Jenc.float x.covXZ)
        , ("cov_y_y", Jenc.float x.covYY)
        , ("cov_y_z", Jenc.float x.covYZ)
        , ("cov_z_z", Jenc.float x.covZZ)
        , ("flags", Jenc.int x.flags)
        , ("n_sats", Jenc.int x.nSats)
        , ("tow", Jenc.int x.tow)
        , ("x", Jenc.float x.x)
        , ("y", Jenc.float x.y)
        , ("z", Jenc.float x.z)
        ]

msgPosECEFCovGnss : Jdec.Decoder MsgPosECEFCovGnss
msgPosECEFCovGnss =
    Jpipe.decode MsgPosECEFCovGnss
        |> Jpipe.required "cov_x_x" Jdec.float
        |> Jpipe.required "cov_x_y" Jdec.float
        |> Jpipe.required "cov_x_z" Jdec.float
        |> Jpipe.required "cov_y_y" Jdec.float
        |> Jpipe.required "cov_y_z" Jdec.float
        |> Jpipe.required "cov_z_z" Jdec.float
        |> Jpipe.required "flags" Jdec.int
        |> Jpipe.required "n_sats" Jdec.int
        |> Jpipe.required "tow" Jdec.int
        |> Jpipe.required "x" Jdec.float
        |> Jpipe.required "y" Jdec.float
        |> Jpipe.required "z" Jdec.float

encodeMsgPosECEFCovGnss : MsgPosECEFCovGnss -> Jenc.Value
encodeMsgPosECEFCovGnss x =
    Jenc.object
        [ ("cov_x_x", Jenc.float x.covXX)
        , ("cov_x_y", Jenc.float x.covXY)
        , ("cov_x_z", Jenc.float x.covXZ)
        , ("cov_y_y", Jenc.float x.covYY)
        , ("cov_y_z", Jenc.float x.covYZ)
        , ("cov_z_z", Jenc.float x.covZZ)
        , ("flags", Jenc.int x.flags)
        , ("n_sats", Jenc.int x.nSats)
        , ("tow", Jenc.int x.tow)
        , ("x", Jenc.float x.x)
        , ("y", Jenc.float x.y)
        , ("z", Jenc.float x.z)
        ]

msgPosECEFGnss : Jdec.Decoder MsgPosECEFGnss
msgPosECEFGnss =
    Jpipe.decode MsgPosECEFGnss
        |> Jpipe.required "accuracy" Jdec.int
        |> Jpipe.required "flags" Jdec.int
        |> Jpipe.required "n_sats" Jdec.int
        |> Jpipe.required "tow" Jdec.int
        |> Jpipe.required "x" Jdec.float
        |> Jpipe.required "y" Jdec.float
        |> Jpipe.required "z" Jdec.float

encodeMsgPosECEFGnss : MsgPosECEFGnss -> Jenc.Value
encodeMsgPosECEFGnss x =
    Jenc.object
        [ ("accuracy", Jenc.int x.accuracy)
        , ("flags", Jenc.int x.flags)
        , ("n_sats", Jenc.int x.nSats)
        , ("tow", Jenc.int x.tow)
        , ("x", Jenc.float x.x)
        , ("y", Jenc.float x.y)
        , ("z", Jenc.float x.z)
        ]

msgPosLLH : Jdec.Decoder MsgPosLLH
msgPosLLH =
    Jpipe.decode MsgPosLLH
        |> Jpipe.required "flags" Jdec.int
        |> Jpipe.required "h_accuracy" Jdec.int
        |> Jpipe.required "height" Jdec.float
        |> Jpipe.required "lat" Jdec.float
        |> Jpipe.required "lon" Jdec.float
        |> Jpipe.required "n_sats" Jdec.int
        |> Jpipe.required "tow" Jdec.int
        |> Jpipe.required "v_accuracy" Jdec.int

encodeMsgPosLLH : MsgPosLLH -> Jenc.Value
encodeMsgPosLLH x =
    Jenc.object
        [ ("flags", Jenc.int x.flags)
        , ("h_accuracy", Jenc.int x.hAccuracy)
        , ("height", Jenc.float x.height)
        , ("lat", Jenc.float x.lat)
        , ("lon", Jenc.float x.lon)
        , ("n_sats", Jenc.int x.nSats)
        , ("tow", Jenc.int x.tow)
        , ("v_accuracy", Jenc.int x.vAccuracy)
        ]

msgPosLLHAcc : Jdec.Decoder MsgPosLLHAcc
msgPosLLHAcc =
    Jpipe.decode MsgPosLLHAcc
        |> Jpipe.required "at_accuracy" Jdec.float
        |> Jpipe.required "confidence_and_geoid" Jdec.int
        |> Jpipe.required "ct_accuracy" Jdec.float
        |> Jpipe.required "flags" Jdec.int
        |> Jpipe.required "h_accuracy" Jdec.float
        |> Jpipe.required "h_ellipse" estimatedHorizontalErrorEllipse
        |> Jpipe.required "height" Jdec.float
        |> Jpipe.required "lat" Jdec.float
        |> Jpipe.required "lon" Jdec.float
        |> Jpipe.required "n_sats" Jdec.int
        |> Jpipe.required "orthometric_height" Jdec.float
        |> Jpipe.required "tow" Jdec.int
        |> Jpipe.required "v_accuracy" Jdec.float

encodeMsgPosLLHAcc : MsgPosLLHAcc -> Jenc.Value
encodeMsgPosLLHAcc x =
    Jenc.object
        [ ("at_accuracy", Jenc.float x.atAccuracy)
        , ("confidence_and_geoid", Jenc.int x.confidenceAndGeoid)
        , ("ct_accuracy", Jenc.float x.ctAccuracy)
        , ("flags", Jenc.int x.flags)
        , ("h_accuracy", Jenc.float x.hAccuracy)
        , ("h_ellipse", encodeEstimatedHorizontalErrorEllipse x.hEllipse)
        , ("height", Jenc.float x.height)
        , ("lat", Jenc.float x.lat)
        , ("lon", Jenc.float x.lon)
        , ("n_sats", Jenc.int x.nSats)
        , ("orthometric_height", Jenc.float x.orthometricHeight)
        , ("tow", Jenc.int x.tow)
        , ("v_accuracy", Jenc.float x.vAccuracy)
        ]

estimatedHorizontalErrorEllipse : Jdec.Decoder EstimatedHorizontalErrorEllipse
estimatedHorizontalErrorEllipse =
    Jpipe.decode EstimatedHorizontalErrorEllipse
        |> Jpipe.required "orientation" Jdec.float
        |> Jpipe.required "semi_major" Jdec.float
        |> Jpipe.required "semi_minor" Jdec.float

encodeEstimatedHorizontalErrorEllipse : EstimatedHorizontalErrorEllipse -> Jenc.Value
encodeEstimatedHorizontalErrorEllipse x =
    Jenc.object
        [ ("orientation", Jenc.float x.orientation)
        , ("semi_major", Jenc.float x.semiMajor)
        , ("semi_minor", Jenc.float x.semiMinor)
        ]

msgPosLLHCov : Jdec.Decoder MsgPosLLHCov
msgPosLLHCov =
    Jpipe.decode MsgPosLLHCov
        |> Jpipe.required "cov_d_d" Jdec.float
        |> Jpipe.required "cov_e_d" Jdec.float
        |> Jpipe.required "cov_e_e" Jdec.float
        |> Jpipe.required "cov_n_d" Jdec.float
        |> Jpipe.required "cov_n_e" Jdec.float
        |> Jpipe.required "cov_n_n" Jdec.float
        |> Jpipe.required "flags" Jdec.int
        |> Jpipe.required "height" Jdec.float
        |> Jpipe.required "lat" Jdec.float
        |> Jpipe.required "lon" Jdec.float
        |> Jpipe.required "n_sats" Jdec.int
        |> Jpipe.required "tow" Jdec.int

encodeMsgPosLLHCov : MsgPosLLHCov -> Jenc.Value
encodeMsgPosLLHCov x =
    Jenc.object
        [ ("cov_d_d", Jenc.float x.covDD)
        , ("cov_e_d", Jenc.float x.covED)
        , ("cov_e_e", Jenc.float x.covEE)
        , ("cov_n_d", Jenc.float x.covND)
        , ("cov_n_e", Jenc.float x.covNE)
        , ("cov_n_n", Jenc.float x.covNN)
        , ("flags", Jenc.int x.flags)
        , ("height", Jenc.float x.height)
        , ("lat", Jenc.float x.lat)
        , ("lon", Jenc.float x.lon)
        , ("n_sats", Jenc.int x.nSats)
        , ("tow", Jenc.int x.tow)
        ]

msgPosLLHCovGnss : Jdec.Decoder MsgPosLLHCovGnss
msgPosLLHCovGnss =
    Jpipe.decode MsgPosLLHCovGnss
        |> Jpipe.required "cov_d_d" Jdec.float
        |> Jpipe.required "cov_e_d" Jdec.float
        |> Jpipe.required "cov_e_e" Jdec.float
        |> Jpipe.required "cov_n_d" Jdec.float
        |> Jpipe.required "cov_n_e" Jdec.float
        |> Jpipe.required "cov_n_n" Jdec.float
        |> Jpipe.required "flags" Jdec.int
        |> Jpipe.required "height" Jdec.float
        |> Jpipe.required "lat" Jdec.float
        |> Jpipe.required "lon" Jdec.float
        |> Jpipe.required "n_sats" Jdec.int
        |> Jpipe.required "tow" Jdec.int

encodeMsgPosLLHCovGnss : MsgPosLLHCovGnss -> Jenc.Value
encodeMsgPosLLHCovGnss x =
    Jenc.object
        [ ("cov_d_d", Jenc.float x.covDD)
        , ("cov_e_d", Jenc.float x.covED)
        , ("cov_e_e", Jenc.float x.covEE)
        , ("cov_n_d", Jenc.float x.covND)
        , ("cov_n_e", Jenc.float x.covNE)
        , ("cov_n_n", Jenc.float x.covNN)
        , ("flags", Jenc.int x.flags)
        , ("height", Jenc.float x.height)
        , ("lat", Jenc.float x.lat)
        , ("lon", Jenc.float x.lon)
        , ("n_sats", Jenc.int x.nSats)
        , ("tow", Jenc.int x.tow)
        ]

msgPosLLHGnss : Jdec.Decoder MsgPosLLHGnss
msgPosLLHGnss =
    Jpipe.decode MsgPosLLHGnss
        |> Jpipe.required "flags" Jdec.int
        |> Jpipe.required "h_accuracy" Jdec.int
        |> Jpipe.required "height" Jdec.float
        |> Jpipe.required "lat" Jdec.float
        |> Jpipe.required "lon" Jdec.float
        |> Jpipe.required "n_sats" Jdec.int
        |> Jpipe.required "tow" Jdec.int
        |> Jpipe.required "v_accuracy" Jdec.int

encodeMsgPosLLHGnss : MsgPosLLHGnss -> Jenc.Value
encodeMsgPosLLHGnss x =
    Jenc.object
        [ ("flags", Jenc.int x.flags)
        , ("h_accuracy", Jenc.int x.hAccuracy)
        , ("height", Jenc.float x.height)
        , ("lat", Jenc.float x.lat)
        , ("lon", Jenc.float x.lon)
        , ("n_sats", Jenc.int x.nSats)
        , ("tow", Jenc.int x.tow)
        , ("v_accuracy", Jenc.int x.vAccuracy)
        ]

msgPpsTime : Jdec.Decoder MsgPpsTime
msgPpsTime =
    Jpipe.decode MsgPpsTime
        |> Jpipe.required "flags" Jdec.int
        |> Jpipe.required "time" Jdec.int

encodeMsgPpsTime : MsgPpsTime -> Jenc.Value
encodeMsgPpsTime x =
    Jenc.object
        [ ("flags", Jenc.int x.flags)
        , ("time", Jenc.int x.time)
        ]

msgProtectionLevel : Jdec.Decoder MsgProtectionLevel
msgProtectionLevel =
    Jpipe.decode MsgProtectionLevel
        |> Jpipe.required "atpl" Jdec.int
        |> Jpipe.required "ctpl" Jdec.int
        |> Jpipe.required "flags" Jdec.int
        |> Jpipe.required "heading" Jdec.int
        |> Jpipe.required "height" Jdec.float
        |> Jpipe.required "hopl" Jdec.int
        |> Jpipe.required "hpl" Jdec.int
        |> Jpipe.required "hvpl" Jdec.int
        |> Jpipe.required "lat" Jdec.float
        |> Jpipe.required "lon" Jdec.float
        |> Jpipe.required "pitch" Jdec.int
        |> Jpipe.required "popl" Jdec.int
        |> Jpipe.required "roll" Jdec.int
        |> Jpipe.required "ropl" Jdec.int
        |> Jpipe.required "tow" Jdec.int
        |> Jpipe.required "v_x" Jdec.int
        |> Jpipe.required "v_y" Jdec.int
        |> Jpipe.required "v_z" Jdec.int
        |> Jpipe.required "vpl" Jdec.int
        |> Jpipe.required "vvpl" Jdec.int
        |> Jpipe.required "wn" Jdec.int

encodeMsgProtectionLevel : MsgProtectionLevel -> Jenc.Value
encodeMsgProtectionLevel x =
    Jenc.object
        [ ("atpl", Jenc.int x.atpl)
        , ("ctpl", Jenc.int x.ctpl)
        , ("flags", Jenc.int x.flags)
        , ("heading", Jenc.int x.heading)
        , ("height", Jenc.float x.height)
        , ("hopl", Jenc.int x.hopl)
        , ("hpl", Jenc.int x.hpl)
        , ("hvpl", Jenc.int x.hvpl)
        , ("lat", Jenc.float x.lat)
        , ("lon", Jenc.float x.lon)
        , ("pitch", Jenc.int x.pitch)
        , ("popl", Jenc.int x.popl)
        , ("roll", Jenc.int x.roll)
        , ("ropl", Jenc.int x.ropl)
        , ("tow", Jenc.int x.tow)
        , ("v_x", Jenc.int x.vX)
        , ("v_y", Jenc.int x.vY)
        , ("v_z", Jenc.int x.vZ)
        , ("vpl", Jenc.int x.vpl)
        , ("vvpl", Jenc.int x.vvpl)
        , ("wn", Jenc.int x.wn)
        ]

msgReferenceFrameParam : Jdec.Decoder MsgReferenceFrameParam
msgReferenceFrameParam =
    Jpipe.decode MsgReferenceFrameParam
<<<<<<< HEAD
        |> Jpipe.required "delta_X0" Jdec.int
        |> Jpipe.required "delta_Y0" Jdec.int
        |> Jpipe.required "delta_Z0" Jdec.int
        |> Jpipe.required "dot_delta_X0" Jdec.int
        |> Jpipe.required "dot_delta_Y0" Jdec.int
        |> Jpipe.required "dot_delta_Z0" Jdec.int
        |> Jpipe.required "dot_scale" Jdec.int
        |> Jpipe.required "dot_theta_01" Jdec.int
        |> Jpipe.required "dot_theta_02" Jdec.int
        |> Jpipe.required "dot_theta_03" Jdec.int
        |> Jpipe.required "re_t0" Jdec.int
        |> Jpipe.required "scale" Jdec.int
        |> Jpipe.required "sin" Jdec.int
        |> Jpipe.required "sn" Jdec.string
        |> Jpipe.required "ssr_iod" Jdec.int
        |> Jpipe.required "theta_01" Jdec.int
        |> Jpipe.required "theta_02" Jdec.int
        |> Jpipe.required "theta_03" Jdec.int
        |> Jpipe.required "tn" Jdec.string
        |> Jpipe.required "utn" Jdec.int
=======
        |> Jpipe.required "stub" (Jdec.array Jdec.int)
>>>>>>> 9f345eec

encodeMsgReferenceFrameParam : MsgReferenceFrameParam -> Jenc.Value
encodeMsgReferenceFrameParam x =
    Jenc.object
<<<<<<< HEAD
        [ ("delta_X0", Jenc.int x.deltaX0)
        , ("delta_Y0", Jenc.int x.deltaY0)
        , ("delta_Z0", Jenc.int x.deltaZ0)
        , ("dot_delta_X0", Jenc.int x.dotDeltaX0)
        , ("dot_delta_Y0", Jenc.int x.dotDeltaY0)
        , ("dot_delta_Z0", Jenc.int x.dotDeltaZ0)
        , ("dot_scale", Jenc.int x.dotScale)
        , ("dot_theta_01", Jenc.int x.dotTheta01)
        , ("dot_theta_02", Jenc.int x.dotTheta02)
        , ("dot_theta_03", Jenc.int x.dotTheta03)
        , ("re_t0", Jenc.int x.reT0)
        , ("scale", Jenc.int x.scale)
        , ("sin", Jenc.int x.sin)
        , ("sn", Jenc.string x.sn)
        , ("ssr_iod", Jenc.int x.ssrIod)
        , ("theta_01", Jenc.int x.theta01)
        , ("theta_02", Jenc.int x.theta02)
        , ("theta_03", Jenc.int x.theta03)
        , ("tn", Jenc.string x.tn)
        , ("utn", Jenc.int x.utn)
=======
        [ ("stub", makeArrayEncoder Jenc.int x.stub)
>>>>>>> 9f345eec
        ]

msgReset : Jdec.Decoder MsgReset
msgReset =
    Jpipe.decode MsgReset
        |> Jpipe.required "flags" Jdec.int

encodeMsgReset : MsgReset -> Jenc.Value
encodeMsgReset x =
    Jenc.object
        [ ("flags", Jenc.int x.flags)
        ]

msgResetFilters : Jdec.Decoder MsgResetFilters
msgResetFilters =
    Jpipe.decode MsgResetFilters
        |> Jpipe.required "filter" Jdec.int

encodeMsgResetFilters : MsgResetFilters -> Jenc.Value
encodeMsgResetFilters x =
    Jenc.object
        [ ("filter", Jenc.int x.filter)
        ]

msgSbasRaw : Jdec.Decoder MsgSbasRaw
msgSbasRaw =
    Jpipe.decode MsgSbasRaw
        |> Jpipe.required "data" (Jdec.array Jdec.int)
        |> Jpipe.required "message_type" Jdec.int
        |> Jpipe.required "sid" gnssSignal
        |> Jpipe.required "tow" Jdec.int

encodeMsgSbasRaw : MsgSbasRaw -> Jenc.Value
encodeMsgSbasRaw x =
    Jenc.object
        [ ("data", makeArrayEncoder Jenc.int x.data)
        , ("message_type", Jenc.int x.messageType)
        , ("sid", encodeGnssSignal x.sid)
        , ("tow", Jenc.int x.tow)
        ]

msgSensorAidEvent : Jdec.Decoder MsgSensorAidEvent
msgSensorAidEvent =
    Jpipe.decode MsgSensorAidEvent
        |> Jpipe.required "flags" Jdec.int
        |> Jpipe.required "n_accepted_meas" Jdec.int
        |> Jpipe.required "n_attempted_meas" Jdec.int
        |> Jpipe.required "n_available_meas" Jdec.int
        |> Jpipe.required "sensor_id" Jdec.int
        |> Jpipe.required "sensor_state" Jdec.int
        |> Jpipe.required "sensor_type" Jdec.int
        |> Jpipe.required "time" Jdec.int

encodeMsgSensorAidEvent : MsgSensorAidEvent -> Jenc.Value
encodeMsgSensorAidEvent x =
    Jenc.object
        [ ("flags", Jenc.int x.flags)
        , ("n_accepted_meas", Jenc.int x.nAcceptedMeas)
        , ("n_attempted_meas", Jenc.int x.nAttemptedMeas)
        , ("n_available_meas", Jenc.int x.nAvailableMeas)
        , ("sensor_id", Jenc.int x.sensorID)
        , ("sensor_state", Jenc.int x.sensorState)
        , ("sensor_type", Jenc.int x.sensorType)
        , ("time", Jenc.int x.time)
        ]

msgSettingsReadByIndexReq : Jdec.Decoder MsgSettingsReadByIndexReq
msgSettingsReadByIndexReq =
    Jpipe.decode MsgSettingsReadByIndexReq
        |> Jpipe.required "index" Jdec.int

encodeMsgSettingsReadByIndexReq : MsgSettingsReadByIndexReq -> Jenc.Value
encodeMsgSettingsReadByIndexReq x =
    Jenc.object
        [ ("index", Jenc.int x.index)
        ]

msgSettingsReadByIndexResp : Jdec.Decoder MsgSettingsReadByIndexResp
msgSettingsReadByIndexResp =
    Jpipe.decode MsgSettingsReadByIndexResp
        |> Jpipe.required "index" Jdec.int
        |> Jpipe.required "setting" Jdec.string

encodeMsgSettingsReadByIndexResp : MsgSettingsReadByIndexResp -> Jenc.Value
encodeMsgSettingsReadByIndexResp x =
    Jenc.object
        [ ("index", Jenc.int x.index)
        , ("setting", Jenc.string x.setting)
        ]

msgSettingsReadReq : Jdec.Decoder MsgSettingsReadReq
msgSettingsReadReq =
    Jpipe.decode MsgSettingsReadReq
        |> Jpipe.required "setting" Jdec.string

encodeMsgSettingsReadReq : MsgSettingsReadReq -> Jenc.Value
encodeMsgSettingsReadReq x =
    Jenc.object
        [ ("setting", Jenc.string x.setting)
        ]

msgSettingsReadResp : Jdec.Decoder MsgSettingsReadResp
msgSettingsReadResp =
    Jpipe.decode MsgSettingsReadResp
        |> Jpipe.required "setting" Jdec.string

encodeMsgSettingsReadResp : MsgSettingsReadResp -> Jenc.Value
encodeMsgSettingsReadResp x =
    Jenc.object
        [ ("setting", Jenc.string x.setting)
        ]

msgSettingsRegister : Jdec.Decoder MsgSettingsRegister
msgSettingsRegister =
    Jpipe.decode MsgSettingsRegister
        |> Jpipe.required "setting" Jdec.string

encodeMsgSettingsRegister : MsgSettingsRegister -> Jenc.Value
encodeMsgSettingsRegister x =
    Jenc.object
        [ ("setting", Jenc.string x.setting)
        ]

msgSettingsRegisterResp : Jdec.Decoder MsgSettingsRegisterResp
msgSettingsRegisterResp =
    Jpipe.decode MsgSettingsRegisterResp
        |> Jpipe.required "setting" Jdec.string
        |> Jpipe.required "status" Jdec.int

encodeMsgSettingsRegisterResp : MsgSettingsRegisterResp -> Jenc.Value
encodeMsgSettingsRegisterResp x =
    Jenc.object
        [ ("setting", Jenc.string x.setting)
        , ("status", Jenc.int x.status)
        ]

msgSettingsWrite : Jdec.Decoder MsgSettingsWrite
msgSettingsWrite =
    Jpipe.decode MsgSettingsWrite
        |> Jpipe.required "setting" Jdec.string

encodeMsgSettingsWrite : MsgSettingsWrite -> Jenc.Value
encodeMsgSettingsWrite x =
    Jenc.object
        [ ("setting", Jenc.string x.setting)
        ]

msgSettingsWriteResp : Jdec.Decoder MsgSettingsWriteResp
msgSettingsWriteResp =
    Jpipe.decode MsgSettingsWriteResp
        |> Jpipe.required "setting" Jdec.string
        |> Jpipe.required "status" Jdec.int

encodeMsgSettingsWriteResp : MsgSettingsWriteResp -> Jenc.Value
encodeMsgSettingsWriteResp x =
    Jenc.object
        [ ("setting", Jenc.string x.setting)
        , ("status", Jenc.int x.status)
        ]

msgSolnMeta : Jdec.Decoder MsgSolnMeta
msgSolnMeta =
    Jpipe.decode MsgSolnMeta
        |> Jpipe.required "age_corrections" Jdec.int
        |> Jpipe.required "age_gnss" Jdec.int
        |> Jpipe.required "hdop" Jdec.int
        |> Jpipe.required "pdop" Jdec.int
        |> Jpipe.required "sol_in" (Jdec.array solutionInputType)
        |> Jpipe.required "tow" Jdec.int
        |> Jpipe.required "vdop" Jdec.int

encodeMsgSolnMeta : MsgSolnMeta -> Jenc.Value
encodeMsgSolnMeta x =
    Jenc.object
        [ ("age_corrections", Jenc.int x.ageCorrections)
        , ("age_gnss", Jenc.int x.ageGnss)
        , ("hdop", Jenc.int x.hdop)
        , ("pdop", Jenc.int x.pdop)
        , ("sol_in", makeArrayEncoder encodeSolutionInputType x.solIn)
        , ("tow", Jenc.int x.tow)
        , ("vdop", Jenc.int x.vdop)
        ]

solutionInputType : Jdec.Decoder SolutionInputType
solutionInputType =
    Jpipe.decode SolutionInputType
        |> Jpipe.required "flags" Jdec.int
        |> Jpipe.required "sensor_type" Jdec.int

encodeSolutionInputType : SolutionInputType -> Jenc.Value
encodeSolutionInputType x =
    Jenc.object
        [ ("flags", Jenc.int x.flags)
        , ("sensor_type", Jenc.int x.sensorType)
        ]

msgSpecan : Jdec.Decoder MsgSpecan
msgSpecan =
    Jpipe.decode MsgSpecan
        |> Jpipe.required "amplitude_ref" Jdec.float
        |> Jpipe.required "amplitude_unit" Jdec.float
        |> Jpipe.required "amplitude_value" (Jdec.array Jdec.int)
        |> Jpipe.required "channel_tag" Jdec.int
        |> Jpipe.required "freq_ref" Jdec.float
        |> Jpipe.required "freq_step" Jdec.float
        |> Jpipe.required "t" gpsTime

encodeMsgSpecan : MsgSpecan -> Jenc.Value
encodeMsgSpecan x =
    Jenc.object
        [ ("amplitude_ref", Jenc.float x.amplitudeRef)
        , ("amplitude_unit", Jenc.float x.amplitudeUnit)
        , ("amplitude_value", makeArrayEncoder Jenc.int x.amplitudeValue)
        , ("channel_tag", Jenc.int x.channelTag)
        , ("freq_ref", Jenc.float x.freqRef)
        , ("freq_step", Jenc.float x.freqStep)
        , ("t", encodeGpsTime x.t)
        ]

msgSsrCodeBiases : Jdec.Decoder MsgSsrCodeBiases
msgSsrCodeBiases =
    Jpipe.decode MsgSsrCodeBiases
        |> Jpipe.required "biases" (Jdec.array codeBiasesContent)
        |> Jpipe.required "iod_ssr" Jdec.int
        |> Jpipe.required "sid" gnssSignal
        |> Jpipe.required "time" gpsTimeSEC
        |> Jpipe.required "update_interval" Jdec.int

encodeMsgSsrCodeBiases : MsgSsrCodeBiases -> Jenc.Value
encodeMsgSsrCodeBiases x =
    Jenc.object
        [ ("biases", makeArrayEncoder encodeCodeBiasesContent x.biases)
        , ("iod_ssr", Jenc.int x.iodSsr)
        , ("sid", encodeGnssSignal x.sid)
        , ("time", encodeGpsTimeSEC x.time)
        , ("update_interval", Jenc.int x.updateInterval)
        ]

codeBiasesContent : Jdec.Decoder CodeBiasesContent
codeBiasesContent =
    Jpipe.decode CodeBiasesContent
        |> Jpipe.required "code" Jdec.int
        |> Jpipe.required "value" Jdec.int

encodeCodeBiasesContent : CodeBiasesContent -> Jenc.Value
encodeCodeBiasesContent x =
    Jenc.object
        [ ("code", Jenc.int x.code)
        , ("value", Jenc.int x.value)
        ]

msgSsrCodePhaseBiasesBounds : Jdec.Decoder MsgSsrCodePhaseBiasesBounds
msgSsrCodePhaseBiasesBounds =
    Jpipe.decode MsgSsrCodePhaseBiasesBounds
        |> Jpipe.required "const_id" Jdec.int
        |> Jpipe.required "header" boundsHeader
        |> Jpipe.required "n_sats_signals" Jdec.int
        |> Jpipe.required "satellites_signals" (Jdec.array codePhaseBiasesSatSig)
        |> Jpipe.required "ssr_iod" Jdec.int

encodeMsgSsrCodePhaseBiasesBounds : MsgSsrCodePhaseBiasesBounds -> Jenc.Value
encodeMsgSsrCodePhaseBiasesBounds x =
    Jenc.object
        [ ("const_id", Jenc.int x.constID)
        , ("header", encodeBoundsHeader x.header)
        , ("n_sats_signals", Jenc.int x.nSatsSignals)
        , ("satellites_signals", makeArrayEncoder encodeCodePhaseBiasesSatSig x.satellitesSignals)
        , ("ssr_iod", Jenc.int x.ssrIod)
        ]

boundsHeader : Jdec.Decoder BoundsHeader
boundsHeader =
    Jpipe.decode BoundsHeader
        |> Jpipe.required "num_msgs" Jdec.int
        |> Jpipe.required "seq_num" Jdec.int
        |> Jpipe.required "sol_id" Jdec.int
        |> Jpipe.required "time" gpsTimeSEC
        |> Jpipe.required "update_interval" Jdec.int

encodeBoundsHeader : BoundsHeader -> Jenc.Value
encodeBoundsHeader x =
    Jenc.object
        [ ("num_msgs", Jenc.int x.numMsgs)
        , ("seq_num", Jenc.int x.seqNum)
        , ("sol_id", Jenc.int x.solID)
        , ("time", encodeGpsTimeSEC x.time)
        , ("update_interval", Jenc.int x.updateInterval)
        ]

codePhaseBiasesSatSig : Jdec.Decoder CodePhaseBiasesSatSig
codePhaseBiasesSatSig =
    Jpipe.decode CodePhaseBiasesSatSig
        |> Jpipe.required "code_bias_bound_mu" Jdec.int
        |> Jpipe.required "code_bias_bound_sig" Jdec.int
        |> Jpipe.required "phase_bias_bound_mu" Jdec.int
        |> Jpipe.required "phase_bias_bound_sig" Jdec.int
        |> Jpipe.required "sat_id" Jdec.int
        |> Jpipe.required "signal_id" Jdec.int

encodeCodePhaseBiasesSatSig : CodePhaseBiasesSatSig -> Jenc.Value
encodeCodePhaseBiasesSatSig x =
    Jenc.object
        [ ("code_bias_bound_mu", Jenc.int x.codeBiasBoundMu)
        , ("code_bias_bound_sig", Jenc.int x.codeBiasBoundSig)
        , ("phase_bias_bound_mu", Jenc.int x.phaseBiasBoundMu)
        , ("phase_bias_bound_sig", Jenc.int x.phaseBiasBoundSig)
        , ("sat_id", Jenc.int x.satID)
        , ("signal_id", Jenc.int x.signalID)
        ]

msgSsrFlagHighLevel : Jdec.Decoder MsgSsrFlagHighLevel
msgSsrFlagHighLevel =
    Jpipe.decode MsgSsrFlagHighLevel
        |> Jpipe.required "chain_id" Jdec.int
        |> Jpipe.required "corr_time" gpsTimeSEC
        |> Jpipe.required "obs_time" gpsTimeSEC
        |> Jpipe.required "ssr_sol_id" Jdec.int
        |> Jpipe.required "tile_id" Jdec.int
        |> Jpipe.required "tile_set_id" Jdec.int
        |> Jpipe.required "use_bds_sat" Jdec.int
        |> Jpipe.required "use_gal_sat" Jdec.int
        |> Jpipe.required "use_gps_sat" Jdec.int
        |> Jpipe.required "use_iono_grid_point_sat_los" Jdec.int
        |> Jpipe.required "use_iono_grid_points" Jdec.int
        |> Jpipe.required "use_iono_tile_sat_los" Jdec.int
        |> Jpipe.required "use_tropo_grid_points" Jdec.int

encodeMsgSsrFlagHighLevel : MsgSsrFlagHighLevel -> Jenc.Value
encodeMsgSsrFlagHighLevel x =
    Jenc.object
        [ ("chain_id", Jenc.int x.chainID)
        , ("corr_time", encodeGpsTimeSEC x.corrTime)
        , ("obs_time", encodeGpsTimeSEC x.obsTime)
        , ("ssr_sol_id", Jenc.int x.ssrSolID)
        , ("tile_id", Jenc.int x.tileID)
        , ("tile_set_id", Jenc.int x.tileSetID)
        , ("use_bds_sat", Jenc.int x.useBdsSat)
        , ("use_gal_sat", Jenc.int x.useGalSat)
        , ("use_gps_sat", Jenc.int x.useGpsSat)
        , ("use_iono_grid_point_sat_los", Jenc.int x.useIonoGridPointSatLos)
        , ("use_iono_grid_points", Jenc.int x.useIonoGridPoints)
        , ("use_iono_tile_sat_los", Jenc.int x.useIonoTileSatLos)
        , ("use_tropo_grid_points", Jenc.int x.useTropoGridPoints)
        ]

msgSsrFlagIonoGridPointSatLos : Jdec.Decoder MsgSsrFlagIonoGridPointSatLos
msgSsrFlagIonoGridPointSatLos =
    Jpipe.decode MsgSsrFlagIonoGridPointSatLos
        |> Jpipe.required "faulty_los" (Jdec.array svID)
        |> Jpipe.required "grid_point_id" Jdec.int
        |> Jpipe.required "header" integritySSRHeader
        |> Jpipe.required "n_faulty_los" Jdec.int

encodeMsgSsrFlagIonoGridPointSatLos : MsgSsrFlagIonoGridPointSatLos -> Jenc.Value
encodeMsgSsrFlagIonoGridPointSatLos x =
    Jenc.object
        [ ("faulty_los", makeArrayEncoder encodeSvID x.faultyLos)
        , ("grid_point_id", Jenc.int x.gridPointID)
        , ("header", encodeIntegritySSRHeader x.header)
        , ("n_faulty_los", Jenc.int x.nFaultyLos)
        ]

integritySSRHeader : Jdec.Decoder IntegritySSRHeader
integritySSRHeader =
    Jpipe.decode IntegritySSRHeader
        |> Jpipe.required "chain_id" Jdec.int
        |> Jpipe.required "num_msgs" Jdec.int
        |> Jpipe.required "obs_time" gpsTimeSEC
        |> Jpipe.required "seq_num" Jdec.int
        |> Jpipe.required "ssr_sol_id" Jdec.int
        |> Jpipe.required "tile_id" Jdec.int
        |> Jpipe.required "tile_set_id" Jdec.int

encodeIntegritySSRHeader : IntegritySSRHeader -> Jenc.Value
encodeIntegritySSRHeader x =
    Jenc.object
        [ ("chain_id", Jenc.int x.chainID)
        , ("num_msgs", Jenc.int x.numMsgs)
        , ("obs_time", encodeGpsTimeSEC x.obsTime)
        , ("seq_num", Jenc.int x.seqNum)
        , ("ssr_sol_id", Jenc.int x.ssrSolID)
        , ("tile_id", Jenc.int x.tileID)
        , ("tile_set_id", Jenc.int x.tileSetID)
        ]

msgSsrFlagIonoGridPoints : Jdec.Decoder MsgSsrFlagIonoGridPoints
msgSsrFlagIonoGridPoints =
    Jpipe.decode MsgSsrFlagIonoGridPoints
        |> Jpipe.required "faulty_points" (Jdec.array Jdec.int)
        |> Jpipe.required "header" integritySSRHeader
        |> Jpipe.required "n_faulty_points" Jdec.int

encodeMsgSsrFlagIonoGridPoints : MsgSsrFlagIonoGridPoints -> Jenc.Value
encodeMsgSsrFlagIonoGridPoints x =
    Jenc.object
        [ ("faulty_points", makeArrayEncoder Jenc.int x.faultyPoints)
        , ("header", encodeIntegritySSRHeader x.header)
        , ("n_faulty_points", Jenc.int x.nFaultyPoints)
        ]

msgSsrFlagIonoTileSatLos : Jdec.Decoder MsgSsrFlagIonoTileSatLos
msgSsrFlagIonoTileSatLos =
    Jpipe.decode MsgSsrFlagIonoTileSatLos
        |> Jpipe.required "faulty_los" (Jdec.array svID)
        |> Jpipe.required "header" integritySSRHeader
        |> Jpipe.required "n_faulty_los" Jdec.int

encodeMsgSsrFlagIonoTileSatLos : MsgSsrFlagIonoTileSatLos -> Jenc.Value
encodeMsgSsrFlagIonoTileSatLos x =
    Jenc.object
        [ ("faulty_los", makeArrayEncoder encodeSvID x.faultyLos)
        , ("header", encodeIntegritySSRHeader x.header)
        , ("n_faulty_los", Jenc.int x.nFaultyLos)
        ]

msgSsrFlagSatellites : Jdec.Decoder MsgSsrFlagSatellites
msgSsrFlagSatellites =
    Jpipe.decode MsgSsrFlagSatellites
        |> Jpipe.required "chain_id" Jdec.int
        |> Jpipe.required "const_id" Jdec.int
        |> Jpipe.required "faulty_sats" (Jdec.array Jdec.int)
        |> Jpipe.required "n_faulty_sats" Jdec.int
        |> Jpipe.required "num_msgs" Jdec.int
        |> Jpipe.required "obs_time" gpsTimeSEC
        |> Jpipe.required "seq_num" Jdec.int
        |> Jpipe.required "ssr_sol_id" Jdec.int

encodeMsgSsrFlagSatellites : MsgSsrFlagSatellites -> Jenc.Value
encodeMsgSsrFlagSatellites x =
    Jenc.object
        [ ("chain_id", Jenc.int x.chainID)
        , ("const_id", Jenc.int x.constID)
        , ("faulty_sats", makeArrayEncoder Jenc.int x.faultySats)
        , ("n_faulty_sats", Jenc.int x.nFaultySats)
        , ("num_msgs", Jenc.int x.numMsgs)
        , ("obs_time", encodeGpsTimeSEC x.obsTime)
        , ("seq_num", Jenc.int x.seqNum)
        , ("ssr_sol_id", Jenc.int x.ssrSolID)
        ]

msgSsrFlagTropoGridPoints : Jdec.Decoder MsgSsrFlagTropoGridPoints
msgSsrFlagTropoGridPoints =
    Jpipe.decode MsgSsrFlagTropoGridPoints
        |> Jpipe.required "faulty_points" (Jdec.array Jdec.int)
        |> Jpipe.required "header" integritySSRHeader
        |> Jpipe.required "n_faulty_points" Jdec.int

encodeMsgSsrFlagTropoGridPoints : MsgSsrFlagTropoGridPoints -> Jenc.Value
encodeMsgSsrFlagTropoGridPoints x =
    Jenc.object
        [ ("faulty_points", makeArrayEncoder Jenc.int x.faultyPoints)
        , ("header", encodeIntegritySSRHeader x.header)
        , ("n_faulty_points", Jenc.int x.nFaultyPoints)
        ]

msgSsrGriddedCorrection : Jdec.Decoder MsgSsrGriddedCorrection
msgSsrGriddedCorrection =
    Jpipe.decode MsgSsrGriddedCorrection
        |> Jpipe.required "header" griddedCorrectionHeader
        |> Jpipe.required "index" Jdec.int
        |> Jpipe.required "stec_residuals" (Jdec.array stecResidual)
        |> Jpipe.required "tropo_delay_correction" troposphericDelayCorrection

encodeMsgSsrGriddedCorrection : MsgSsrGriddedCorrection -> Jenc.Value
encodeMsgSsrGriddedCorrection x =
    Jenc.object
        [ ("header", encodeGriddedCorrectionHeader x.header)
        , ("index", Jenc.int x.index)
        , ("stec_residuals", makeArrayEncoder encodeSTECResidual x.stecResiduals)
        , ("tropo_delay_correction", encodeTroposphericDelayCorrection x.tropoDelayCorrection)
        ]

griddedCorrectionHeader : Jdec.Decoder GriddedCorrectionHeader
griddedCorrectionHeader =
    Jpipe.decode GriddedCorrectionHeader
        |> Jpipe.required "iod_atmo" Jdec.int
        |> Jpipe.required "num_msgs" Jdec.int
        |> Jpipe.required "seq_num" Jdec.int
        |> Jpipe.required "tile_id" Jdec.int
        |> Jpipe.required "tile_set_id" Jdec.int
        |> Jpipe.required "time" gpsTimeSEC
        |> Jpipe.required "tropo_quality_indicator" Jdec.int
        |> Jpipe.required "update_interval" Jdec.int

encodeGriddedCorrectionHeader : GriddedCorrectionHeader -> Jenc.Value
encodeGriddedCorrectionHeader x =
    Jenc.object
        [ ("iod_atmo", Jenc.int x.iodAtmo)
        , ("num_msgs", Jenc.int x.numMsgs)
        , ("seq_num", Jenc.int x.seqNum)
        , ("tile_id", Jenc.int x.tileID)
        , ("tile_set_id", Jenc.int x.tileSetID)
        , ("time", encodeGpsTimeSEC x.time)
        , ("tropo_quality_indicator", Jenc.int x.tropoQualityIndicator)
        , ("update_interval", Jenc.int x.updateInterval)
        ]

msgSsrGriddedCorrectionBounds : Jdec.Decoder MsgSsrGriddedCorrectionBounds
msgSsrGriddedCorrectionBounds =
    Jpipe.decode MsgSsrGriddedCorrectionBounds
        |> Jpipe.required "grid_point_id" Jdec.int
        |> Jpipe.required "header" boundsHeader
        |> Jpipe.required "n_sats" Jdec.int
        |> Jpipe.required "ssr_iod_atmo" Jdec.int
        |> Jpipe.required "stec_sat_list" (Jdec.array stecSatElementIntegrity)
        |> Jpipe.required "tile_id" Jdec.int
        |> Jpipe.required "tile_set_id" Jdec.int
        |> Jpipe.required "tropo_delay_correction" troposphericDelayCorrection
        |> Jpipe.required "tropo_qi" Jdec.int
        |> Jpipe.required "tropo_v_hydro_bound_mu" Jdec.int
        |> Jpipe.required "tropo_v_hydro_bound_sig" Jdec.int
        |> Jpipe.required "tropo_v_wet_bound_mu" Jdec.int
        |> Jpipe.required "tropo_v_wet_bound_sig" Jdec.int

encodeMsgSsrGriddedCorrectionBounds : MsgSsrGriddedCorrectionBounds -> Jenc.Value
encodeMsgSsrGriddedCorrectionBounds x =
    Jenc.object
        [ ("grid_point_id", Jenc.int x.gridPointID)
        , ("header", encodeBoundsHeader x.header)
        , ("n_sats", Jenc.int x.nSats)
        , ("ssr_iod_atmo", Jenc.int x.ssrIodAtmo)
        , ("stec_sat_list", makeArrayEncoder encodeSTECSatElementIntegrity x.stecSatList)
        , ("tile_id", Jenc.int x.tileID)
        , ("tile_set_id", Jenc.int x.tileSetID)
        , ("tropo_delay_correction", encodeTroposphericDelayCorrection x.tropoDelayCorrection)
        , ("tropo_qi", Jenc.int x.tropoQi)
        , ("tropo_v_hydro_bound_mu", Jenc.int x.tropoVHydroBoundMu)
        , ("tropo_v_hydro_bound_sig", Jenc.int x.tropoVHydroBoundSig)
        , ("tropo_v_wet_bound_mu", Jenc.int x.tropoVWetBoundMu)
        , ("tropo_v_wet_bound_sig", Jenc.int x.tropoVWetBoundSig)
        ]

stecSatElementIntegrity : Jdec.Decoder STECSatElementIntegrity
stecSatElementIntegrity =
    Jpipe.decode STECSatElementIntegrity
        |> Jpipe.required "stec_bound_mu" Jdec.int
        |> Jpipe.required "stec_bound_mu_dot" Jdec.int
        |> Jpipe.required "stec_bound_sig" Jdec.int
        |> Jpipe.required "stec_bound_sig_dot" Jdec.int
        |> Jpipe.required "stec_residual" stecResidual

encodeSTECSatElementIntegrity : STECSatElementIntegrity -> Jenc.Value
encodeSTECSatElementIntegrity x =
    Jenc.object
        [ ("stec_bound_mu", Jenc.int x.stecBoundMu)
        , ("stec_bound_mu_dot", Jenc.int x.stecBoundMuDot)
        , ("stec_bound_sig", Jenc.int x.stecBoundSig)
        , ("stec_bound_sig_dot", Jenc.int x.stecBoundSigDot)
        , ("stec_residual", encodeSTECResidual x.stecResidual)
        ]

msgSsrOrbitClock : Jdec.Decoder MsgSsrOrbitClock
msgSsrOrbitClock =
    Jpipe.decode MsgSsrOrbitClock
        |> Jpipe.required "along" Jdec.int
        |> Jpipe.required "c0" Jdec.int
        |> Jpipe.required "c1" Jdec.int
        |> Jpipe.required "c2" Jdec.int
        |> Jpipe.required "cross" Jdec.int
        |> Jpipe.required "dot_along" Jdec.int
        |> Jpipe.required "dot_cross" Jdec.int
        |> Jpipe.required "dot_radial" Jdec.int
        |> Jpipe.required "iod" Jdec.int
        |> Jpipe.required "iod_ssr" Jdec.int
        |> Jpipe.required "radial" Jdec.int
        |> Jpipe.required "sid" gnssSignal
        |> Jpipe.required "time" gpsTimeSEC
        |> Jpipe.required "update_interval" Jdec.int

encodeMsgSsrOrbitClock : MsgSsrOrbitClock -> Jenc.Value
encodeMsgSsrOrbitClock x =
    Jenc.object
        [ ("along", Jenc.int x.along)
        , ("c0", Jenc.int x.c0)
        , ("c1", Jenc.int x.c1)
        , ("c2", Jenc.int x.c2)
        , ("cross", Jenc.int x.cross)
        , ("dot_along", Jenc.int x.dotAlong)
        , ("dot_cross", Jenc.int x.dotCross)
        , ("dot_radial", Jenc.int x.dotRadial)
        , ("iod", Jenc.int x.iod)
        , ("iod_ssr", Jenc.int x.iodSsr)
        , ("radial", Jenc.int x.radial)
        , ("sid", encodeGnssSignal x.sid)
        , ("time", encodeGpsTimeSEC x.time)
        , ("update_interval", Jenc.int x.updateInterval)
        ]

msgSsrOrbitClockBounds : Jdec.Decoder MsgSsrOrbitClockBounds
msgSsrOrbitClockBounds =
    Jpipe.decode MsgSsrOrbitClockBounds
        |> Jpipe.required "const_id" Jdec.int
        |> Jpipe.required "header" boundsHeader
        |> Jpipe.required "n_sats" Jdec.int
        |> Jpipe.required "orbit_clock_bounds" (Jdec.array orbitClockBound)
        |> Jpipe.required "ssr_iod" Jdec.int

encodeMsgSsrOrbitClockBounds : MsgSsrOrbitClockBounds -> Jenc.Value
encodeMsgSsrOrbitClockBounds x =
    Jenc.object
        [ ("const_id", Jenc.int x.constID)
        , ("header", encodeBoundsHeader x.header)
        , ("n_sats", Jenc.int x.nSats)
        , ("orbit_clock_bounds", makeArrayEncoder encodeOrbitClockBound x.orbitClockBounds)
        , ("ssr_iod", Jenc.int x.ssrIod)
        ]

orbitClockBound : Jdec.Decoder OrbitClockBound
orbitClockBound =
    Jpipe.decode OrbitClockBound
        |> Jpipe.required "clock_bound_mu" Jdec.int
        |> Jpipe.required "clock_bound_sig" Jdec.int
        |> Jpipe.required "orb_along_bound_mu" Jdec.int
        |> Jpipe.required "orb_along_bound_sig" Jdec.int
        |> Jpipe.required "orb_cross_bound_mu" Jdec.int
        |> Jpipe.required "orb_cross_bound_sig" Jdec.int
        |> Jpipe.required "orb_radial_bound_mu" Jdec.int
        |> Jpipe.required "orb_radial_bound_sig" Jdec.int
        |> Jpipe.required "sat_id" Jdec.int

encodeOrbitClockBound : OrbitClockBound -> Jenc.Value
encodeOrbitClockBound x =
    Jenc.object
        [ ("clock_bound_mu", Jenc.int x.clockBoundMu)
        , ("clock_bound_sig", Jenc.int x.clockBoundSig)
        , ("orb_along_bound_mu", Jenc.int x.orbAlongBoundMu)
        , ("orb_along_bound_sig", Jenc.int x.orbAlongBoundSig)
        , ("orb_cross_bound_mu", Jenc.int x.orbCrossBoundMu)
        , ("orb_cross_bound_sig", Jenc.int x.orbCrossBoundSig)
        , ("orb_radial_bound_mu", Jenc.int x.orbRadialBoundMu)
        , ("orb_radial_bound_sig", Jenc.int x.orbRadialBoundSig)
        , ("sat_id", Jenc.int x.satID)
        ]

msgSsrOrbitClockBoundsDegradation : Jdec.Decoder MsgSsrOrbitClockBoundsDegradation
msgSsrOrbitClockBoundsDegradation =
    Jpipe.decode MsgSsrOrbitClockBoundsDegradation
        |> Jpipe.required "const_id" Jdec.int
        |> Jpipe.required "header" boundsHeader
        |> Jpipe.required "orbit_clock_bounds_degradation" orbitClockBoundDegradation
        |> Jpipe.required "sat_bitmask" Jdec.int
        |> Jpipe.required "ssr_iod" Jdec.int

encodeMsgSsrOrbitClockBoundsDegradation : MsgSsrOrbitClockBoundsDegradation -> Jenc.Value
encodeMsgSsrOrbitClockBoundsDegradation x =
    Jenc.object
        [ ("const_id", Jenc.int x.constID)
        , ("header", encodeBoundsHeader x.header)
        , ("orbit_clock_bounds_degradation", encodeOrbitClockBoundDegradation x.orbitClockBoundsDegradation)
        , ("sat_bitmask", Jenc.int x.satBitmask)
        , ("ssr_iod", Jenc.int x.ssrIod)
        ]

orbitClockBoundDegradation : Jdec.Decoder OrbitClockBoundDegradation
orbitClockBoundDegradation =
    Jpipe.decode OrbitClockBoundDegradation
        |> Jpipe.required "clock_bound_mu_dot" Jdec.int
        |> Jpipe.required "clock_bound_sig_dot" Jdec.int
        |> Jpipe.required "orb_along_bound_mu_dot" Jdec.int
        |> Jpipe.required "orb_along_bound_sig_dot" Jdec.int
        |> Jpipe.required "orb_cross_bound_mu_dot" Jdec.int
        |> Jpipe.required "orb_cross_bound_sig_dot" Jdec.int
        |> Jpipe.required "orb_radial_bound_mu_dot" Jdec.int
        |> Jpipe.required "orb_radial_bound_sig_dot" Jdec.int

encodeOrbitClockBoundDegradation : OrbitClockBoundDegradation -> Jenc.Value
encodeOrbitClockBoundDegradation x =
    Jenc.object
        [ ("clock_bound_mu_dot", Jenc.int x.clockBoundMuDot)
        , ("clock_bound_sig_dot", Jenc.int x.clockBoundSigDot)
        , ("orb_along_bound_mu_dot", Jenc.int x.orbAlongBoundMuDot)
        , ("orb_along_bound_sig_dot", Jenc.int x.orbAlongBoundSigDot)
        , ("orb_cross_bound_mu_dot", Jenc.int x.orbCrossBoundMuDot)
        , ("orb_cross_bound_sig_dot", Jenc.int x.orbCrossBoundSigDot)
        , ("orb_radial_bound_mu_dot", Jenc.int x.orbRadialBoundMuDot)
        , ("orb_radial_bound_sig_dot", Jenc.int x.orbRadialBoundSigDot)
        ]

msgSsrPhaseBiases : Jdec.Decoder MsgSsrPhaseBiases
msgSsrPhaseBiases =
    Jpipe.decode MsgSsrPhaseBiases
        |> Jpipe.required "biases" (Jdec.array phaseBiasesContent)
        |> Jpipe.required "dispersive_bias" Jdec.int
        |> Jpipe.required "iod_ssr" Jdec.int
        |> Jpipe.required "mw_consistency" Jdec.int
        |> Jpipe.required "sid" gnssSignal
        |> Jpipe.required "time" gpsTimeSEC
        |> Jpipe.required "update_interval" Jdec.int
        |> Jpipe.required "yaw" Jdec.int
        |> Jpipe.required "yaw_rate" Jdec.int

encodeMsgSsrPhaseBiases : MsgSsrPhaseBiases -> Jenc.Value
encodeMsgSsrPhaseBiases x =
    Jenc.object
        [ ("biases", makeArrayEncoder encodePhaseBiasesContent x.biases)
        , ("dispersive_bias", Jenc.int x.dispersiveBias)
        , ("iod_ssr", Jenc.int x.iodSsr)
        , ("mw_consistency", Jenc.int x.mwConsistency)
        , ("sid", encodeGnssSignal x.sid)
        , ("time", encodeGpsTimeSEC x.time)
        , ("update_interval", Jenc.int x.updateInterval)
        , ("yaw", Jenc.int x.yaw)
        , ("yaw_rate", Jenc.int x.yawRate)
        ]

phaseBiasesContent : Jdec.Decoder PhaseBiasesContent
phaseBiasesContent =
    Jpipe.decode PhaseBiasesContent
        |> Jpipe.required "bias" Jdec.int
        |> Jpipe.required "code" Jdec.int
        |> Jpipe.required "discontinuity_counter" Jdec.int
        |> Jpipe.required "integer_indicator" Jdec.int
        |> Jpipe.required "widelane_integer_indicator" Jdec.int

encodePhaseBiasesContent : PhaseBiasesContent -> Jenc.Value
encodePhaseBiasesContent x =
    Jenc.object
        [ ("bias", Jenc.int x.bias)
        , ("code", Jenc.int x.code)
        , ("discontinuity_counter", Jenc.int x.discontinuityCounter)
        , ("integer_indicator", Jenc.int x.integerIndicator)
        , ("widelane_integer_indicator", Jenc.int x.widelaneIntegerIndicator)
        ]

msgSsrSatelliteApc : Jdec.Decoder MsgSsrSatelliteApc
msgSsrSatelliteApc =
    Jpipe.decode MsgSsrSatelliteApc
        |> Jpipe.required "apc" (Jdec.array satelliteAPC)

encodeMsgSsrSatelliteApc : MsgSsrSatelliteApc -> Jenc.Value
encodeMsgSsrSatelliteApc x =
    Jenc.object
        [ ("apc", makeArrayEncoder encodeSatelliteAPC x.apc)
        ]

satelliteAPC : Jdec.Decoder SatelliteAPC
satelliteAPC =
    Jpipe.decode SatelliteAPC
        |> Jpipe.required "pco" (Jdec.array Jdec.int)
        |> Jpipe.required "pcv" (Jdec.array Jdec.int)
        |> Jpipe.required "sat_info" Jdec.int
        |> Jpipe.required "sid" gnssSignal
        |> Jpipe.required "svn" Jdec.int

encodeSatelliteAPC : SatelliteAPC -> Jenc.Value
encodeSatelliteAPC x =
    Jenc.object
        [ ("pco", makeArrayEncoder Jenc.int x.pco)
        , ("pcv", makeArrayEncoder Jenc.int x.pcv)
        , ("sat_info", Jenc.int x.satInfo)
        , ("sid", encodeGnssSignal x.sid)
        , ("svn", Jenc.int x.svn)
        ]

msgSsrStecCorrection : Jdec.Decoder MsgSsrStecCorrection
msgSsrStecCorrection =
    Jpipe.decode MsgSsrStecCorrection
        |> Jpipe.required "header" boundsHeader
        |> Jpipe.required "n_sats" Jdec.int
        |> Jpipe.required "ssr_iod_atmo" Jdec.int
        |> Jpipe.required "stec_sat_list" (Jdec.array stecSatElement)
        |> Jpipe.required "tile_id" Jdec.int
        |> Jpipe.required "tile_set_id" Jdec.int

encodeMsgSsrStecCorrection : MsgSsrStecCorrection -> Jenc.Value
encodeMsgSsrStecCorrection x =
    Jenc.object
        [ ("header", encodeBoundsHeader x.header)
        , ("n_sats", Jenc.int x.nSats)
        , ("ssr_iod_atmo", Jenc.int x.ssrIodAtmo)
        , ("stec_sat_list", makeArrayEncoder encodeSTECSatElement x.stecSatList)
        , ("tile_id", Jenc.int x.tileID)
        , ("tile_set_id", Jenc.int x.tileSetID)
        ]

stecSatElement : Jdec.Decoder STECSatElement
stecSatElement =
    Jpipe.decode STECSatElement
        |> Jpipe.required "stec_coeff" (Jdec.array Jdec.int)
        |> Jpipe.required "stec_quality_indicator" Jdec.int
        |> Jpipe.required "sv_id" svID

encodeSTECSatElement : STECSatElement -> Jenc.Value
encodeSTECSatElement x =
    Jenc.object
        [ ("stec_coeff", makeArrayEncoder Jenc.int x.stecCoeff)
        , ("stec_quality_indicator", Jenc.int x.stecQualityIndicator)
        , ("sv_id", encodeSvID x.svID)
        ]

msgSsrTileDefinition : Jdec.Decoder MsgSsrTileDefinition
msgSsrTileDefinition =
    Jpipe.decode MsgSsrTileDefinition
        |> Jpipe.required "bitmask" Jdec.int
        |> Jpipe.required "cols" Jdec.int
        |> Jpipe.required "corner_nw_lat" Jdec.int
        |> Jpipe.required "corner_nw_lon" Jdec.int
        |> Jpipe.required "rows" Jdec.int
        |> Jpipe.required "spacing_lat" Jdec.int
        |> Jpipe.required "spacing_lon" Jdec.int
        |> Jpipe.required "ssr_sol_id" Jdec.int
        |> Jpipe.required "tile_id" Jdec.int
        |> Jpipe.required "tile_set_id" Jdec.int

encodeMsgSsrTileDefinition : MsgSsrTileDefinition -> Jenc.Value
encodeMsgSsrTileDefinition x =
    Jenc.object
        [ ("bitmask", Jenc.int x.bitmask)
        , ("cols", Jenc.int x.cols)
        , ("corner_nw_lat", Jenc.int x.cornerNwLat)
        , ("corner_nw_lon", Jenc.int x.cornerNwLon)
        , ("rows", Jenc.int x.rows)
        , ("spacing_lat", Jenc.int x.spacingLat)
        , ("spacing_lon", Jenc.int x.spacingLon)
        , ("ssr_sol_id", Jenc.int x.ssrSolID)
        , ("tile_id", Jenc.int x.tileID)
        , ("tile_set_id", Jenc.int x.tileSetID)
        ]

msgStartup : Jdec.Decoder MsgStartup
msgStartup =
    Jpipe.decode MsgStartup
        |> Jpipe.required "cause" Jdec.int
        |> Jpipe.required "startup_type" Jdec.int

encodeMsgStartup : MsgStartup -> Jenc.Value
encodeMsgStartup x =
    Jenc.object
        [ ("cause", Jenc.int x.cause)
        , ("startup_type", Jenc.int x.startupType)
        ]

msgStatusJournal : Jdec.Decoder MsgStatusJournal
msgStatusJournal =
    Jpipe.decode MsgStatusJournal
        |> Jpipe.required "journal" (Jdec.array statusJournalItem)
        |> Jpipe.required "reporting_system" Jdec.int
        |> Jpipe.required "sbp_version" Jdec.int
        |> Jpipe.required "sequence_descriptor" Jdec.int
        |> Jpipe.required "total_status_reports" Jdec.int

encodeMsgStatusJournal : MsgStatusJournal -> Jenc.Value
encodeMsgStatusJournal x =
    Jenc.object
        [ ("journal", makeArrayEncoder encodeStatusJournalItem x.journal)
        , ("reporting_system", Jenc.int x.reportingSystem)
        , ("sbp_version", Jenc.int x.sbpVersion)
        , ("sequence_descriptor", Jenc.int x.sequenceDescriptor)
        , ("total_status_reports", Jenc.int x.totalStatusReports)
        ]

statusJournalItem : Jdec.Decoder StatusJournalItem
statusJournalItem =
    Jpipe.decode StatusJournalItem
        |> Jpipe.required "report" subSystemReport
        |> Jpipe.required "uptime" Jdec.int

encodeStatusJournalItem : StatusJournalItem -> Jenc.Value
encodeStatusJournalItem x =
    Jenc.object
        [ ("report", encodeSubSystemReport x.report)
        , ("uptime", Jenc.int x.uptime)
        ]

subSystemReport : Jdec.Decoder SubSystemReport
subSystemReport =
    Jpipe.decode SubSystemReport
        |> Jpipe.required "component" Jdec.int
        |> Jpipe.required "generic" Jdec.int
        |> Jpipe.required "specific" Jdec.int

encodeSubSystemReport : SubSystemReport -> Jenc.Value
encodeSubSystemReport x =
    Jenc.object
        [ ("component", Jenc.int x.component)
        , ("generic", Jenc.int x.generic)
        , ("specific", Jenc.int x.specific)
        ]

msgStatusReport : Jdec.Decoder MsgStatusReport
msgStatusReport =
    Jpipe.decode MsgStatusReport
        |> Jpipe.required "reporting_system" Jdec.int
        |> Jpipe.required "sbp_version" Jdec.int
        |> Jpipe.required "sequence" Jdec.int
        |> Jpipe.required "status" (Jdec.array subSystemReport)
        |> Jpipe.required "uptime" Jdec.int

encodeMsgStatusReport : MsgStatusReport -> Jenc.Value
encodeMsgStatusReport x =
    Jenc.object
        [ ("reporting_system", Jenc.int x.reportingSystem)
        , ("sbp_version", Jenc.int x.sbpVersion)
        , ("sequence", Jenc.int x.sequence)
        , ("status", makeArrayEncoder encodeSubSystemReport x.status)
        , ("uptime", Jenc.int x.uptime)
        ]

msgStmFlashLockSector : Jdec.Decoder MsgStmFlashLockSector
msgStmFlashLockSector =
    Jpipe.decode MsgStmFlashLockSector
        |> Jpipe.required "sector" Jdec.int

encodeMsgStmFlashLockSector : MsgStmFlashLockSector -> Jenc.Value
encodeMsgStmFlashLockSector x =
    Jenc.object
        [ ("sector", Jenc.int x.sector)
        ]

msgStmFlashUnlockSector : Jdec.Decoder MsgStmFlashUnlockSector
msgStmFlashUnlockSector =
    Jpipe.decode MsgStmFlashUnlockSector
        |> Jpipe.required "sector" Jdec.int

encodeMsgStmFlashUnlockSector : MsgStmFlashUnlockSector -> Jenc.Value
encodeMsgStmFlashUnlockSector x =
    Jenc.object
        [ ("sector", Jenc.int x.sector)
        ]

msgStmUniqueIDResp : Jdec.Decoder MsgStmUniqueIDResp
msgStmUniqueIDResp =
    Jpipe.decode MsgStmUniqueIDResp
        |> Jpipe.required "stm_id" (Jdec.array Jdec.int)

encodeMsgStmUniqueIDResp : MsgStmUniqueIDResp -> Jenc.Value
encodeMsgStmUniqueIDResp x =
    Jenc.object
        [ ("stm_id", makeArrayEncoder Jenc.int x.stmID)
        ]

msgSvAzEl : Jdec.Decoder MsgSvAzEl
msgSvAzEl =
    Jpipe.decode MsgSvAzEl
        |> Jpipe.required "azel" (Jdec.array svAzEl)

encodeMsgSvAzEl : MsgSvAzEl -> Jenc.Value
encodeMsgSvAzEl x =
    Jenc.object
        [ ("azel", makeArrayEncoder encodeSvAzEl x.azel)
        ]

svAzEl : Jdec.Decoder SvAzEl
svAzEl =
    Jpipe.decode SvAzEl
        |> Jpipe.required "az" Jdec.int
        |> Jpipe.required "el" Jdec.int
        |> Jpipe.required "sid" gnssSignal

encodeSvAzEl : SvAzEl -> Jenc.Value
encodeSvAzEl x =
    Jenc.object
        [ ("az", Jenc.int x.az)
        , ("el", Jenc.int x.el)
        , ("sid", encodeGnssSignal x.sid)
        ]

msgThreadState : Jdec.Decoder MsgThreadState
msgThreadState =
    Jpipe.decode MsgThreadState
        |> Jpipe.required "cpu" Jdec.int
        |> Jpipe.required "name" Jdec.string
        |> Jpipe.required "stack_free" Jdec.int

encodeMsgThreadState : MsgThreadState -> Jenc.Value
encodeMsgThreadState x =
    Jenc.object
        [ ("cpu", Jenc.int x.cpu)
        , ("name", Jenc.string x.name)
        , ("stack_free", Jenc.int x.stackFree)
        ]

msgTrackingIq : Jdec.Decoder MsgTrackingIq
msgTrackingIq =
    Jpipe.decode MsgTrackingIq
        |> Jpipe.required "channel" Jdec.int
        |> Jpipe.required "corrs" (Jdec.array trackingChannelCorrelation)
        |> Jpipe.required "sid" gnssSignal

encodeMsgTrackingIq : MsgTrackingIq -> Jenc.Value
encodeMsgTrackingIq x =
    Jenc.object
        [ ("channel", Jenc.int x.channel)
        , ("corrs", makeArrayEncoder encodeTrackingChannelCorrelation x.corrs)
        , ("sid", encodeGnssSignal x.sid)
        ]

trackingChannelCorrelation : Jdec.Decoder TrackingChannelCorrelation
trackingChannelCorrelation =
    Jpipe.decode TrackingChannelCorrelation
        |> Jpipe.required "I" Jdec.int
        |> Jpipe.required "Q" Jdec.int

encodeTrackingChannelCorrelation : TrackingChannelCorrelation -> Jenc.Value
encodeTrackingChannelCorrelation x =
    Jenc.object
        [ ("I", Jenc.int x.i)
        , ("Q", Jenc.int x.q)
        ]

msgTrackingState : Jdec.Decoder MsgTrackingState
msgTrackingState =
    Jpipe.decode MsgTrackingState
        |> Jpipe.required "states" (Jdec.array trackingChannelState)

encodeMsgTrackingState : MsgTrackingState -> Jenc.Value
encodeMsgTrackingState x =
    Jenc.object
        [ ("states", makeArrayEncoder encodeTrackingChannelState x.states)
        ]

trackingChannelState : Jdec.Decoder TrackingChannelState
trackingChannelState =
    Jpipe.decode TrackingChannelState
        |> Jpipe.required "cn0" Jdec.int
        |> Jpipe.required "fcn" Jdec.int
        |> Jpipe.required "sid" gnssSignal

encodeTrackingChannelState : TrackingChannelState -> Jenc.Value
encodeTrackingChannelState x =
    Jenc.object
        [ ("cn0", Jenc.int x.cn0)
        , ("fcn", Jenc.int x.fcn)
        , ("sid", encodeGnssSignal x.sid)
        ]

msgUARTState : Jdec.Decoder MsgUARTState
msgUARTState =
    Jpipe.decode MsgUARTState
        |> Jpipe.required "latency" latency
        |> Jpipe.required "obs_period" period
        |> Jpipe.required "uart_a" uartChannel
        |> Jpipe.required "uart_b" uartChannel
        |> Jpipe.required "uart_ftdi" uartChannel

encodeMsgUARTState : MsgUARTState -> Jenc.Value
encodeMsgUARTState x =
    Jenc.object
        [ ("latency", encodeLatency x.latency)
        , ("obs_period", encodePeriod x.obsPeriod)
        , ("uart_a", encodeUARTChannel x.uartA)
        , ("uart_b", encodeUARTChannel x.uartB)
        , ("uart_ftdi", encodeUARTChannel x.uartFtdi)
        ]

latency : Jdec.Decoder Latency
latency =
    Jpipe.decode Latency
        |> Jpipe.required "avg" Jdec.int
        |> Jpipe.required "current" Jdec.int
        |> Jpipe.required "lmax" Jdec.int
        |> Jpipe.required "lmin" Jdec.int

encodeLatency : Latency -> Jenc.Value
encodeLatency x =
    Jenc.object
        [ ("avg", Jenc.int x.avg)
        , ("current", Jenc.int x.current)
        , ("lmax", Jenc.int x.lmax)
        , ("lmin", Jenc.int x.lmin)
        ]

period : Jdec.Decoder Period
period =
    Jpipe.decode Period
        |> Jpipe.required "avg" Jdec.int
        |> Jpipe.required "current" Jdec.int
        |> Jpipe.required "pmax" Jdec.int
        |> Jpipe.required "pmin" Jdec.int

encodePeriod : Period -> Jenc.Value
encodePeriod x =
    Jenc.object
        [ ("avg", Jenc.int x.avg)
        , ("current", Jenc.int x.current)
        , ("pmax", Jenc.int x.pmax)
        , ("pmin", Jenc.int x.pmin)
        ]

uartChannel : Jdec.Decoder UARTChannel
uartChannel =
    Jpipe.decode UARTChannel
        |> Jpipe.required "crc_error_count" Jdec.int
        |> Jpipe.required "io_error_count" Jdec.int
        |> Jpipe.required "rx_buffer_level" Jdec.int
        |> Jpipe.required "rx_throughput" Jdec.float
        |> Jpipe.required "tx_buffer_level" Jdec.int
        |> Jpipe.required "tx_throughput" Jdec.float

encodeUARTChannel : UARTChannel -> Jenc.Value
encodeUARTChannel x =
    Jenc.object
        [ ("crc_error_count", Jenc.int x.crcErrorCount)
        , ("io_error_count", Jenc.int x.ioErrorCount)
        , ("rx_buffer_level", Jenc.int x.rxBufferLevel)
        , ("rx_throughput", Jenc.float x.rxThroughput)
        , ("tx_buffer_level", Jenc.int x.txBufferLevel)
        , ("tx_throughput", Jenc.float x.txThroughput)
        ]

msgUserData : Jdec.Decoder MsgUserData
msgUserData =
    Jpipe.decode MsgUserData
        |> Jpipe.required "contents" (Jdec.array Jdec.int)

encodeMsgUserData : MsgUserData -> Jenc.Value
encodeMsgUserData x =
    Jenc.object
        [ ("contents", makeArrayEncoder Jenc.int x.contents)
        ]

msgUTCLeapSecond : Jdec.Decoder MsgUTCLeapSecond
msgUTCLeapSecond =
    Jpipe.decode MsgUTCLeapSecond
<<<<<<< HEAD
        |> Jpipe.required "bias_coeff" Jdec.int
        |> Jpipe.required "count_after" Jdec.int
        |> Jpipe.required "count_before" Jdec.int
        |> Jpipe.required "drift_coeff" Jdec.int
        |> Jpipe.required "drift_rate_coeff" Jdec.int
        |> Jpipe.required "ref_dn" Jdec.int
        |> Jpipe.required "ref_wn" Jdec.int
        |> Jpipe.required "tow_s" Jdec.int
        |> Jpipe.required "wn" Jdec.int
=======
        |> Jpipe.required "stub" (Jdec.array Jdec.int)
>>>>>>> 9f345eec

encodeMsgUTCLeapSecond : MsgUTCLeapSecond -> Jenc.Value
encodeMsgUTCLeapSecond x =
    Jenc.object
<<<<<<< HEAD
        [ ("bias_coeff", Jenc.int x.biasCoeff)
        , ("count_after", Jenc.int x.countAfter)
        , ("count_before", Jenc.int x.countBefore)
        , ("drift_coeff", Jenc.int x.driftCoeff)
        , ("drift_rate_coeff", Jenc.int x.driftRateCoeff)
        , ("ref_dn", Jenc.int x.refDN)
        , ("ref_wn", Jenc.int x.refWn)
        , ("tow_s", Jenc.int x.towS)
        , ("wn", Jenc.int x.wn)
=======
        [ ("stub", makeArrayEncoder Jenc.int x.stub)
>>>>>>> 9f345eec
        ]

msgUTCTime : Jdec.Decoder MsgUTCTime
msgUTCTime =
    Jpipe.decode MsgUTCTime
        |> Jpipe.required "day" Jdec.int
        |> Jpipe.required "flags" Jdec.int
        |> Jpipe.required "hours" Jdec.int
        |> Jpipe.required "minutes" Jdec.int
        |> Jpipe.required "month" Jdec.int
        |> Jpipe.required "ns" Jdec.int
        |> Jpipe.required "seconds" Jdec.int
        |> Jpipe.required "tow" Jdec.int
        |> Jpipe.required "year" Jdec.int

encodeMsgUTCTime : MsgUTCTime -> Jenc.Value
encodeMsgUTCTime x =
    Jenc.object
        [ ("day", Jenc.int x.day)
        , ("flags", Jenc.int x.flags)
        , ("hours", Jenc.int x.hours)
        , ("minutes", Jenc.int x.minutes)
        , ("month", Jenc.int x.month)
        , ("ns", Jenc.int x.ns)
        , ("seconds", Jenc.int x.seconds)
        , ("tow", Jenc.int x.tow)
        , ("year", Jenc.int x.year)
        ]

msgUTCTimeGnss : Jdec.Decoder MsgUTCTimeGnss
msgUTCTimeGnss =
    Jpipe.decode MsgUTCTimeGnss
        |> Jpipe.required "day" Jdec.int
        |> Jpipe.required "flags" Jdec.int
        |> Jpipe.required "hours" Jdec.int
        |> Jpipe.required "minutes" Jdec.int
        |> Jpipe.required "month" Jdec.int
        |> Jpipe.required "ns" Jdec.int
        |> Jpipe.required "seconds" Jdec.int
        |> Jpipe.required "tow" Jdec.int
        |> Jpipe.required "year" Jdec.int

encodeMsgUTCTimeGnss : MsgUTCTimeGnss -> Jenc.Value
encodeMsgUTCTimeGnss x =
    Jenc.object
        [ ("day", Jenc.int x.day)
        , ("flags", Jenc.int x.flags)
        , ("hours", Jenc.int x.hours)
        , ("minutes", Jenc.int x.minutes)
        , ("month", Jenc.int x.month)
        , ("ns", Jenc.int x.ns)
        , ("seconds", Jenc.int x.seconds)
        , ("tow", Jenc.int x.tow)
        , ("year", Jenc.int x.year)
        ]

msgVelBody : Jdec.Decoder MsgVelBody
msgVelBody =
    Jpipe.decode MsgVelBody
        |> Jpipe.required "cov_x_x" Jdec.float
        |> Jpipe.required "cov_x_y" Jdec.float
        |> Jpipe.required "cov_x_z" Jdec.float
        |> Jpipe.required "cov_y_y" Jdec.float
        |> Jpipe.required "cov_y_z" Jdec.float
        |> Jpipe.required "cov_z_z" Jdec.float
        |> Jpipe.required "flags" Jdec.int
        |> Jpipe.required "n_sats" Jdec.int
        |> Jpipe.required "tow" Jdec.int
        |> Jpipe.required "x" Jdec.int
        |> Jpipe.required "y" Jdec.int
        |> Jpipe.required "z" Jdec.int

encodeMsgVelBody : MsgVelBody -> Jenc.Value
encodeMsgVelBody x =
    Jenc.object
        [ ("cov_x_x", Jenc.float x.covXX)
        , ("cov_x_y", Jenc.float x.covXY)
        , ("cov_x_z", Jenc.float x.covXZ)
        , ("cov_y_y", Jenc.float x.covYY)
        , ("cov_y_z", Jenc.float x.covYZ)
        , ("cov_z_z", Jenc.float x.covZZ)
        , ("flags", Jenc.int x.flags)
        , ("n_sats", Jenc.int x.nSats)
        , ("tow", Jenc.int x.tow)
        , ("x", Jenc.int x.x)
        , ("y", Jenc.int x.y)
        , ("z", Jenc.int x.z)
        ]

msgVelCog : Jdec.Decoder MsgVelCog
msgVelCog =
    Jpipe.decode MsgVelCog
        |> Jpipe.required "cog" Jdec.int
        |> Jpipe.required "cog_accuracy" Jdec.int
        |> Jpipe.required "flags" Jdec.int
        |> Jpipe.required "sog" Jdec.int
        |> Jpipe.required "sog_accuracy" Jdec.int
        |> Jpipe.required "tow" Jdec.int
        |> Jpipe.required "v_up" Jdec.int
        |> Jpipe.required "v_up_accuracy" Jdec.int

encodeMsgVelCog : MsgVelCog -> Jenc.Value
encodeMsgVelCog x =
    Jenc.object
        [ ("cog", Jenc.int x.cog)
        , ("cog_accuracy", Jenc.int x.cogAccuracy)
        , ("flags", Jenc.int x.flags)
        , ("sog", Jenc.int x.sog)
        , ("sog_accuracy", Jenc.int x.sogAccuracy)
        , ("tow", Jenc.int x.tow)
        , ("v_up", Jenc.int x.vUp)
        , ("v_up_accuracy", Jenc.int x.vUpAccuracy)
        ]

msgVelECEF : Jdec.Decoder MsgVelECEF
msgVelECEF =
    Jpipe.decode MsgVelECEF
        |> Jpipe.required "accuracy" Jdec.int
        |> Jpipe.required "flags" Jdec.int
        |> Jpipe.required "n_sats" Jdec.int
        |> Jpipe.required "tow" Jdec.int
        |> Jpipe.required "x" Jdec.int
        |> Jpipe.required "y" Jdec.int
        |> Jpipe.required "z" Jdec.int

encodeMsgVelECEF : MsgVelECEF -> Jenc.Value
encodeMsgVelECEF x =
    Jenc.object
        [ ("accuracy", Jenc.int x.accuracy)
        , ("flags", Jenc.int x.flags)
        , ("n_sats", Jenc.int x.nSats)
        , ("tow", Jenc.int x.tow)
        , ("x", Jenc.int x.x)
        , ("y", Jenc.int x.y)
        , ("z", Jenc.int x.z)
        ]

msgVelECEFCov : Jdec.Decoder MsgVelECEFCov
msgVelECEFCov =
    Jpipe.decode MsgVelECEFCov
        |> Jpipe.required "cov_x_x" Jdec.float
        |> Jpipe.required "cov_x_y" Jdec.float
        |> Jpipe.required "cov_x_z" Jdec.float
        |> Jpipe.required "cov_y_y" Jdec.float
        |> Jpipe.required "cov_y_z" Jdec.float
        |> Jpipe.required "cov_z_z" Jdec.float
        |> Jpipe.required "flags" Jdec.int
        |> Jpipe.required "n_sats" Jdec.int
        |> Jpipe.required "tow" Jdec.int
        |> Jpipe.required "x" Jdec.int
        |> Jpipe.required "y" Jdec.int
        |> Jpipe.required "z" Jdec.int

encodeMsgVelECEFCov : MsgVelECEFCov -> Jenc.Value
encodeMsgVelECEFCov x =
    Jenc.object
        [ ("cov_x_x", Jenc.float x.covXX)
        , ("cov_x_y", Jenc.float x.covXY)
        , ("cov_x_z", Jenc.float x.covXZ)
        , ("cov_y_y", Jenc.float x.covYY)
        , ("cov_y_z", Jenc.float x.covYZ)
        , ("cov_z_z", Jenc.float x.covZZ)
        , ("flags", Jenc.int x.flags)
        , ("n_sats", Jenc.int x.nSats)
        , ("tow", Jenc.int x.tow)
        , ("x", Jenc.int x.x)
        , ("y", Jenc.int x.y)
        , ("z", Jenc.int x.z)
        ]

msgVelECEFCovGnss : Jdec.Decoder MsgVelECEFCovGnss
msgVelECEFCovGnss =
    Jpipe.decode MsgVelECEFCovGnss
        |> Jpipe.required "cov_x_x" Jdec.float
        |> Jpipe.required "cov_x_y" Jdec.float
        |> Jpipe.required "cov_x_z" Jdec.float
        |> Jpipe.required "cov_y_y" Jdec.float
        |> Jpipe.required "cov_y_z" Jdec.float
        |> Jpipe.required "cov_z_z" Jdec.float
        |> Jpipe.required "flags" Jdec.int
        |> Jpipe.required "n_sats" Jdec.int
        |> Jpipe.required "tow" Jdec.int
        |> Jpipe.required "x" Jdec.int
        |> Jpipe.required "y" Jdec.int
        |> Jpipe.required "z" Jdec.int

encodeMsgVelECEFCovGnss : MsgVelECEFCovGnss -> Jenc.Value
encodeMsgVelECEFCovGnss x =
    Jenc.object
        [ ("cov_x_x", Jenc.float x.covXX)
        , ("cov_x_y", Jenc.float x.covXY)
        , ("cov_x_z", Jenc.float x.covXZ)
        , ("cov_y_y", Jenc.float x.covYY)
        , ("cov_y_z", Jenc.float x.covYZ)
        , ("cov_z_z", Jenc.float x.covZZ)
        , ("flags", Jenc.int x.flags)
        , ("n_sats", Jenc.int x.nSats)
        , ("tow", Jenc.int x.tow)
        , ("x", Jenc.int x.x)
        , ("y", Jenc.int x.y)
        , ("z", Jenc.int x.z)
        ]

msgVelECEFGnss : Jdec.Decoder MsgVelECEFGnss
msgVelECEFGnss =
    Jpipe.decode MsgVelECEFGnss
        |> Jpipe.required "accuracy" Jdec.int
        |> Jpipe.required "flags" Jdec.int
        |> Jpipe.required "n_sats" Jdec.int
        |> Jpipe.required "tow" Jdec.int
        |> Jpipe.required "x" Jdec.int
        |> Jpipe.required "y" Jdec.int
        |> Jpipe.required "z" Jdec.int

encodeMsgVelECEFGnss : MsgVelECEFGnss -> Jenc.Value
encodeMsgVelECEFGnss x =
    Jenc.object
        [ ("accuracy", Jenc.int x.accuracy)
        , ("flags", Jenc.int x.flags)
        , ("n_sats", Jenc.int x.nSats)
        , ("tow", Jenc.int x.tow)
        , ("x", Jenc.int x.x)
        , ("y", Jenc.int x.y)
        , ("z", Jenc.int x.z)
        ]

msgVelNED : Jdec.Decoder MsgVelNED
msgVelNED =
    Jpipe.decode MsgVelNED
        |> Jpipe.required "d" Jdec.int
        |> Jpipe.required "e" Jdec.int
        |> Jpipe.required "flags" Jdec.int
        |> Jpipe.required "h_accuracy" Jdec.int
        |> Jpipe.required "n" Jdec.int
        |> Jpipe.required "n_sats" Jdec.int
        |> Jpipe.required "tow" Jdec.int
        |> Jpipe.required "v_accuracy" Jdec.int

encodeMsgVelNED : MsgVelNED -> Jenc.Value
encodeMsgVelNED x =
    Jenc.object
        [ ("d", Jenc.int x.d)
        , ("e", Jenc.int x.e)
        , ("flags", Jenc.int x.flags)
        , ("h_accuracy", Jenc.int x.hAccuracy)
        , ("n", Jenc.int x.n)
        , ("n_sats", Jenc.int x.nSats)
        , ("tow", Jenc.int x.tow)
        , ("v_accuracy", Jenc.int x.vAccuracy)
        ]

msgVelNEDCov : Jdec.Decoder MsgVelNEDCov
msgVelNEDCov =
    Jpipe.decode MsgVelNEDCov
        |> Jpipe.required "cov_d_d" Jdec.float
        |> Jpipe.required "cov_e_d" Jdec.float
        |> Jpipe.required "cov_e_e" Jdec.float
        |> Jpipe.required "cov_n_d" Jdec.float
        |> Jpipe.required "cov_n_e" Jdec.float
        |> Jpipe.required "cov_n_n" Jdec.float
        |> Jpipe.required "d" Jdec.int
        |> Jpipe.required "e" Jdec.int
        |> Jpipe.required "flags" Jdec.int
        |> Jpipe.required "n" Jdec.int
        |> Jpipe.required "n_sats" Jdec.int
        |> Jpipe.required "tow" Jdec.int

encodeMsgVelNEDCov : MsgVelNEDCov -> Jenc.Value
encodeMsgVelNEDCov x =
    Jenc.object
        [ ("cov_d_d", Jenc.float x.covDD)
        , ("cov_e_d", Jenc.float x.covED)
        , ("cov_e_e", Jenc.float x.covEE)
        , ("cov_n_d", Jenc.float x.covND)
        , ("cov_n_e", Jenc.float x.covNE)
        , ("cov_n_n", Jenc.float x.covNN)
        , ("d", Jenc.int x.d)
        , ("e", Jenc.int x.e)
        , ("flags", Jenc.int x.flags)
        , ("n", Jenc.int x.n)
        , ("n_sats", Jenc.int x.nSats)
        , ("tow", Jenc.int x.tow)
        ]

msgVelNEDCovGnss : Jdec.Decoder MsgVelNEDCovGnss
msgVelNEDCovGnss =
    Jpipe.decode MsgVelNEDCovGnss
        |> Jpipe.required "cov_d_d" Jdec.float
        |> Jpipe.required "cov_e_d" Jdec.float
        |> Jpipe.required "cov_e_e" Jdec.float
        |> Jpipe.required "cov_n_d" Jdec.float
        |> Jpipe.required "cov_n_e" Jdec.float
        |> Jpipe.required "cov_n_n" Jdec.float
        |> Jpipe.required "d" Jdec.int
        |> Jpipe.required "e" Jdec.int
        |> Jpipe.required "flags" Jdec.int
        |> Jpipe.required "n" Jdec.int
        |> Jpipe.required "n_sats" Jdec.int
        |> Jpipe.required "tow" Jdec.int

encodeMsgVelNEDCovGnss : MsgVelNEDCovGnss -> Jenc.Value
encodeMsgVelNEDCovGnss x =
    Jenc.object
        [ ("cov_d_d", Jenc.float x.covDD)
        , ("cov_e_d", Jenc.float x.covED)
        , ("cov_e_e", Jenc.float x.covEE)
        , ("cov_n_d", Jenc.float x.covND)
        , ("cov_n_e", Jenc.float x.covNE)
        , ("cov_n_n", Jenc.float x.covNN)
        , ("d", Jenc.int x.d)
        , ("e", Jenc.int x.e)
        , ("flags", Jenc.int x.flags)
        , ("n", Jenc.int x.n)
        , ("n_sats", Jenc.int x.nSats)
        , ("tow", Jenc.int x.tow)
        ]

msgVelNEDGnss : Jdec.Decoder MsgVelNEDGnss
msgVelNEDGnss =
    Jpipe.decode MsgVelNEDGnss
        |> Jpipe.required "d" Jdec.int
        |> Jpipe.required "e" Jdec.int
        |> Jpipe.required "flags" Jdec.int
        |> Jpipe.required "h_accuracy" Jdec.int
        |> Jpipe.required "n" Jdec.int
        |> Jpipe.required "n_sats" Jdec.int
        |> Jpipe.required "tow" Jdec.int
        |> Jpipe.required "v_accuracy" Jdec.int

encodeMsgVelNEDGnss : MsgVelNEDGnss -> Jenc.Value
encodeMsgVelNEDGnss x =
    Jenc.object
        [ ("d", Jenc.int x.d)
        , ("e", Jenc.int x.e)
        , ("flags", Jenc.int x.flags)
        , ("h_accuracy", Jenc.int x.hAccuracy)
        , ("n", Jenc.int x.n)
        , ("n_sats", Jenc.int x.nSats)
        , ("tow", Jenc.int x.tow)
        , ("v_accuracy", Jenc.int x.vAccuracy)
        ]

msgWheeltick : Jdec.Decoder MsgWheeltick
msgWheeltick =
    Jpipe.decode MsgWheeltick
        |> Jpipe.required "flags" Jdec.int
        |> Jpipe.required "source" Jdec.int
        |> Jpipe.required "ticks" Jdec.int
        |> Jpipe.required "time" Jdec.int

encodeMsgWheeltick : MsgWheeltick -> Jenc.Value
encodeMsgWheeltick x =
    Jenc.object
        [ ("flags", Jenc.int x.flags)
        , ("source", Jenc.int x.source)
        , ("ticks", Jenc.int x.ticks)
        , ("time", Jenc.int x.time)
        ]

odoInputType : Jdec.Decoder OdoInputType
odoInputType =
    Jpipe.decode OdoInputType
        |> Jpipe.required "flags" Jdec.int

encodeOdoInputType : OdoInputType -> Jenc.Value
encodeOdoInputType x =
    Jenc.object
        [ ("flags", Jenc.int x.flags)
        ]

stecHeader : Jdec.Decoder STECHeader
stecHeader =
    Jpipe.decode STECHeader
        |> Jpipe.required "iod_atmo" Jdec.int
        |> Jpipe.required "num_msgs" Jdec.int
        |> Jpipe.required "seq_num" Jdec.int
        |> Jpipe.required "tile_id" Jdec.int
        |> Jpipe.required "tile_set_id" Jdec.int
        |> Jpipe.required "time" gpsTimeSEC
        |> Jpipe.required "update_interval" Jdec.int

encodeSTECHeader : STECHeader -> Jenc.Value
encodeSTECHeader x =
    Jenc.object
        [ ("iod_atmo", Jenc.int x.iodAtmo)
        , ("num_msgs", Jenc.int x.numMsgs)
        , ("seq_num", Jenc.int x.seqNum)
        , ("tile_id", Jenc.int x.tileID)
        , ("tile_set_id", Jenc.int x.tileSetID)
        , ("time", encodeGpsTimeSEC x.time)
        , ("update_interval", Jenc.int x.updateInterval)
        ]

--- encoder helpers

makeArrayEncoder : (a -> Jenc.Value) -> Array a -> Jenc.Value
makeArrayEncoder f arr =
    Jenc.array (Array.map f arr)

makeDictEncoder : (a -> Jenc.Value) -> Dict String a -> Jenc.Value
makeDictEncoder f dict =
    Jenc.object (toList (Dict.map (\k -> f) dict))

makeNullableEncoder : (a -> Jenc.Value) -> Maybe a -> Jenc.Value
makeNullableEncoder f m =
    case m of
    Just x -> f x
    Nothing -> Jenc.null<|MERGE_RESOLUTION|>--- conflicted
+++ resolved
@@ -5,20 +5,14 @@
 -- add these imports
 --
 --     import Json.Decode exposing (decodeString)`);
-<<<<<<< HEAD
---     import SbpJson exposing (acqSvProfile, almanacCommonContent, boundsHeader, carrierPhase, codeBiasesContent, codePhaseBiasesSatSig, doppler, ephemerisCommonContent, estimatedHorizontalErrorEllipse, gnssInputType, gnssCapb, gnssSignal, gpsTime, gpsTimeSEC, gridElement, gridElementNoStd, griddedCorrectionHeader, imuInputType, integritySSRHeader, latency, measurementState, msgAcqResult, msgAcqSvProfile, msgAgeCorrections, msgAlmanac, msgAlmanacGPS, msgAlmanacGlo, msgAngularRate, msgBasePosECEF, msgBasePosLLH, msgBaselineECEF, msgBaselineHeading, msgBaselineNED, msgBootloaderHandshakeReq, msgBootloaderHandshakeResp, msgBootloaderJumpToApp, msgCellModemStatus, msgCommandOutput, msgCommandReq, msgCommandResp, msgCsacTelemetry, msgCsacTelemetryLabels, msgCwResults, msgCwStart, msgDeviceMonitor, msgDgnssStatus, msgDops, msgEphemerisBds, msgEphemerisGPS, msgEphemerisGal, msgEphemerisGlo, msgEphemerisQzss, msgEphemerisSbas, msgEXTEvent, msgFileioConfigReq, msgFileioConfigResp, msgFileioReadDirReq, msgFileioReadDirResp, msgFileioReadReq, msgFileioReadResp, msgFileioRemove, msgFileioWriteReq, msgFileioWriteResp, msgFlashDone, msgFlashErase, msgFlashProgram, msgFlashReadReq, msgFlashReadResp, msgFrontEndGain, msgFwd, msgGPSTime, msgGPSTimeGnss, msgGloBiases, msgGnssCapb, msgGnssTimeOffset, msgGroupDelay, msgGroupMeta, msgHeartbeat, msgIarState, msgImuAux, msgImuRaw, msgInsStatus, msgInsUpdates, msgIono, msgLinuxCPUState, msgLinuxMemState, msgLinuxProcessFdCount, msgLinuxProcessFdSummary, msgLinuxProcessSocketCounts, msgLinuxProcessSocketQueues, msgLinuxSocketUsage, msgLinuxSysState, msgLog, msgM25FlashWriteStatus, msgMagRaw, msgMaskSatellite, msgMeasurementState, msgNapDeviceDnaReq, msgNapDeviceDnaResp, msgNdbEvent, msgNetworkBandwidthUsage, msgNetworkStateReq, msgNetworkStateResp, msgObs, msgOdometry, msgOrientEuler, msgOrientQuat, msgOsr, msgPosECEF, msgPosECEFCov, msgPosECEFCovGnss, msgPosECEFGnss, msgPosLLH, msgPosLLHAcc, msgPosLLHCov, msgPosLLHCovGnss, msgPosLLHGnss, msgPpsTime, msgProtectionLevel, msgReferenceFrameParam, msgReset, msgResetFilters, msgSbasRaw, msgSensorAidEvent, msgSetTime, msgSettingsReadByIndexDone, msgSettingsReadByIndexReq, msgSettingsReadByIndexResp, msgSettingsReadReq, msgSettingsReadResp, msgSettingsRegister, msgSettingsRegisterResp, msgSettingsSave, msgSettingsWrite, msgSettingsWriteResp, msgSolnMeta, msgSpecan, msgSsrCodeBiases, msgSsrCodePhaseBiasesBounds, msgSsrFlagHighLevel, msgSsrFlagIonoGridPointSatLos, msgSsrFlagIonoGridPoints, msgSsrFlagIonoTileSatLos, msgSsrFlagSatellites, msgSsrFlagTropoGridPoints, msgSsrGriddedCorrection, msgSsrGriddedCorrectionBounds, msgSsrOrbitClock, msgSsrOrbitClockBounds, msgSsrOrbitClockBoundsDegradation, msgSsrPhaseBiases, msgSsrSatelliteApc, msgSsrStecCorrection, msgSsrTileDefinition, msgStartup, msgStatusJournal, msgStatusReport, msgStmFlashLockSector, msgStmFlashUnlockSector, msgStmUniqueIDReq, msgStmUniqueIDResp, msgSvAzEl, msgThreadState, msgTrackingIq, msgTrackingState, msgUARTState, msgUserData, msgUTCLeapSecond, msgUTCTime, msgUTCTimeGnss, msgVelBody, msgVelCog, msgVelECEF, msgVelECEFCov, msgVelECEFCovGnss, msgVelECEFGnss, msgVelNED, msgVelNEDCov, msgVelNEDCovGnss, msgVelNEDGnss, msgWheeltick, networkUsage, observationHeader, odoInputType, orbitClockBound, orbitClockBoundDegradation, packedObsContent, packedOsrContent, period, phaseBiasesContent, stecHeader, stecResidual, stecResidualNoStd, stecSatElement, stecSatElementIntegrity, satelliteAPC, solutionInputType, statusJournalItem, subSystemReport, svAzEl, svID, trackingChannelCorrelation, trackingChannelState, troposphericDelayCorrection, troposphericDelayCorrectionNoStd, uartChannel)
-=======
 --     import SbpJson exposing (acqSvProfile, almanacCommonContent, carrierPhase, codeBiasesContent, doppler, ephemerisCommonContent, estimatedHorizontalErrorEllipse, gnssInputType, gnssCapb, gnssSignal, gpsTime, gpsTimeSEC, gridElement, gridElementNoStd, griddedCorrectionHeader, imuInputType, latency, measurementState, msgAcqResult, msgAcqSvProfile, msgAgeCorrections, msgAlmanac, msgAlmanacGPS, msgAlmanacGlo, msgAngularRate, msgBasePosECEF, msgBasePosLLH, msgBaselineECEF, msgBaselineHeading, msgBaselineNED, msgBootloaderHandshakeReq, msgBootloaderHandshakeResp, msgBootloaderJumpToApp, msgCellModemStatus, msgCommandOutput, msgCommandReq, msgCommandResp, msgCsacTelemetry, msgCsacTelemetryLabels, msgCwResults, msgCwStart, msgDeviceMonitor, msgDgnssStatus, msgDops, msgEphemerisBds, msgEphemerisGPS, msgEphemerisGal, msgEphemerisGlo, msgEphemerisQzss, msgEphemerisSbas, msgEXTEvent, msgFileioConfigReq, msgFileioConfigResp, msgFileioReadDirReq, msgFileioReadDirResp, msgFileioReadReq, msgFileioReadResp, msgFileioRemove, msgFileioWriteReq, msgFileioWriteResp, msgFlashDone, msgFlashErase, msgFlashProgram, msgFlashReadReq, msgFlashReadResp, msgFrontEndGain, msgFwd, msgGPSTime, msgGPSTimeGnss, msgGloBiases, msgGnssCapb, msgGnssTimeOffset, msgGroupDelay, msgGroupMeta, msgHeartbeat, msgIarState, msgImuAux, msgImuRaw, msgInsStatus, msgInsUpdates, msgIono, msgLinuxCPUState, msgLinuxMemState, msgLinuxProcessFdCount, msgLinuxProcessFdSummary, msgLinuxProcessSocketCounts, msgLinuxProcessSocketQueues, msgLinuxSocketUsage, msgLinuxSysState, msgLog, msgM25FlashWriteStatus, msgMagRaw, msgMaskSatellite, msgMeasurementState, msgNapDeviceDnaReq, msgNapDeviceDnaResp, msgNdbEvent, msgNetworkBandwidthUsage, msgNetworkStateReq, msgNetworkStateResp, msgObs, msgOdometry, msgOrientEuler, msgOrientQuat, msgOsr, msgPosECEF, msgPosECEFCov, msgPosECEFCovGnss, msgPosECEFGnss, msgPosLLH, msgPosLLHAcc, msgPosLLHCov, msgPosLLHCovGnss, msgPosLLHGnss, msgPpsTime, msgProtectionLevel, msgReferenceFrameParam, msgReset, msgResetFilters, msgSbasRaw, msgSensorAidEvent, msgSetTime, msgSettingsReadByIndexDone, msgSettingsReadByIndexReq, msgSettingsReadByIndexResp, msgSettingsReadReq, msgSettingsReadResp, msgSettingsRegister, msgSettingsRegisterResp, msgSettingsSave, msgSettingsWrite, msgSettingsWriteResp, msgSolnMeta, msgSpecan, msgSsrCodeBiases, msgSsrCodePhaseBiasesBounds, msgSsrFlagHighLevel, msgSsrFlagIonoGridPointSatLos, msgSsrFlagIonoGridPoints, msgSsrFlagIonoTileSatLos, msgSsrFlagSatellites, msgSsrFlagTropoGridPoints, msgSsrGriddedCorrection, msgSsrGriddedCorrectionBounds, msgSsrOrbitClock, msgSsrOrbitClockBounds, msgSsrOrbitClockBoundsDegradation, msgSsrPhaseBiases, msgSsrSatelliteApc, msgSsrStecCorrection, msgSsrTileDefinition, msgStartup, msgStatusJournal, msgStatusReport, msgStmFlashLockSector, msgStmFlashUnlockSector, msgStmUniqueIDReq, msgStmUniqueIDResp, msgSvAzEl, msgThreadState, msgTrackingIq, msgTrackingState, msgUARTState, msgUserData, msgUTCLeapSecond, msgUTCTime, msgUTCTimeGnss, msgVelBody, msgVelCog, msgVelECEF, msgVelECEFCov, msgVelECEFCovGnss, msgVelECEFGnss, msgVelNED, msgVelNEDCov, msgVelNEDCovGnss, msgVelNEDGnss, msgWheeltick, networkUsage, observationHeader, odoInputType, packedObsContent, packedOsrContent, period, phaseBiasesContent, stecHeader, stecResidual, stecResidualNoStd, stecSatElement, satelliteAPC, solutionInputType, statusJournalItem, subSystemReport, svAzEl, svID, trackingChannelCorrelation, trackingChannelState, troposphericDelayCorrection, troposphericDelayCorrectionNoStd, uartChannel)
->>>>>>> 9f345eec
 --
 -- and you're off to the races with
 --
 --     decodeString acqSvProfile myJsonString
 --     decodeString almanacCommonContent myJsonString
---     decodeString boundsHeader myJsonString
 --     decodeString carrierPhase myJsonString
 --     decodeString codeBiasesContent myJsonString
---     decodeString codePhaseBiasesSatSig myJsonString
 --     decodeString doppler myJsonString
 --     decodeString ephemerisCommonContent myJsonString
 --     decodeString estimatedHorizontalErrorEllipse myJsonString
@@ -31,7 +25,6 @@
 --     decodeString gridElementNoStd myJsonString
 --     decodeString griddedCorrectionHeader myJsonString
 --     decodeString imuInputType myJsonString
---     decodeString integritySSRHeader myJsonString
 --     decodeString latency myJsonString
 --     decodeString measurementState myJsonString
 --     decodeString msgAcqResult myJsonString
@@ -197,8 +190,6 @@
 --     decodeString networkUsage myJsonString
 --     decodeString observationHeader myJsonString
 --     decodeString odoInputType myJsonString
---     decodeString orbitClockBound myJsonString
---     decodeString orbitClockBoundDegradation myJsonString
 --     decodeString packedObsContent myJsonString
 --     decodeString packedOsrContent myJsonString
 --     decodeString period myJsonString
@@ -207,7 +198,6 @@
 --     decodeString stecResidual myJsonString
 --     decodeString stecResidualNoStd myJsonString
 --     decodeString stecSatElement myJsonString
---     decodeString stecSatElementIntegrity myJsonString
 --     decodeString satelliteAPC myJsonString
 --     decodeString solutionInputType myJsonString
 --     decodeString statusJournalItem myJsonString
@@ -227,18 +217,12 @@
     , AlmanacCommonContent
     , almanacCommonContentToString
     , almanacCommonContent
-    , BoundsHeader
-    , boundsHeaderToString
-    , boundsHeader
     , CarrierPhase
     , carrierPhaseToString
     , carrierPhase
     , CodeBiasesContent
     , codeBiasesContentToString
     , codeBiasesContent
-    , CodePhaseBiasesSatSig
-    , codePhaseBiasesSatSigToString
-    , codePhaseBiasesSatSig
     , Doppler
     , dopplerToString
     , doppler
@@ -275,9 +259,6 @@
     , IMUInputType
     , imuInputTypeToString
     , imuInputType
-    , IntegritySSRHeader
-    , integritySSRHeaderToString
-    , integritySSRHeader
     , Latency
     , latencyToString
     , latency
@@ -773,12 +754,6 @@
     , OdoInputType
     , odoInputTypeToString
     , odoInputType
-    , OrbitClockBound
-    , orbitClockBoundToString
-    , orbitClockBound
-    , OrbitClockBoundDegradation
-    , orbitClockBoundDegradationToString
-    , orbitClockBoundDegradation
     , PackedObsContent
     , packedObsContentToString
     , packedObsContent
@@ -803,9 +778,6 @@
     , STECSatElement
     , stecSatElementToString
     , stecSatElement
-    , STECSatElementIntegrity
-    , stecSatElementIntegrityToString
-    , stecSatElementIntegrity
     , SatelliteAPC
     , satelliteAPCToString
     , satelliteAPC
@@ -2301,30 +2273,7 @@
     }
 
 type alias MsgReferenceFrameParam =
-<<<<<<< HEAD
-    { deltaX0 : Int
-    , deltaY0 : Int
-    , deltaZ0 : Int
-    , dotDeltaX0 : Int
-    , dotDeltaY0 : Int
-    , dotDeltaZ0 : Int
-    , dotScale : Int
-    , dotTheta01 : Int
-    , dotTheta02 : Int
-    , dotTheta03 : Int
-    , reT0 : Int
-    , scale : Int
-    , sin : Int
-    , sn : String
-    , ssrIod : Int
-    , theta01 : Int
-    , theta02 : Int
-    , theta03 : Int
-    , tn : String
-    , utn : Int
-=======
     { stub : Array Int
->>>>>>> 9f345eec
     }
 
 {-| This message from the host resets the Piksi back into the bootloader. -}
@@ -2509,90 +2458,31 @@
     }
 
 type alias MsgSsrCodePhaseBiasesBounds =
-    { constID : Int
-    , header : BoundsHeader
-    , nSatsSignals : Int
-    , satellitesSignals : Array CodePhaseBiasesSatSig
-    , ssrIod : Int
-    }
-
-type alias BoundsHeader =
-    { numMsgs : Int
-    , seqNum : Int
-    , solID : Int
-    , time : GpsTimeSEC
-    , updateInterval : Int
-    }
-
-type alias CodePhaseBiasesSatSig =
-    { codeBiasBoundMu : Int
-    , codeBiasBoundSig : Int
-    , phaseBiasBoundMu : Int
-    , phaseBiasBoundSig : Int
-    , satID : Int
-    , signalID : Int
+    { stub : Array Int
     }
 
 type alias MsgSsrFlagHighLevel =
-    { chainID : Int
-    , corrTime : GpsTimeSEC
-    , obsTime : GpsTimeSEC
-    , ssrSolID : Int
-    , tileID : Int
-    , tileSetID : Int
-    , useBdsSat : Int
-    , useGalSat : Int
-    , useGpsSat : Int
-    , useIonoGridPointSatLos : Int
-    , useIonoGridPoints : Int
-    , useIonoTileSatLos : Int
-    , useTropoGridPoints : Int
+    { stub : Array Int
     }
 
 type alias MsgSsrFlagIonoGridPointSatLos =
-    { faultyLos : Array SvID
-    , gridPointID : Int
-    , header : IntegritySSRHeader
-    , nFaultyLos : Int
-    }
-
-type alias IntegritySSRHeader =
-    { chainID : Int
-    , numMsgs : Int
-    , obsTime : GpsTimeSEC
-    , seqNum : Int
-    , ssrSolID : Int
-    , tileID : Int
-    , tileSetID : Int
+    { stub : Array Int
     }
 
 type alias MsgSsrFlagIonoGridPoints =
-    { faultyPoints : Array Int
-    , header : IntegritySSRHeader
-    , nFaultyPoints : Int
+    { stub : Array Int
     }
 
 type alias MsgSsrFlagIonoTileSatLos =
-    { faultyLos : Array SvID
-    , header : IntegritySSRHeader
-    , nFaultyLos : Int
+    { stub : Array Int
     }
 
 type alias MsgSsrFlagSatellites =
-    { chainID : Int
-    , constID : Int
-    , faultySats : Array Int
-    , nFaultySats : Int
-    , numMsgs : Int
-    , obsTime : GpsTimeSEC
-    , seqNum : Int
-    , ssrSolID : Int
+    { stub : Array Int
     }
 
 type alias MsgSsrFlagTropoGridPoints =
-    { faultyPoints : Array Int
-    , header : IntegritySSRHeader
-    , nFaultyPoints : Int
+    { stub : Array Int
     }
 
 {-| STEC residuals are per space vehicle, troposphere is not.,
@@ -2620,32 +2510,8 @@
     , updateInterval : Int
     }
 
-{-| Note 1: Range: 0-17.5 m. i<= 200, mean = 0.01i; 200<i<=230, mean=2+0.1(i-200); i>230,
-mean=5+0.5(i-230).
--}
 type alias MsgSsrGriddedCorrectionBounds =
-    { gridPointID : Int
-    , header : BoundsHeader
-    , nSats : Int
-    , ssrIodAtmo : Int
-    , stecSatList : Array STECSatElementIntegrity
-    , tileID : Int
-    , tileSetID : Int
-    , tropoDelayCorrection : TroposphericDelayCorrection
-    , tropoQi : Int
-    , tropoVHydroBoundMu : Int
-    , tropoVHydroBoundSig : Int
-    , tropoVWetBoundMu : Int
-    , tropoVWetBoundSig : Int
-    }
-
-{-| STEC polynomial and bounds for the given satellite. -}
-type alias STECSatElementIntegrity =
-    { stecBoundMu : Int
-    , stecBoundMuDot : Int
-    , stecBoundSig : Int
-    , stecBoundSigDot : Int
-    , stecResidual : STECResidual
+    { stub : Array Int
     }
 
 {-| The precise orbit and clock correction message is to be applied as a delta correction to
@@ -2668,51 +2534,12 @@
     , updateInterval : Int
     }
 
-{-| Note 1: Range: 0-17.5 m. i<=200, mean=0.01i; 200<i<=230, mean=2+0.1(i-200); i>230,
-mean=5+0.5(i-230).,
-,
-Note 2: Range: 0-17.5 m. i<=200, std=0.01i; 200<i<=230, std=2+0.1(i-200) i>230,
-std=5+0.5(i-230).
--}
 type alias MsgSsrOrbitClockBounds =
-    { constID : Int
-    , header : BoundsHeader
-    , nSats : Int
-    , orbitClockBounds : Array OrbitClockBound
-    , ssrIod : Int
-    }
-
-{-| Orbit and clock bound. -}
-type alias OrbitClockBound =
-    { clockBoundMu : Int
-    , clockBoundSig : Int
-    , orbAlongBoundMu : Int
-    , orbAlongBoundSig : Int
-    , orbCrossBoundMu : Int
-    , orbCrossBoundSig : Int
-    , orbRadialBoundMu : Int
-    , orbRadialBoundSig : Int
-    , satID : Int
+    { stub : Array Int
     }
 
 type alias MsgSsrOrbitClockBoundsDegradation =
-    { constID : Int
-    , header : BoundsHeader
-    , orbitClockBoundsDegradation : OrbitClockBoundDegradation
-    , satBitmask : Int
-    , ssrIod : Int
-    }
-
-{-| Orbit and clock bound degradation. -}
-type alias OrbitClockBoundDegradation =
-    { clockBoundMuDot : Int
-    , clockBoundSigDot : Int
-    , orbAlongBoundMuDot : Int
-    , orbAlongBoundSigDot : Int
-    , orbCrossBoundMuDot : Int
-    , orbCrossBoundSigDot : Int
-    , orbRadialBoundMuDot : Int
-    , orbRadialBoundSigDot : Int
+    { stub : Array Int
     }
 
 {-| The precise phase biases message contains the biases to be added to the carrier phase of
@@ -2757,19 +2584,7 @@
     }
 
 type alias MsgSsrStecCorrection =
-    { header : BoundsHeader
-    , nSats : Int
-    , ssrIodAtmo : Int
-    , stecSatList : Array STECSatElement
-    , tileID : Int
-    , tileSetID : Int
-    }
-
-{-| STEC polynomial for the given satellite. -}
-type alias STECSatElement =
-    { stecCoeff : Array Int
-    , stecQualityIndicator : Int
-    , svID : SvID
+    { stub : Array Int
     }
 
 {-| Provides the correction point coordinates for the atmospheric correction values in the
@@ -2780,16 +2595,7 @@
 lists of points.
 -}
 type alias MsgSsrTileDefinition =
-    { bitmask : Int
-    , cols : Int
-    , cornerNwLat : Int
-    , cornerNwLon : Int
-    , rows : Int
-    , spacingLat : Int
-    , spacingLon : Int
-    , ssrSolID : Int
-    , tileID : Int
-    , tileSetID : Int
+    { stub : Array Int
     }
 
 {-| The system start-up message is sent once on system start-up. It notifies the host or
@@ -2982,19 +2788,7 @@
 parameters.
 -}
 type alias MsgUTCLeapSecond =
-<<<<<<< HEAD
-    { biasCoeff : Int
-    , countAfter : Int
-    , countBefore : Int
-    , driftCoeff : Int
-    , driftRateCoeff : Int
-    , refDN : Int
-    , refWn : Int
-    , towS : Int
-    , wn : Int
-=======
     { stub : Array Int
->>>>>>> 9f345eec
     }
 
 {-| This message reports the Universal Coordinated Time (UTC).  Note the flags which indicate
@@ -3246,6 +3040,13 @@
     , updateInterval : Int
     }
 
+{-| STEC polynomial for the given satellite. -}
+type alias STECSatElement =
+    { stecCoeff : Array Int
+    , stecQualityIndicator : Int
+    , svID : SvID
+    }
+
 -- decoders and encoders
 
 acqSvProfileToString : AcqSvProfile -> String
@@ -3254,18 +3055,12 @@
 almanacCommonContentToString : AlmanacCommonContent -> String
 almanacCommonContentToString r = Jenc.encode 0 (encodeAlmanacCommonContent r)
 
-boundsHeaderToString : BoundsHeader -> String
-boundsHeaderToString r = Jenc.encode 0 (encodeBoundsHeader r)
-
 carrierPhaseToString : CarrierPhase -> String
 carrierPhaseToString r = Jenc.encode 0 (encodeCarrierPhase r)
 
 codeBiasesContentToString : CodeBiasesContent -> String
 codeBiasesContentToString r = Jenc.encode 0 (encodeCodeBiasesContent r)
 
-codePhaseBiasesSatSigToString : CodePhaseBiasesSatSig -> String
-codePhaseBiasesSatSigToString r = Jenc.encode 0 (encodeCodePhaseBiasesSatSig r)
-
 dopplerToString : Doppler -> String
 dopplerToString r = Jenc.encode 0 (encodeDoppler r)
 
@@ -3302,9 +3097,6 @@
 imuInputTypeToString : IMUInputType -> String
 imuInputTypeToString r = Jenc.encode 0 (encodeIMUInputType r)
 
-integritySSRHeaderToString : IntegritySSRHeader -> String
-integritySSRHeaderToString r = Jenc.encode 0 (encodeIntegritySSRHeader r)
-
 latencyToString : Latency -> String
 latencyToString r = Jenc.encode 0 (encodeLatency r)
 
@@ -3830,12 +3622,6 @@
 odoInputTypeToString : OdoInputType -> String
 odoInputTypeToString r = Jenc.encode 0 (encodeOdoInputType r)
 
-orbitClockBoundToString : OrbitClockBound -> String
-orbitClockBoundToString r = Jenc.encode 0 (encodeOrbitClockBound r)
-
-orbitClockBoundDegradationToString : OrbitClockBoundDegradation -> String
-orbitClockBoundDegradationToString r = Jenc.encode 0 (encodeOrbitClockBoundDegradation r)
-
 packedObsContentToString : PackedObsContent -> String
 packedObsContentToString r = Jenc.encode 0 (encodePackedObsContent r)
 
@@ -3859,9 +3645,6 @@
 
 stecSatElementToString : STECSatElement -> String
 stecSatElementToString r = Jenc.encode 0 (encodeSTECSatElement r)
-
-stecSatElementIntegrityToString : STECSatElementIntegrity -> String
-stecSatElementIntegrityToString r = Jenc.encode 0 (encodeSTECSatElementIntegrity r)
 
 satelliteAPCToString : SatelliteAPC -> String
 satelliteAPCToString r = Jenc.encode 0 (encodeSatelliteAPC r)
@@ -6165,58 +5948,12 @@
 msgReferenceFrameParam : Jdec.Decoder MsgReferenceFrameParam
 msgReferenceFrameParam =
     Jpipe.decode MsgReferenceFrameParam
-<<<<<<< HEAD
-        |> Jpipe.required "delta_X0" Jdec.int
-        |> Jpipe.required "delta_Y0" Jdec.int
-        |> Jpipe.required "delta_Z0" Jdec.int
-        |> Jpipe.required "dot_delta_X0" Jdec.int
-        |> Jpipe.required "dot_delta_Y0" Jdec.int
-        |> Jpipe.required "dot_delta_Z0" Jdec.int
-        |> Jpipe.required "dot_scale" Jdec.int
-        |> Jpipe.required "dot_theta_01" Jdec.int
-        |> Jpipe.required "dot_theta_02" Jdec.int
-        |> Jpipe.required "dot_theta_03" Jdec.int
-        |> Jpipe.required "re_t0" Jdec.int
-        |> Jpipe.required "scale" Jdec.int
-        |> Jpipe.required "sin" Jdec.int
-        |> Jpipe.required "sn" Jdec.string
-        |> Jpipe.required "ssr_iod" Jdec.int
-        |> Jpipe.required "theta_01" Jdec.int
-        |> Jpipe.required "theta_02" Jdec.int
-        |> Jpipe.required "theta_03" Jdec.int
-        |> Jpipe.required "tn" Jdec.string
-        |> Jpipe.required "utn" Jdec.int
-=======
         |> Jpipe.required "stub" (Jdec.array Jdec.int)
->>>>>>> 9f345eec
 
 encodeMsgReferenceFrameParam : MsgReferenceFrameParam -> Jenc.Value
 encodeMsgReferenceFrameParam x =
     Jenc.object
-<<<<<<< HEAD
-        [ ("delta_X0", Jenc.int x.deltaX0)
-        , ("delta_Y0", Jenc.int x.deltaY0)
-        , ("delta_Z0", Jenc.int x.deltaZ0)
-        , ("dot_delta_X0", Jenc.int x.dotDeltaX0)
-        , ("dot_delta_Y0", Jenc.int x.dotDeltaY0)
-        , ("dot_delta_Z0", Jenc.int x.dotDeltaZ0)
-        , ("dot_scale", Jenc.int x.dotScale)
-        , ("dot_theta_01", Jenc.int x.dotTheta01)
-        , ("dot_theta_02", Jenc.int x.dotTheta02)
-        , ("dot_theta_03", Jenc.int x.dotTheta03)
-        , ("re_t0", Jenc.int x.reT0)
-        , ("scale", Jenc.int x.scale)
-        , ("sin", Jenc.int x.sin)
-        , ("sn", Jenc.string x.sn)
-        , ("ssr_iod", Jenc.int x.ssrIod)
-        , ("theta_01", Jenc.int x.theta01)
-        , ("theta_02", Jenc.int x.theta02)
-        , ("theta_03", Jenc.int x.theta03)
-        , ("tn", Jenc.string x.tn)
-        , ("utn", Jenc.int x.utn)
-=======
         [ ("stub", makeArrayEncoder Jenc.int x.stub)
->>>>>>> 9f345eec
         ]
 
 msgReset : Jdec.Decoder MsgReset
@@ -6471,205 +6208,78 @@
 msgSsrCodePhaseBiasesBounds : Jdec.Decoder MsgSsrCodePhaseBiasesBounds
 msgSsrCodePhaseBiasesBounds =
     Jpipe.decode MsgSsrCodePhaseBiasesBounds
-        |> Jpipe.required "const_id" Jdec.int
-        |> Jpipe.required "header" boundsHeader
-        |> Jpipe.required "n_sats_signals" Jdec.int
-        |> Jpipe.required "satellites_signals" (Jdec.array codePhaseBiasesSatSig)
-        |> Jpipe.required "ssr_iod" Jdec.int
+        |> Jpipe.required "stub" (Jdec.array Jdec.int)
 
 encodeMsgSsrCodePhaseBiasesBounds : MsgSsrCodePhaseBiasesBounds -> Jenc.Value
 encodeMsgSsrCodePhaseBiasesBounds x =
     Jenc.object
-        [ ("const_id", Jenc.int x.constID)
-        , ("header", encodeBoundsHeader x.header)
-        , ("n_sats_signals", Jenc.int x.nSatsSignals)
-        , ("satellites_signals", makeArrayEncoder encodeCodePhaseBiasesSatSig x.satellitesSignals)
-        , ("ssr_iod", Jenc.int x.ssrIod)
-        ]
-
-boundsHeader : Jdec.Decoder BoundsHeader
-boundsHeader =
-    Jpipe.decode BoundsHeader
-        |> Jpipe.required "num_msgs" Jdec.int
-        |> Jpipe.required "seq_num" Jdec.int
-        |> Jpipe.required "sol_id" Jdec.int
-        |> Jpipe.required "time" gpsTimeSEC
-        |> Jpipe.required "update_interval" Jdec.int
-
-encodeBoundsHeader : BoundsHeader -> Jenc.Value
-encodeBoundsHeader x =
-    Jenc.object
-        [ ("num_msgs", Jenc.int x.numMsgs)
-        , ("seq_num", Jenc.int x.seqNum)
-        , ("sol_id", Jenc.int x.solID)
-        , ("time", encodeGpsTimeSEC x.time)
-        , ("update_interval", Jenc.int x.updateInterval)
-        ]
-
-codePhaseBiasesSatSig : Jdec.Decoder CodePhaseBiasesSatSig
-codePhaseBiasesSatSig =
-    Jpipe.decode CodePhaseBiasesSatSig
-        |> Jpipe.required "code_bias_bound_mu" Jdec.int
-        |> Jpipe.required "code_bias_bound_sig" Jdec.int
-        |> Jpipe.required "phase_bias_bound_mu" Jdec.int
-        |> Jpipe.required "phase_bias_bound_sig" Jdec.int
-        |> Jpipe.required "sat_id" Jdec.int
-        |> Jpipe.required "signal_id" Jdec.int
-
-encodeCodePhaseBiasesSatSig : CodePhaseBiasesSatSig -> Jenc.Value
-encodeCodePhaseBiasesSatSig x =
-    Jenc.object
-        [ ("code_bias_bound_mu", Jenc.int x.codeBiasBoundMu)
-        , ("code_bias_bound_sig", Jenc.int x.codeBiasBoundSig)
-        , ("phase_bias_bound_mu", Jenc.int x.phaseBiasBoundMu)
-        , ("phase_bias_bound_sig", Jenc.int x.phaseBiasBoundSig)
-        , ("sat_id", Jenc.int x.satID)
-        , ("signal_id", Jenc.int x.signalID)
+        [ ("stub", makeArrayEncoder Jenc.int x.stub)
         ]
 
 msgSsrFlagHighLevel : Jdec.Decoder MsgSsrFlagHighLevel
 msgSsrFlagHighLevel =
     Jpipe.decode MsgSsrFlagHighLevel
-        |> Jpipe.required "chain_id" Jdec.int
-        |> Jpipe.required "corr_time" gpsTimeSEC
-        |> Jpipe.required "obs_time" gpsTimeSEC
-        |> Jpipe.required "ssr_sol_id" Jdec.int
-        |> Jpipe.required "tile_id" Jdec.int
-        |> Jpipe.required "tile_set_id" Jdec.int
-        |> Jpipe.required "use_bds_sat" Jdec.int
-        |> Jpipe.required "use_gal_sat" Jdec.int
-        |> Jpipe.required "use_gps_sat" Jdec.int
-        |> Jpipe.required "use_iono_grid_point_sat_los" Jdec.int
-        |> Jpipe.required "use_iono_grid_points" Jdec.int
-        |> Jpipe.required "use_iono_tile_sat_los" Jdec.int
-        |> Jpipe.required "use_tropo_grid_points" Jdec.int
+        |> Jpipe.required "stub" (Jdec.array Jdec.int)
 
 encodeMsgSsrFlagHighLevel : MsgSsrFlagHighLevel -> Jenc.Value
 encodeMsgSsrFlagHighLevel x =
     Jenc.object
-        [ ("chain_id", Jenc.int x.chainID)
-        , ("corr_time", encodeGpsTimeSEC x.corrTime)
-        , ("obs_time", encodeGpsTimeSEC x.obsTime)
-        , ("ssr_sol_id", Jenc.int x.ssrSolID)
-        , ("tile_id", Jenc.int x.tileID)
-        , ("tile_set_id", Jenc.int x.tileSetID)
-        , ("use_bds_sat", Jenc.int x.useBdsSat)
-        , ("use_gal_sat", Jenc.int x.useGalSat)
-        , ("use_gps_sat", Jenc.int x.useGpsSat)
-        , ("use_iono_grid_point_sat_los", Jenc.int x.useIonoGridPointSatLos)
-        , ("use_iono_grid_points", Jenc.int x.useIonoGridPoints)
-        , ("use_iono_tile_sat_los", Jenc.int x.useIonoTileSatLos)
-        , ("use_tropo_grid_points", Jenc.int x.useTropoGridPoints)
+        [ ("stub", makeArrayEncoder Jenc.int x.stub)
         ]
 
 msgSsrFlagIonoGridPointSatLos : Jdec.Decoder MsgSsrFlagIonoGridPointSatLos
 msgSsrFlagIonoGridPointSatLos =
     Jpipe.decode MsgSsrFlagIonoGridPointSatLos
-        |> Jpipe.required "faulty_los" (Jdec.array svID)
-        |> Jpipe.required "grid_point_id" Jdec.int
-        |> Jpipe.required "header" integritySSRHeader
-        |> Jpipe.required "n_faulty_los" Jdec.int
+        |> Jpipe.required "stub" (Jdec.array Jdec.int)
 
 encodeMsgSsrFlagIonoGridPointSatLos : MsgSsrFlagIonoGridPointSatLos -> Jenc.Value
 encodeMsgSsrFlagIonoGridPointSatLos x =
     Jenc.object
-        [ ("faulty_los", makeArrayEncoder encodeSvID x.faultyLos)
-        , ("grid_point_id", Jenc.int x.gridPointID)
-        , ("header", encodeIntegritySSRHeader x.header)
-        , ("n_faulty_los", Jenc.int x.nFaultyLos)
-        ]
-
-integritySSRHeader : Jdec.Decoder IntegritySSRHeader
-integritySSRHeader =
-    Jpipe.decode IntegritySSRHeader
-        |> Jpipe.required "chain_id" Jdec.int
-        |> Jpipe.required "num_msgs" Jdec.int
-        |> Jpipe.required "obs_time" gpsTimeSEC
-        |> Jpipe.required "seq_num" Jdec.int
-        |> Jpipe.required "ssr_sol_id" Jdec.int
-        |> Jpipe.required "tile_id" Jdec.int
-        |> Jpipe.required "tile_set_id" Jdec.int
-
-encodeIntegritySSRHeader : IntegritySSRHeader -> Jenc.Value
-encodeIntegritySSRHeader x =
-    Jenc.object
-        [ ("chain_id", Jenc.int x.chainID)
-        , ("num_msgs", Jenc.int x.numMsgs)
-        , ("obs_time", encodeGpsTimeSEC x.obsTime)
-        , ("seq_num", Jenc.int x.seqNum)
-        , ("ssr_sol_id", Jenc.int x.ssrSolID)
-        , ("tile_id", Jenc.int x.tileID)
-        , ("tile_set_id", Jenc.int x.tileSetID)
+        [ ("stub", makeArrayEncoder Jenc.int x.stub)
         ]
 
 msgSsrFlagIonoGridPoints : Jdec.Decoder MsgSsrFlagIonoGridPoints
 msgSsrFlagIonoGridPoints =
     Jpipe.decode MsgSsrFlagIonoGridPoints
-        |> Jpipe.required "faulty_points" (Jdec.array Jdec.int)
-        |> Jpipe.required "header" integritySSRHeader
-        |> Jpipe.required "n_faulty_points" Jdec.int
+        |> Jpipe.required "stub" (Jdec.array Jdec.int)
 
 encodeMsgSsrFlagIonoGridPoints : MsgSsrFlagIonoGridPoints -> Jenc.Value
 encodeMsgSsrFlagIonoGridPoints x =
     Jenc.object
-        [ ("faulty_points", makeArrayEncoder Jenc.int x.faultyPoints)
-        , ("header", encodeIntegritySSRHeader x.header)
-        , ("n_faulty_points", Jenc.int x.nFaultyPoints)
+        [ ("stub", makeArrayEncoder Jenc.int x.stub)
         ]
 
 msgSsrFlagIonoTileSatLos : Jdec.Decoder MsgSsrFlagIonoTileSatLos
 msgSsrFlagIonoTileSatLos =
     Jpipe.decode MsgSsrFlagIonoTileSatLos
-        |> Jpipe.required "faulty_los" (Jdec.array svID)
-        |> Jpipe.required "header" integritySSRHeader
-        |> Jpipe.required "n_faulty_los" Jdec.int
+        |> Jpipe.required "stub" (Jdec.array Jdec.int)
 
 encodeMsgSsrFlagIonoTileSatLos : MsgSsrFlagIonoTileSatLos -> Jenc.Value
 encodeMsgSsrFlagIonoTileSatLos x =
     Jenc.object
-        [ ("faulty_los", makeArrayEncoder encodeSvID x.faultyLos)
-        , ("header", encodeIntegritySSRHeader x.header)
-        , ("n_faulty_los", Jenc.int x.nFaultyLos)
+        [ ("stub", makeArrayEncoder Jenc.int x.stub)
         ]
 
 msgSsrFlagSatellites : Jdec.Decoder MsgSsrFlagSatellites
 msgSsrFlagSatellites =
     Jpipe.decode MsgSsrFlagSatellites
-        |> Jpipe.required "chain_id" Jdec.int
-        |> Jpipe.required "const_id" Jdec.int
-        |> Jpipe.required "faulty_sats" (Jdec.array Jdec.int)
-        |> Jpipe.required "n_faulty_sats" Jdec.int
-        |> Jpipe.required "num_msgs" Jdec.int
-        |> Jpipe.required "obs_time" gpsTimeSEC
-        |> Jpipe.required "seq_num" Jdec.int
-        |> Jpipe.required "ssr_sol_id" Jdec.int
+        |> Jpipe.required "stub" (Jdec.array Jdec.int)
 
 encodeMsgSsrFlagSatellites : MsgSsrFlagSatellites -> Jenc.Value
 encodeMsgSsrFlagSatellites x =
     Jenc.object
-        [ ("chain_id", Jenc.int x.chainID)
-        , ("const_id", Jenc.int x.constID)
-        , ("faulty_sats", makeArrayEncoder Jenc.int x.faultySats)
-        , ("n_faulty_sats", Jenc.int x.nFaultySats)
-        , ("num_msgs", Jenc.int x.numMsgs)
-        , ("obs_time", encodeGpsTimeSEC x.obsTime)
-        , ("seq_num", Jenc.int x.seqNum)
-        , ("ssr_sol_id", Jenc.int x.ssrSolID)
+        [ ("stub", makeArrayEncoder Jenc.int x.stub)
         ]
 
 msgSsrFlagTropoGridPoints : Jdec.Decoder MsgSsrFlagTropoGridPoints
 msgSsrFlagTropoGridPoints =
     Jpipe.decode MsgSsrFlagTropoGridPoints
-        |> Jpipe.required "faulty_points" (Jdec.array Jdec.int)
-        |> Jpipe.required "header" integritySSRHeader
-        |> Jpipe.required "n_faulty_points" Jdec.int
+        |> Jpipe.required "stub" (Jdec.array Jdec.int)
 
 encodeMsgSsrFlagTropoGridPoints : MsgSsrFlagTropoGridPoints -> Jenc.Value
 encodeMsgSsrFlagTropoGridPoints x =
     Jenc.object
-        [ ("faulty_points", makeArrayEncoder Jenc.int x.faultyPoints)
-        , ("header", encodeIntegritySSRHeader x.header)
-        , ("n_faulty_points", Jenc.int x.nFaultyPoints)
+        [ ("stub", makeArrayEncoder Jenc.int x.stub)
         ]
 
 msgSsrGriddedCorrection : Jdec.Decoder MsgSsrGriddedCorrection
@@ -6717,55 +6327,12 @@
 msgSsrGriddedCorrectionBounds : Jdec.Decoder MsgSsrGriddedCorrectionBounds
 msgSsrGriddedCorrectionBounds =
     Jpipe.decode MsgSsrGriddedCorrectionBounds
-        |> Jpipe.required "grid_point_id" Jdec.int
-        |> Jpipe.required "header" boundsHeader
-        |> Jpipe.required "n_sats" Jdec.int
-        |> Jpipe.required "ssr_iod_atmo" Jdec.int
-        |> Jpipe.required "stec_sat_list" (Jdec.array stecSatElementIntegrity)
-        |> Jpipe.required "tile_id" Jdec.int
-        |> Jpipe.required "tile_set_id" Jdec.int
-        |> Jpipe.required "tropo_delay_correction" troposphericDelayCorrection
-        |> Jpipe.required "tropo_qi" Jdec.int
-        |> Jpipe.required "tropo_v_hydro_bound_mu" Jdec.int
-        |> Jpipe.required "tropo_v_hydro_bound_sig" Jdec.int
-        |> Jpipe.required "tropo_v_wet_bound_mu" Jdec.int
-        |> Jpipe.required "tropo_v_wet_bound_sig" Jdec.int
+        |> Jpipe.required "stub" (Jdec.array Jdec.int)
 
 encodeMsgSsrGriddedCorrectionBounds : MsgSsrGriddedCorrectionBounds -> Jenc.Value
 encodeMsgSsrGriddedCorrectionBounds x =
     Jenc.object
-        [ ("grid_point_id", Jenc.int x.gridPointID)
-        , ("header", encodeBoundsHeader x.header)
-        , ("n_sats", Jenc.int x.nSats)
-        , ("ssr_iod_atmo", Jenc.int x.ssrIodAtmo)
-        , ("stec_sat_list", makeArrayEncoder encodeSTECSatElementIntegrity x.stecSatList)
-        , ("tile_id", Jenc.int x.tileID)
-        , ("tile_set_id", Jenc.int x.tileSetID)
-        , ("tropo_delay_correction", encodeTroposphericDelayCorrection x.tropoDelayCorrection)
-        , ("tropo_qi", Jenc.int x.tropoQi)
-        , ("tropo_v_hydro_bound_mu", Jenc.int x.tropoVHydroBoundMu)
-        , ("tropo_v_hydro_bound_sig", Jenc.int x.tropoVHydroBoundSig)
-        , ("tropo_v_wet_bound_mu", Jenc.int x.tropoVWetBoundMu)
-        , ("tropo_v_wet_bound_sig", Jenc.int x.tropoVWetBoundSig)
-        ]
-
-stecSatElementIntegrity : Jdec.Decoder STECSatElementIntegrity
-stecSatElementIntegrity =
-    Jpipe.decode STECSatElementIntegrity
-        |> Jpipe.required "stec_bound_mu" Jdec.int
-        |> Jpipe.required "stec_bound_mu_dot" Jdec.int
-        |> Jpipe.required "stec_bound_sig" Jdec.int
-        |> Jpipe.required "stec_bound_sig_dot" Jdec.int
-        |> Jpipe.required "stec_residual" stecResidual
-
-encodeSTECSatElementIntegrity : STECSatElementIntegrity -> Jenc.Value
-encodeSTECSatElementIntegrity x =
-    Jenc.object
-        [ ("stec_bound_mu", Jenc.int x.stecBoundMu)
-        , ("stec_bound_mu_dot", Jenc.int x.stecBoundMuDot)
-        , ("stec_bound_sig", Jenc.int x.stecBoundSig)
-        , ("stec_bound_sig_dot", Jenc.int x.stecBoundSigDot)
-        , ("stec_residual", encodeSTECResidual x.stecResidual)
+        [ ("stub", makeArrayEncoder Jenc.int x.stub)
         ]
 
 msgSsrOrbitClock : Jdec.Decoder MsgSsrOrbitClock
@@ -6808,91 +6375,23 @@
 msgSsrOrbitClockBounds : Jdec.Decoder MsgSsrOrbitClockBounds
 msgSsrOrbitClockBounds =
     Jpipe.decode MsgSsrOrbitClockBounds
-        |> Jpipe.required "const_id" Jdec.int
-        |> Jpipe.required "header" boundsHeader
-        |> Jpipe.required "n_sats" Jdec.int
-        |> Jpipe.required "orbit_clock_bounds" (Jdec.array orbitClockBound)
-        |> Jpipe.required "ssr_iod" Jdec.int
+        |> Jpipe.required "stub" (Jdec.array Jdec.int)
 
 encodeMsgSsrOrbitClockBounds : MsgSsrOrbitClockBounds -> Jenc.Value
 encodeMsgSsrOrbitClockBounds x =
     Jenc.object
-        [ ("const_id", Jenc.int x.constID)
-        , ("header", encodeBoundsHeader x.header)
-        , ("n_sats", Jenc.int x.nSats)
-        , ("orbit_clock_bounds", makeArrayEncoder encodeOrbitClockBound x.orbitClockBounds)
-        , ("ssr_iod", Jenc.int x.ssrIod)
-        ]
-
-orbitClockBound : Jdec.Decoder OrbitClockBound
-orbitClockBound =
-    Jpipe.decode OrbitClockBound
-        |> Jpipe.required "clock_bound_mu" Jdec.int
-        |> Jpipe.required "clock_bound_sig" Jdec.int
-        |> Jpipe.required "orb_along_bound_mu" Jdec.int
-        |> Jpipe.required "orb_along_bound_sig" Jdec.int
-        |> Jpipe.required "orb_cross_bound_mu" Jdec.int
-        |> Jpipe.required "orb_cross_bound_sig" Jdec.int
-        |> Jpipe.required "orb_radial_bound_mu" Jdec.int
-        |> Jpipe.required "orb_radial_bound_sig" Jdec.int
-        |> Jpipe.required "sat_id" Jdec.int
-
-encodeOrbitClockBound : OrbitClockBound -> Jenc.Value
-encodeOrbitClockBound x =
-    Jenc.object
-        [ ("clock_bound_mu", Jenc.int x.clockBoundMu)
-        , ("clock_bound_sig", Jenc.int x.clockBoundSig)
-        , ("orb_along_bound_mu", Jenc.int x.orbAlongBoundMu)
-        , ("orb_along_bound_sig", Jenc.int x.orbAlongBoundSig)
-        , ("orb_cross_bound_mu", Jenc.int x.orbCrossBoundMu)
-        , ("orb_cross_bound_sig", Jenc.int x.orbCrossBoundSig)
-        , ("orb_radial_bound_mu", Jenc.int x.orbRadialBoundMu)
-        , ("orb_radial_bound_sig", Jenc.int x.orbRadialBoundSig)
-        , ("sat_id", Jenc.int x.satID)
+        [ ("stub", makeArrayEncoder Jenc.int x.stub)
         ]
 
 msgSsrOrbitClockBoundsDegradation : Jdec.Decoder MsgSsrOrbitClockBoundsDegradation
 msgSsrOrbitClockBoundsDegradation =
     Jpipe.decode MsgSsrOrbitClockBoundsDegradation
-        |> Jpipe.required "const_id" Jdec.int
-        |> Jpipe.required "header" boundsHeader
-        |> Jpipe.required "orbit_clock_bounds_degradation" orbitClockBoundDegradation
-        |> Jpipe.required "sat_bitmask" Jdec.int
-        |> Jpipe.required "ssr_iod" Jdec.int
+        |> Jpipe.required "stub" (Jdec.array Jdec.int)
 
 encodeMsgSsrOrbitClockBoundsDegradation : MsgSsrOrbitClockBoundsDegradation -> Jenc.Value
 encodeMsgSsrOrbitClockBoundsDegradation x =
     Jenc.object
-        [ ("const_id", Jenc.int x.constID)
-        , ("header", encodeBoundsHeader x.header)
-        , ("orbit_clock_bounds_degradation", encodeOrbitClockBoundDegradation x.orbitClockBoundsDegradation)
-        , ("sat_bitmask", Jenc.int x.satBitmask)
-        , ("ssr_iod", Jenc.int x.ssrIod)
-        ]
-
-orbitClockBoundDegradation : Jdec.Decoder OrbitClockBoundDegradation
-orbitClockBoundDegradation =
-    Jpipe.decode OrbitClockBoundDegradation
-        |> Jpipe.required "clock_bound_mu_dot" Jdec.int
-        |> Jpipe.required "clock_bound_sig_dot" Jdec.int
-        |> Jpipe.required "orb_along_bound_mu_dot" Jdec.int
-        |> Jpipe.required "orb_along_bound_sig_dot" Jdec.int
-        |> Jpipe.required "orb_cross_bound_mu_dot" Jdec.int
-        |> Jpipe.required "orb_cross_bound_sig_dot" Jdec.int
-        |> Jpipe.required "orb_radial_bound_mu_dot" Jdec.int
-        |> Jpipe.required "orb_radial_bound_sig_dot" Jdec.int
-
-encodeOrbitClockBoundDegradation : OrbitClockBoundDegradation -> Jenc.Value
-encodeOrbitClockBoundDegradation x =
-    Jenc.object
-        [ ("clock_bound_mu_dot", Jenc.int x.clockBoundMuDot)
-        , ("clock_bound_sig_dot", Jenc.int x.clockBoundSigDot)
-        , ("orb_along_bound_mu_dot", Jenc.int x.orbAlongBoundMuDot)
-        , ("orb_along_bound_sig_dot", Jenc.int x.orbAlongBoundSigDot)
-        , ("orb_cross_bound_mu_dot", Jenc.int x.orbCrossBoundMuDot)
-        , ("orb_cross_bound_sig_dot", Jenc.int x.orbCrossBoundSigDot)
-        , ("orb_radial_bound_mu_dot", Jenc.int x.orbRadialBoundMuDot)
-        , ("orb_radial_bound_sig_dot", Jenc.int x.orbRadialBoundSigDot)
+        [ ("stub", makeArrayEncoder Jenc.int x.stub)
         ]
 
 msgSsrPhaseBiases : Jdec.Decoder MsgSsrPhaseBiases
@@ -6974,66 +6473,23 @@
 msgSsrStecCorrection : Jdec.Decoder MsgSsrStecCorrection
 msgSsrStecCorrection =
     Jpipe.decode MsgSsrStecCorrection
-        |> Jpipe.required "header" boundsHeader
-        |> Jpipe.required "n_sats" Jdec.int
-        |> Jpipe.required "ssr_iod_atmo" Jdec.int
-        |> Jpipe.required "stec_sat_list" (Jdec.array stecSatElement)
-        |> Jpipe.required "tile_id" Jdec.int
-        |> Jpipe.required "tile_set_id" Jdec.int
+        |> Jpipe.required "stub" (Jdec.array Jdec.int)
 
 encodeMsgSsrStecCorrection : MsgSsrStecCorrection -> Jenc.Value
 encodeMsgSsrStecCorrection x =
     Jenc.object
-        [ ("header", encodeBoundsHeader x.header)
-        , ("n_sats", Jenc.int x.nSats)
-        , ("ssr_iod_atmo", Jenc.int x.ssrIodAtmo)
-        , ("stec_sat_list", makeArrayEncoder encodeSTECSatElement x.stecSatList)
-        , ("tile_id", Jenc.int x.tileID)
-        , ("tile_set_id", Jenc.int x.tileSetID)
-        ]
-
-stecSatElement : Jdec.Decoder STECSatElement
-stecSatElement =
-    Jpipe.decode STECSatElement
-        |> Jpipe.required "stec_coeff" (Jdec.array Jdec.int)
-        |> Jpipe.required "stec_quality_indicator" Jdec.int
-        |> Jpipe.required "sv_id" svID
-
-encodeSTECSatElement : STECSatElement -> Jenc.Value
-encodeSTECSatElement x =
-    Jenc.object
-        [ ("stec_coeff", makeArrayEncoder Jenc.int x.stecCoeff)
-        , ("stec_quality_indicator", Jenc.int x.stecQualityIndicator)
-        , ("sv_id", encodeSvID x.svID)
+        [ ("stub", makeArrayEncoder Jenc.int x.stub)
         ]
 
 msgSsrTileDefinition : Jdec.Decoder MsgSsrTileDefinition
 msgSsrTileDefinition =
     Jpipe.decode MsgSsrTileDefinition
-        |> Jpipe.required "bitmask" Jdec.int
-        |> Jpipe.required "cols" Jdec.int
-        |> Jpipe.required "corner_nw_lat" Jdec.int
-        |> Jpipe.required "corner_nw_lon" Jdec.int
-        |> Jpipe.required "rows" Jdec.int
-        |> Jpipe.required "spacing_lat" Jdec.int
-        |> Jpipe.required "spacing_lon" Jdec.int
-        |> Jpipe.required "ssr_sol_id" Jdec.int
-        |> Jpipe.required "tile_id" Jdec.int
-        |> Jpipe.required "tile_set_id" Jdec.int
+        |> Jpipe.required "stub" (Jdec.array Jdec.int)
 
 encodeMsgSsrTileDefinition : MsgSsrTileDefinition -> Jenc.Value
 encodeMsgSsrTileDefinition x =
     Jenc.object
-        [ ("bitmask", Jenc.int x.bitmask)
-        , ("cols", Jenc.int x.cols)
-        , ("corner_nw_lat", Jenc.int x.cornerNwLat)
-        , ("corner_nw_lon", Jenc.int x.cornerNwLon)
-        , ("rows", Jenc.int x.rows)
-        , ("spacing_lat", Jenc.int x.spacingLat)
-        , ("spacing_lon", Jenc.int x.spacingLon)
-        , ("ssr_sol_id", Jenc.int x.ssrSolID)
-        , ("tile_id", Jenc.int x.tileID)
-        , ("tile_set_id", Jenc.int x.tileSetID)
+        [ ("stub", makeArrayEncoder Jenc.int x.stub)
         ]
 
 msgStartup : Jdec.Decoder MsgStartup
@@ -7331,36 +6787,12 @@
 msgUTCLeapSecond : Jdec.Decoder MsgUTCLeapSecond
 msgUTCLeapSecond =
     Jpipe.decode MsgUTCLeapSecond
-<<<<<<< HEAD
-        |> Jpipe.required "bias_coeff" Jdec.int
-        |> Jpipe.required "count_after" Jdec.int
-        |> Jpipe.required "count_before" Jdec.int
-        |> Jpipe.required "drift_coeff" Jdec.int
-        |> Jpipe.required "drift_rate_coeff" Jdec.int
-        |> Jpipe.required "ref_dn" Jdec.int
-        |> Jpipe.required "ref_wn" Jdec.int
-        |> Jpipe.required "tow_s" Jdec.int
-        |> Jpipe.required "wn" Jdec.int
-=======
         |> Jpipe.required "stub" (Jdec.array Jdec.int)
->>>>>>> 9f345eec
 
 encodeMsgUTCLeapSecond : MsgUTCLeapSecond -> Jenc.Value
 encodeMsgUTCLeapSecond x =
     Jenc.object
-<<<<<<< HEAD
-        [ ("bias_coeff", Jenc.int x.biasCoeff)
-        , ("count_after", Jenc.int x.countAfter)
-        , ("count_before", Jenc.int x.countBefore)
-        , ("drift_coeff", Jenc.int x.driftCoeff)
-        , ("drift_rate_coeff", Jenc.int x.driftRateCoeff)
-        , ("ref_dn", Jenc.int x.refDN)
-        , ("ref_wn", Jenc.int x.refWn)
-        , ("tow_s", Jenc.int x.towS)
-        , ("wn", Jenc.int x.wn)
-=======
         [ ("stub", makeArrayEncoder Jenc.int x.stub)
->>>>>>> 9f345eec
         ]
 
 msgUTCTime : Jdec.Decoder MsgUTCTime
@@ -7754,6 +7186,21 @@
         , ("update_interval", Jenc.int x.updateInterval)
         ]
 
+stecSatElement : Jdec.Decoder STECSatElement
+stecSatElement =
+    Jpipe.decode STECSatElement
+        |> Jpipe.required "stec_coeff" (Jdec.array Jdec.int)
+        |> Jpipe.required "stec_quality_indicator" Jdec.int
+        |> Jpipe.required "sv_id" svID
+
+encodeSTECSatElement : STECSatElement -> Jenc.Value
+encodeSTECSatElement x =
+    Jenc.object
+        [ ("stec_coeff", makeArrayEncoder Jenc.int x.stecCoeff)
+        , ("stec_quality_indicator", Jenc.int x.stecQualityIndicator)
+        , ("sv_id", encodeSvID x.svID)
+        ]
+
 --- encoder helpers
 
 makeArrayEncoder : (a -> Jenc.Value) -> Array a -> Jenc.Value
