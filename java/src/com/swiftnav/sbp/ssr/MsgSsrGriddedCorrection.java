--- conflicted
+++ resolved
@@ -16,6 +16,7 @@
 
 import com.swiftnav.sbp.SBPBinaryException;
 import com.swiftnav.sbp.SBPMessage;
+import com.swiftnav.sbp.SBPStruct;
 import com.swiftnav.sbp.gnss.*;
 import org.json.JSONObject;
 
@@ -34,22 +35,15 @@
 
     /** Header of a gridded correction message */
     public GriddedCorrectionHeader header;
-<<<<<<< HEAD
-    
+
     /** Index of the grid point. */
     public int index;
-    
+
     /** Wet and hydrostatic vertical delays (mean, stddev). */
     public TroposphericDelayCorrection tropo_delay_correction;
-    
+
     /** STEC residuals for each satellite (mean, stddev). */
     public STECResidual[] stec_residuals;
-    
-=======
-
-    /** Tropo and STEC residuals for the given grid point. */
-    public GridElement element;
->>>>>>> 641eda58
 
     public MsgSsrGriddedCorrection(int sender) {
         super(sender, TYPE);
