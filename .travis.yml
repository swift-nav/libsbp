--- conflicted
+++ resolved
@@ -12,15 +12,12 @@
     - cmake
     - gradle
     - libgmp-dev
-<<<<<<< HEAD
     - oracle-java8-installer
     - oracle-java8-set-default
     - cargo
 
 env:
   - JAVA_HOME=/usr/lib/jvm/java-8-oracle
-=======
->>>>>>> ef84c3b5
 
 cache:
   apt: true
