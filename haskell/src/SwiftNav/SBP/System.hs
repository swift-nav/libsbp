--- conflicted
+++ resolved
@@ -315,8 +315,6 @@
 data MsgGroupMeta = MsgGroupMeta
   { _msgGroupMeta_group_id   :: !Word8
     -- ^ Id of the Msgs Group, 0 is Unknown, 1 is Bestpos, 2 is Gnss
-<<<<<<< HEAD
-=======
   , _msgGroupMeta_wn         :: !Word16
     -- ^ GPS Week Number or zero if Reference epoch is not GPS
   , _msgGroupMeta_tom        :: !Word32
@@ -324,7 +322,6 @@
   , _msgGroupMeta_ns_residual :: !Int32
     -- ^ Nanosecond residual of millisecond-rounded TOM (ranges from -500000 to
     -- 500000)
->>>>>>> 3d541d51
   , _msgGroupMeta_flags      :: !Word8
     -- ^ Status flags (reserved)
   , _msgGroupMeta_n_group_msgs :: !Word8
@@ -337,12 +334,9 @@
 instance Binary MsgGroupMeta where
   get = do
     _msgGroupMeta_group_id <- getWord8
-<<<<<<< HEAD
-=======
     _msgGroupMeta_wn <- getWord16le
     _msgGroupMeta_tom <- getWord32le
     _msgGroupMeta_ns_residual <- (fromIntegral <$> getWord32le)
->>>>>>> 3d541d51
     _msgGroupMeta_flags <- getWord8
     _msgGroupMeta_n_group_msgs <- getWord8
     _msgGroupMeta_group_msgs <- whileM (not <$> isEmpty) getWord16le
@@ -350,12 +344,9 @@
 
   put MsgGroupMeta {..} = do
     putWord8 _msgGroupMeta_group_id
-<<<<<<< HEAD
-=======
     putWord16le _msgGroupMeta_wn
     putWord32le _msgGroupMeta_tom
     (putWord32le . fromIntegral) _msgGroupMeta_ns_residual
->>>>>>> 3d541d51
     putWord8 _msgGroupMeta_flags
     putWord8 _msgGroupMeta_n_group_msgs
     mapM_ putWord16le _msgGroupMeta_group_msgs
