// Copyright (C) 2015-2021 Swift Navigation Inc.
// Contact: https://support.swiftnav.com
//
// This source is subject to the license found in the file 'LICENSE' which must
// be be distributed together with this source. All other rights reserved.
//
// THIS CODE AND INFORMATION IS PROVIDED "AS IS" WITHOUT WARRANTY OF ANY KIND,
// EITHER EXPRESSED OR IMPLIED, INCLUDING BUT NOT LIMITED TO THE IMPLIED
// WARRANTIES OF MERCHANTABILITY AND/OR FITNESS FOR A PARTICULAR PURPOSE.

//****************************************************************************
// Automatically generated from yaml/(((filepath)))
// with generate.py. Please do not hand edit!
//****************************************************************************/

//! (((description | commentify(prefix="//! ") )))


((*- for m in msgs *))
pub use (((m.mod_name)))::(((m.msg_name)));
((*- endfor *))



((* for m in msgs *))
pub mod (((m.mod_name))) {
#![allow(unused_imports)]

use super::*;
use crate::messages::lib::*;
((*- for i in includes *))
use crate::messages::(((i)))::*;
((*- endfor *))

((*- if m.desc *))

/// (((m.short_desc)))
///
/// (((m.desc | commentify)))
///
((*- elif m.short_desc *))
/// (((m.short_desc)))
((*- endif *))
#[cfg_attr(feature = "serde", derive(serde::Serialize, serde::Deserialize))]
#[derive(Debug, PartialEq, Clone)]
pub struct (((m.msg_name))) {
    ((*- if m.is_real_message *))
    /// The message sender_id
    #[cfg_attr(feature = "serde", serde(skip_serializing, alias = "sender"))]
    pub sender_id: Option<u16>,
    ((*- endif *))
    ((*- for f in m.fields *))
    ((*- if f.desc *))
    /// (((f.desc | commentify(indent=2) )))
    ((*- endif *))
    ((*- if f.type_id == "array" and "size" in f.options and f.options["size"].value >= 32 *))
<<<<<<< HEAD
    #[cfg_attr(feature = "serde", serde(with="BigArray", rename(serialize = "(((f.identifier)))")))]
    ((*- else *))
    #[cfg_attr(feature = "serde", serde(rename(serialize = "(((f.identifier)))")))]
=======
    #[cfg_attr(feature = "serde", serde(with="BigArray", rename = "(((f.identifier)))"))]
    ((*- else *))
    #[cfg_attr(feature = "serde", serde(rename = "(((f.identifier)))"))]
>>>>>>> 135a8453
    ((*- endif *))

    pub (((f.field_name))): (((f.type))),
    ((*- endfor *))
}

((= create getters/setters for bitfields if appropriate =))

((* if m.has_bitfield *))
impl (((m.msg_name))) {
((* for f in m.fields *))
((* for b in f.bitfield *))

((* if b.vals|length > 0 *))
    /// Gets the [(((b.type_name)))][self::(((b.type_name)))] stored in the `(((b.field)))` bitfield.
    ///
    /// Returns `Ok` if the bitrange contains a known `(((b.type_name)))` variant.
    /// Otherwise the value of the bitrange is returned as an `Err((( '(' )))(((b.type)))((( ')' )))`. This may be because of a malformed message,
    /// or because new variants of `(((b.type_name)))` were added.
    pub fn (((b.bitrange_name))) (&self) -> Result<(((b.type_name))), (((b.type)))> {
        get_bit_range!( self.(((b.field))),  (((f.type))), (((b.type))), (((b.msb))), (((b.lsb))) ).try_into()
    }

    /// Set the bitrange corresponding to the [(((b.type_name)))][(((b.type_name)))] of the `(((b.field)))` bitfield.
    pub fn set_(((b.bitrange_name))) (&mut self, (((b.bitrange_name))): (((b.type_name)))) {
        set_bit_range!(&mut self.(((b.field))), (((b.bitrange_name))),  (((f.type))), (((b.type))), (((b.msb))), (((b.lsb))) );
    }
((* elif b.type == "bool" *))
    /// Gets the `(((b.bitrange_name)))` flag.
    pub fn (((b.bitrange_name))) (&self) -> bool {
        ( ( self.(((b.field))) >> (((b.msb))) ) & 1) == 1
    }

    /// Sets the `(((b.bitrange_name)))` flag.
    pub fn set_(((b.bitrange_name))) (&mut self, (((b.bitrange_name))): (((b.type)))) {
        self.(((b.field))) ^= ( !( (((b.bitrange_name))) as (((f.type))) ) ) & (1 << (((b.msb))) )
    }
((* else *))
    /// Gets the `(((b.bitrange_name)))` stored in `(((b.field)))`.
    pub fn (((b.bitrange_name))) (&self) -> (((b.type))) {
        get_bit_range!( self.(((b.field))),  (((f.type))), (((b.type))), (((b.msb))), (((b.lsb))) )
    }

    /// Sets the `(((b.bitrange_name)))` bitrange of `(((b.field)))`.
    pub fn set_(((b.bitrange_name))) (&mut self, (((b.bitrange_name))): (((b.type)))) {
        set_bit_range!(&mut self.(((b.field))), (((b.bitrange_name))),  (((f.type))), (((b.type))), (((b.msb))), (((b.lsb))) );
    }
((* endif *))

((* endfor *))
((* endfor *))
}
((* endif *))

((= implement various traits for the message  =))

((* if m.is_real_message *))
impl ConcreteMessage for (((m.msg_name))) {
    const MESSAGE_TYPE: u16 = (((m.sbp_id)));
    const MESSAGE_NAME: &'static str = "(((m.identifier)))";
}

impl SbpMessage for (((m.msg_name))) {
    fn message_name(&self) -> &'static str {
        <Self as ConcreteMessage>::MESSAGE_NAME
    }
    fn message_type(&self) -> u16 {
        <Self as ConcreteMessage>::MESSAGE_TYPE
    }
    fn sender_id(&self) -> Option<u16> {
        self.sender_id
    }
    fn set_sender_id(&mut self, new_id: u16) {
        self.sender_id = Some(new_id);
    }
    fn encoded_len(&self) -> usize {
        WireFormat::len(self) + crate::HEADER_LEN + crate::CRC_LEN
    }
    (((m.gps_time_fn)))
}

impl TryFrom<Sbp> for (((m.msg_name))) {
    type Error = TryFromSbpError;
    fn try_from(msg: Sbp) -> Result<Self, Self::Error> {
        match msg {
            Sbp::(((m.msg_name)))(m) => Ok(m),
            _ => Err(TryFromSbpError),
        }
    }
}
((* endif *))

impl WireFormat for (((m.msg_name))) {
    const MIN_LEN: usize =
    ((*- if not m.fields *))
    0
    ((*- else *))
    < (((m.fields[0].type))) as WireFormat>::MIN_LEN
    ((*- for f in m.fields[1:] *))
    + < (((f.type))) as WireFormat>::MIN_LEN
    ((*- endfor *))
    ((*- endif *));
    fn len(&self) -> usize {
        ((*- if not m.fields *))
        0
        ((*- else *))
        WireFormat::len( &self.(((m.fields[0].field_name))) )
        ((*- for f in m.fields[1:] *))
        + WireFormat::len( &self.(((f.field_name))) )
        ((*- endfor *))
        ((*- endif *))
    }
    fn write<B: BufMut>(&self, ((*- if not m.fields *)) _buf ((*- else *)) buf ((*- endif *)): &mut B) {
        ((*- for f in m.fields *))
        WireFormat::write( &self.(((f.field_name))), buf);
        ((*- endfor *))
    }
    fn parse_unchecked<B: Buf>( ((*- if not m.fields *)) _buf ((*- else *)) buf ((*- endif *)): &mut B) -> Self {
        (((m.msg_name))) {
        ((*- if m.is_real_message *))
        sender_id: None,
        ((*- endif *))
        ((*- for f in m.fields *))
        (((f.field_name))): WireFormat::parse_unchecked(buf),
        ((*- endfor *))
        }
    }
}

((= create types for bitfields if appropriate =))

((* if m.has_bitfield *))
((* for f in m.fields *))

((* for b in f.bitfield *))

((* if b.vals|length > 0 *))
((*- if b.desc *))
/// (((b.desc | commentify)))
((*- endif *))
#[derive(Debug, Clone, Copy, PartialEq, Eq, Hash)]
pub enum (((b.type_name))) {
    ((* for v in b.vals *))
    /// (((v.desc | commentify(indent=2) )))
    (((v.name))) = (((v.value))),
    ((* endfor *))
}

impl std::fmt::Display for (((b.type_name))) {
    fn fmt(&self, f: &mut std::fmt::Formatter<'_>) -> std::fmt::Result {
        match self {
            ((*- for v in b.vals *))
            (((b.type_name)))::(((v.name))) => f.write_str("(((v.desc)))"),
            ((*- endfor *))
        }
    }
}

impl TryFrom<(((b.type)))> for (((b.type_name))) {
    type Error = (((b.type)));
    fn try_from(i: (((b.type))) ) -> Result<Self, Self::Error> {
        match i {
            ((*- for v in b.vals *))
            (((v.value))) => Ok( (((b.type_name))) :: (((v.name))) ),
            ((*- endfor *))
            i => Err(i),
        }
    }
}
((* endif *))

((* endfor *))

((* endfor *))
((* endif *))

}

((* endfor *))<|MERGE_RESOLUTION|>--- conflicted
+++ resolved
@@ -54,15 +54,9 @@
     /// (((f.desc | commentify(indent=2) )))
     ((*- endif *))
     ((*- if f.type_id == "array" and "size" in f.options and f.options["size"].value >= 32 *))
-<<<<<<< HEAD
-    #[cfg_attr(feature = "serde", serde(with="BigArray", rename(serialize = "(((f.identifier)))")))]
-    ((*- else *))
-    #[cfg_attr(feature = "serde", serde(rename(serialize = "(((f.identifier)))")))]
-=======
     #[cfg_attr(feature = "serde", serde(with="BigArray", rename = "(((f.identifier)))"))]
     ((*- else *))
     #[cfg_attr(feature = "serde", serde(rename = "(((f.identifier)))"))]
->>>>>>> 135a8453
     ((*- endif *))
 
     pub (((f.field_name))): (((f.type))),
