--- conflicted
+++ resolved
@@ -31,7 +31,7 @@
     pub use crate::wire_format::{WireFormat, PayloadParseError};
     pub use crate::sbp_string::{SbpString, Unterminated, NullTerminated, Multipart, DoubleNullTerminated};
 
-    #[cfg(feature = "swiftnav-rs")]
+    #[cfg(feature = "swiftnav")]
     pub use crate::time;
 
     pub use super::{ConcreteMessage, Sbp, SbpMessage, TryFromSbpError};
@@ -49,16 +49,9 @@
     fn sender_id(&self) -> Option<u16>;
     /// Set the sender id.
     fn set_sender_id(&mut self, new_id: u16);
-<<<<<<< HEAD
     /// Get the GPS time associated with the message.
-    #[cfg(feature = "swiftnav-rs")]
+    #[cfg(feature = "swiftnav")]
     fn gps_time(&self) -> Option<Result<crate::time::MessageTime, crate::time::GpsTimeError>> {
-=======
-    fn to_frame(&self) -> std::result::Result<Vec<u8>, crate::FramerError>;
-    fn write_frame(&self, buf: &mut Vec<u8>) -> std::result::Result<(), crate::FramerError>;
-    #[cfg(feature = "swiftnav")]
-    fn gps_time(&self) -> Option<std::result::Result<crate::time::MessageTime, crate::time::GpsTimeError>> {
->>>>>>> a14a8512
         None
     }
 }
@@ -169,37 +162,7 @@
         }
     }
 
-<<<<<<< HEAD
-    #[cfg(feature = "swiftnav-rs")]
-=======
-    fn to_frame(&self) -> Result<Vec<u8>, crate::FramerError> {
-        match self {
-            ((*- for m in msgs *))
-            SBP::(((m.identifier|camel_case)))(msg) => {
-                msg.to_frame()
-            },
-            ((*- endfor *))
-            SBP::Unknown(msg) => {
-                msg.to_frame()
-            },
-        }
-    }
-
-    fn write_frame(&self, buf: &mut Vec<u8>) -> Result<(), crate::FramerError> {
-        match self {
-            ((*- for m in msgs *))
-            SBP::(((m.identifier|camel_case)))(msg) => {
-                msg.write_frame(buf)
-            },
-            ((*- endfor *))
-            SBP::Unknown(msg) => {
-                msg.write_frame(buf)
-            },
-        }
-    }
-
     #[cfg(feature = "swiftnav")]
->>>>>>> a14a8512
     fn gps_time(&self) -> Option<std::result::Result<crate::time::MessageTime, crate::time::GpsTimeError>> {
         match self {
             ((*- for m in msgs *))
