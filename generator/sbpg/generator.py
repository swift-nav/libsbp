--- conflicted
+++ resolved
@@ -84,11 +84,7 @@
     # Parse and validate arguments.
     args = get_args().parse_args()
     verbose = args.verbose
-<<<<<<< HEAD
-    assert args.python or args.javascript or args.c or args.test_c or args.haskell or args.latex or args.java or args.rust, \
-=======
-    assert args.python or args.javascript or args.c or args.test_c or args.haskell or args.latex or args.protobuf or args.java, \
->>>>>>> 0d98e425
+    assert args.python or args.javascript or args.c or args.test_c or args.haskell or args.latex or args.protobuf or args.rust or args.java, \
       "Please specify a target language."
     input_file = os.path.abspath(args.input_file[0])
     assert len(args.input_file) == 1
@@ -140,13 +136,10 @@
           hs.render_source(output_dir, parsed)
         elif args.java:
           java.render_source(output_dir, parsed)
-<<<<<<< HEAD
         elif args.rust:
           rs.render_source(output_dir, parsed)
-=======
         elif args.protobuf:
           pb.render_source(output_dir, parsed)
->>>>>>> 0d98e425
       if args.c:
         c.render_version(output_dir, args.release[0])
       elif args.haskell:
