#!/usr/bin/env python
# Copyright (C) 2015-2021 Swift Navigation Inc.
# Contact: https://support.swiftnav.com
#
# This source is subject to the license found in the file 'LICENSE' which must
# be be distributed together with this source. All other rights reserved.
#
# THIS CODE AND INFORMATION IS PROVIDED "AS IS" WITHOUT WARRANTY OF ANY KIND,
# EITHER EXPRESSED OR IMPLIED, INCLUDING BUT NOT LIMITED TO THE IMPLIED
# WARRANTIES OF MERCHANTABILITY AND/OR FITNESS FOR A PARTICULAR PURPOSE.

"""
Defines a really basic syntax declaration for a collection of SBP
message tests.

"""

import base64
import json
import os.path

<<<<<<< HEAD
from binascii import unhexlify

import yaml

=======
>>>>>>> d2134807
##############################################################################
#

def _to_unicode(s):
  """Decode the string-like argument to unicode if suitable"""
  return s.decode('utf-8') if hasattr(s, 'decode') else s


class PackageTestSpecification(object):
  """Package is a collection of messages to generate tests for.

  """

  def __init__(self, src_filename=None, package="", suite_no=0, description=None, generated_on=None, tests=None):
    self.src_filename = src_filename
    self.package = package
    self.suite_no = suite_no
    self.description = description
    self.generated_on = generated_on
    self.tests = tests or []
    self.render_source = True

  def __lt__(self, other):
    return (self.package, self.suite_no).__lt__((other.package, other.suite_no))

  @property
  def suite_name(self):
    _, name = self.filepath
    return name

  @property
  def filepath(self):
    # Remove 'test_' and '.yaml'
    test_name_suffix = os.path.basename(self.src_filename)[5:-5]
    split = ("auto_check_" + self.package + "_" + test_name_suffix).split(".")
    filepath, filename = "/".join(split[:-1]), "_".join(split[-2:])
    return (filepath, filename)

  def to_json(self):
    return {
      'description': self.description,
      'generated_on': self.generated_on,
      'package': self.package,
      'tests': [test.to_json() for test in self.tests],
    }

  def write(self, filename, exists_ok=False):
    file_exists = os.path.exists(filename)
    assert exists_ok or not file_exists
    data = self.to_json()
    try:
      with open(filename, "w") as f:
        yaml.dump(data, f)
    except Exception:
      os.remove(filename)

class TestSpecification(object):
  """A message description to generate tests for.
  """

  def __init__(self, raw_packet, msg_type, raw_json, msg, sbp, test_msg_data=None):
    self.raw_packet = raw_packet
    self.raw_json = raw_json
    self.raw_json_obj = json.loads(raw_json)
    self.packet = base64.standard_b64decode(self.raw_packet)
    self.packet_as_byte_array = list(bytearray(self.packet))
    self.msg_type = msg_type
    self.msg = msg
    self.sbp = sbp
    self.test_msg_data = test_msg_data

  @classmethod
  def from_msg(cls, msg_instance, test_msg_data):
    msg = msg_instance
    sbp = {
      "crc": "0x{:X}".format(msg.crc),
      "length": msg.length,
      "msg_type": "0x{:X}".format(msg.msg_type),
      "payload": _to_unicode(base64.standard_b64encode(msg.payload)),
      "preamble": "0x{:X}".format(msg.preamble),
      "sender": "0x{:X}".format(msg.sender),
    }
    return cls(
      _to_unicode(base64.standard_b64encode(msg.to_binary())),
      msg.msg_type,
      msg.to_json(),
      msg,
      sbp,
      test_msg_data=test_msg_data,
    )

  def __repr__(self):
    return "TestSpecification.from_msg({})".format(self.msg)

  def to_json(self):
    return {
      "msg": self.test_msg_data,
      "msg_type": "0x{:X}".format(self.msg_type),
      "raw_json": self.raw_json,
      "raw_packet": self.raw_packet,
      "sbp": self.sbp,
    }

  def __lt__(self, other: "TestSpecification"):
    return self.raw_packet.__lt__(other.raw_packet)

  @property
  def msg_type_name(self):
    return self.msg.get('name', None)

  @property
  def fields(self):
    return self.msg.get('fields', None) or []

  @property
  def fieldskeys(self):
    return sorted(self.msg.get('fields', None) or [])

  @property
  def c_decoded_fields(self):
    fields = self.msg.get('fields', None) or {}
    if 'c_decoded_fields' in self.msg:
      fields.update(self.msg['c_decoded_fields'])
    return fields

  @property
  def c_decoded_fieldskeys(self):
    fields = self.msg.get('fields', None) or {}
    if 'c_decoded_fields' in self.msg:
      fields.update(self.msg['c_decoded_fields'])
    return sorted(fields)

<|MERGE_RESOLUTION|>--- conflicted
+++ resolved
@@ -19,13 +19,10 @@
 import json
 import os.path
 
-<<<<<<< HEAD
 from binascii import unhexlify
 
 import yaml
 
-=======
->>>>>>> d2134807
 ##############################################################################
 #
 
