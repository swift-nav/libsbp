# Copyright (C) 2015-2021 Swift Navigation Inc.
# Contact: https://support.swiftnav.com
#
# This source is subject to the license found in the file 'LICENSE' which must
# be be distributed together with this source. All other rights reserved.
#
# THIS CODE AND INFORMATION IS PROVIDED "AS IS" WITHOUT WARRANTY OF ANY KIND,
# EITHER EXPRESSED OR IMPLIED, INCLUDING BUT NOT LIMITED TO THE IMPLIED
# WARRANTIES OF MERCHANTABILITY AND/OR FITNESS FOR A PARTICULAR PURPOSE.

package: swiftnav.sbp.navigation
description: >
  Geodetic navigation messages reporting GPS time, position, velocity,
  and baseline position solutions. For position solutions, these
  messages define several different position solutions: single-point
  (SPP), RTK, and pseudo-absolute position solutions.


  The SPP is the standalone, absolute GPS position solution using only
  a single receiver. The RTK solution is the differential GPS
  solution, which can use either a fixed/integer or floating carrier
  phase ambiguity. The pseudo-absolute position solution uses a
  user-provided, well-surveyed base station position (if available)
  and the RTK solution in tandem.


  When the inertial navigation mode indicates that the IMU is used,
  all messages are reported in the vehicle body frame as defined by
  device settings.  By default, the vehicle body frame is configured to be
  coincident with the antenna phase center.  When there is no inertial
  navigation, the solution will be reported at the phase center of the antenna.
  There is no inertial navigation capability on Piksi Multi or Duro.


  The tow field, when valid, is most often the Time of Measurement. When this
  is the case, the 5th bit of flags is set to the default value of 0.
  When this is not the case, the tow may be a time of arrival or a local
  system timestamp, irrespective of the time reference (GPS Week or else),
  but not a Time of Measurement.

stable: True
public: True
include:
  - types.yaml
definitions:

 - MSG_GPS_TIME:
    id: 0x0102
    short_desc: GPS Time
    desc: >
      This message reports the GPS time, representing the time since
      the GPS epoch began on midnight January 6, 1980 UTC. GPS time
      counts the weeks and seconds of the week. The weeks begin at the
      Saturday/Sunday transition. GPS week 0 began at the beginning of
      the GPS time scale.


      Within each week number, the GPS time of the week is between
      between 0 and 604800 seconds (=60*60*24*7). Note that GPS time
      does not accumulate leap seconds, and as of now, has a small
      offset from UTC. In a message stream, this message precedes a
      set of other navigation messages referenced to the same time
      (but lacking the ns field) and indicates a more precise time of
      these messages.
    fields:
        - wn:
            type: u16
            units: weeks
            desc: GPS week number
        - tow:
            type: u32
            units: ms
            desc: GPS time of week rounded to the nearest millisecond
        - ns_residual:
            type: s32
            units: ns
            desc: >
              Nanosecond residual of millisecond-rounded TOW (ranges
              from -500000 to 500000)
        - flags:
            type: u8
            desc: Status flags (reserved)
            fields:
                  - 3-7:
                      desc: Reserved
                  - 0-2:
                      desc: Time source
                      values:
                          - 0: None (invalid)
                          - 1: GNSS Solution
                          - 2: Propagated

 - MSG_GPS_TIME_GNSS:
    id: 0x0104
    short_desc: GPS Time
    desc: >
      This message reports the GPS time, representing the time since
      the GPS epoch began on midnight January 6, 1980 UTC. GPS time
      counts the weeks and seconds of the week. The weeks begin at the
      Saturday/Sunday transition. GPS week 0 began at the beginning of
      the GPS time scale.


      Within each week number, the GPS time of the week is between
      between 0 and 604800 seconds (=60*60*24*7). Note that GPS time
      does not accumulate leap seconds, and as of now, has a small
      offset from UTC. In a message stream, this message precedes a
      set of other navigation messages referenced to the same time
      (but lacking the ns field) and indicates a more precise time of
      these messages.
    fields:
        - wn:
            type: u16
            units: weeks
            desc: GPS week number
        - tow:
            type: u32
            units: ms
            desc: GPS time of week rounded to the nearest millisecond
        - ns_residual:
            type: s32
            units: ns
            desc: >
              Nanosecond residual of millisecond-rounded TOW (ranges
              from -500000 to 500000)
        - flags:
            type: u8
            desc: Status flags (reserved)
            fields:
                  - 3-7:
                      desc: Reserved
                  - 0-2:
                      desc: Time source
                      values:
                          - 0: None (invalid)
                          - 1: GNSS Solution
                          - 2: Propagated

 - MSG_UTC_TIME:
    id: 0x0103
    short_desc: UTC Time
    desc: >
      This message reports the Universal Coordinated Time (UTC).  Note the flags
      which indicate the source of the UTC offset value and source of the time fix.
    fields:
        - flags:
            type: u8
            desc: Indicates source and time validity
            fields:
                - 5-7:
                    desc: Reserved
                - 3-4:
                    desc: UTC offset source
                    values:
                        - 0: Factory Default
                        - 1: Non Volatile Memory
                        - 2: Decoded this Session
                - 0-2:
                    desc: Time source
                    values:
                          - 0: None (invalid)
                          - 1: GNSS Solution
                          - 2: Propagated
        - tow:
            type: u32
            units: ms
            desc: GPS time of week rounded to the nearest millisecond
        - year:
            type: u16
            units: year
            desc: Year
        - month:
            type: u8
            units: months
            desc: Month (range 1 .. 12)
        - day:
            type: u8
            units: day
            desc: days in the month (range 1-31)
        - hours:
            type: u8
            units: hours
            desc: hours of day (range 0-23)
        - minutes:
            type: u8
            units: minutes
            desc: minutes of hour (range 0-59)
        - seconds:
            type: u8
            units: seconds
            desc: seconds of minute (range 0-60) rounded down
        - ns:
            type: u32
            units: nanoseconds
            desc: nanoseconds of second
                  (range 0-999999999)

 - MSG_UTC_TIME_GNSS:
    id: 0x0105
    short_desc: UTC Time
    desc: >
      This message reports the Universal Coordinated Time (UTC).  Note the flags
      which indicate the source of the UTC offset value and source of the time fix.
    fields:
        - flags:
            type: u8
            desc: Indicates source and time validity
            fields:
                - 5-7:
                    desc: Reserved
                - 3-4:
                    desc: UTC offset source
                    values:
                        - 0: Factory Default
                        - 1: Non Volatile Memory
                        - 2: Decoded this Session
                - 0-2:
                    desc: Time source
                    values:
                          - 0: None (invalid)
                          - 1: GNSS Solution
                          - 2: Propagated
        - tow:
            type: u32
            units: ms
            desc: GPS time of week rounded to the nearest millisecond
        - year:
            type: u16
            units: year
            desc: Year
        - month:
            type: u8
            units: months
            desc: Month (range 1 .. 12)
        - day:
            type: u8
            units: day
            desc: days in the month (range 1-31)
        - hours:
            type: u8
            units: hours
            desc: hours of day (range 0-23)
        - minutes:
            type: u8
            units: minutes
            desc: minutes of hour (range 0-59)
        - seconds:
            type: u8
            units: seconds
            desc: seconds of minute (range 0-60) rounded down
        - ns:
            type: u32
            units: nanoseconds
            desc: nanoseconds of second
                  (range 0-999999999)

 - MSG_DOPS:
    id: 0x0208
    short_desc: Dilution of Precision
    desc: >
      This dilution of precision (DOP) message describes the effect of
      navigation satellite geometry on positional measurement
      precision.  The flags field indicated whether the DOP reported
      corresponds to differential or SPP solution.
    fields:
        - tow:
            type: u32
            units: ms
            desc: GPS Time of Week
        - gdop:
            type: u16
            units: 0.01
            desc: Geometric Dilution of Precision
        - pdop:
            type: u16
            units: 0.01
            desc: Position Dilution of Precision
        - tdop:
            type: u16
            units: 0.01
            desc: Time Dilution of Precision
        - hdop:
            type: u16
            units: 0.01
            desc: Horizontal Dilution of Precision
        - vdop:
            type: u16
            units: 0.01
            desc: Vertical Dilution of Precision
        - flags:
            type: u8
            desc: Indicates the position solution with which the DOPS message corresponds
            fields:
              - 7:
                  desc: RAIM repair flag
              - 3-6:
                  desc: Reserved
              - 0-2:
                  desc: Fix mode
                  values:
                      - 0: Invalid
                      - 1: Single Point Position (SPP)
                      - 2: Differential GNSS (DGNSS)
                      - 3: Float RTK
                      - 4: Fixed RTK
                      - 5: Undefined
                      - 6: SBAS Position

 - MSG_POS_ECEF:
    id: 0x0209
    short_desc: Single-point position in ECEF
    desc: >
      The position solution message reports absolute Earth Centered
      Earth Fixed (ECEF) coordinates and the status (single point vs
      pseudo-absolute RTK) of the position solution. If the rover
      receiver knows the surveyed position of the base station and has
      an RTK solution, this reports a pseudo-absolute position
      solution using the base station position and the rover's RTK
      baseline vector. The full GPS time is given by the preceding
      MSG_GPS_TIME with the matching time-of-week (tow).
    fields:
        - tow:
            type: u32
            units: ms
            desc: GPS Time of Week
        - x:
            type: double
            units: m
            desc: ECEF X coordinate
        - y:
            type: double
            units: m
            desc: ECEF Y coordinate
        - z:
            type: double
            units: m
            desc: ECEF Z coordinate
        - accuracy:
            type: u16
            units: mm
            desc: Position estimated standard deviation
        - n_sats:
            type: u8
            desc: Number of satellites used in solution
        - flags:
            type: u8
            desc: Status flags
            fields:
              - 6-7:
                  desc: Reserved
              - 5-5:
                  desc: TOW type
                  values:
                      - 0: Time of Measurement
                      - 1: Other
              - 3-4:
                  desc: Inertial Navigation Mode
                  values:
                      - 0: None
                      - 1: INS used
              - 0-2:
                  desc: Fix mode
                  values:
                      - 0: Invalid
                      - 1: Single Point Position (SPP)
                      - 2: Differential GNSS (DGNSS)
                      - 3: Float RTK
                      - 4: Fixed RTK
                      - 5: Dead Reckoning
                      - 6: SBAS Position

 - MSG_POS_ECEF_COV:
    id: 0x0214
    short_desc: Single-point position in ECEF
    desc: >
      The position solution message reports absolute Earth Centered
      Earth Fixed (ECEF) coordinates and the status (single point vs
      pseudo-absolute RTK) of the position solution. The message also
      reports the upper triangular portion of the 3x3 covariance matrix.
      If the receiver knows the surveyed position of the base station and has
      an RTK solution, this reports a pseudo-absolute position
      solution using the base station position and the rover's RTK
      baseline vector. The full GPS time is given by the preceding
      MSG_GPS_TIME with the matching time-of-week (tow).
    fields:
        - tow:
            type: u32
            units: ms
            desc: GPS Time of Week
        - x:
            type: double
            units: m
            desc: ECEF X coordinate
        - y:
            type: double
            units: m
            desc: ECEF Y coordinate
        - z:
            type: double
            units: m
            desc: ECEF Z coordinate
        - cov_x_x:
            type: float
            units: m^2
            desc: Estimated variance of x
        - cov_x_y:
            type: float
            units: m^2
            desc: Estimated covariance of x and y
        - cov_x_z:
            type: float
            units: m^2
            desc: Estimated covariance of x and z
        - cov_y_y:
            type: float
            units: m^2
            desc: Estimated variance of y
        - cov_y_z:
            type: float
            units: m^2
            desc: Estimated covariance of y and z
        - cov_z_z:
            type: float
            units: m^2
            desc: Estimated variance of z
        - n_sats:
            type: u8
            desc: Number of satellites used in solution
        - flags:
            type: u8
            desc: Status flags
            fields:
              - 6-7:
                  desc: Reserved
              - 5-5:
                  desc: Type of reported TOW
                  values:
                      - 0: Time of Measurement
                      - 1: Other
              - 3-4:
                  desc: Inertial Navigation Mode
                  values:
                      - 0: None
                      - 1: INS used
              - 0-2:
                  desc: Fix mode
                  values:
                      - 0: Invalid
                      - 1: Single Point Position (SPP)
                      - 2: Differential GNSS (DGNSS)
                      - 3: Float RTK
                      - 4: Fixed RTK
                      - 5: Dead Reckoning
                      - 6: SBAS Position

 - MSG_POS_LLH:
    id: 0x020A
    short_desc: Geodetic Position
    desc: >
      This position solution message reports the absolute geodetic
      coordinates and the status (single point vs pseudo-absolute RTK)
      of the position solution. If the rover receiver knows the
      surveyed position of the base station and has an RTK solution,
      this reports a pseudo-absolute position solution using the base
      station position and the rover's RTK baseline vector. The full
      GPS time is given by the preceding MSG_GPS_TIME with the
      matching time-of-week (tow).
    fields:
        - tow:
            type: u32
            units: ms
            desc: GPS Time of Week
        - lat:
            type: double
            units: deg
            desc: Latitude
        - lon:
            type: double
            units: deg
            desc: Longitude
        - height:
            type: double
            units: m
            desc: Height above WGS84 ellipsoid
        - h_accuracy:
            type: u16
            units: mm
            desc: Horizontal position estimated standard deviation
        - v_accuracy:
            type: u16
            units: mm
            desc: Vertical position estimated standard deviation
        - n_sats:
            type: u8
            desc: Number of satellites used in solution.
        - flags:
            type: u8
            desc: Status flags
            fields:
              - 6-7:
                  desc: Reserved
              - 5-5:
                  desc: Type of reported TOW
                  values:
                      - 0: Time of Measurement
                      - 1: Other
              - 3-4:
                  desc: Inertial Navigation Mode
                  values:
                      - 0: None
                      - 1: INS used
              - 0-2:
                  desc: Fix mode
                  values:
                      - 0: Invalid
                      - 1: Single Point Position (SPP)
                      - 2: Differential GNSS (DGNSS)
                      - 3: Float RTK
                      - 4: Fixed RTK
                      - 5: Dead Reckoning
                      - 6: SBAS Position


 - MSG_POS_LLH_COV:
    id: 0x0211
    short_desc: Geodetic Position
    desc: >
      This position solution message reports the absolute geodetic
      coordinates and the status (single point vs pseudo-absolute RTK)
      of the position solution as well as the upper triangle of the 3x3
      covariance matrix.  The position information and Fix Mode flags follow the
      MSG_POS_LLH message.  Since the covariance matrix is computed in the
      local-level North, East, Down frame, the covariance terms follow that
      convention. Thus, covariances are reported against the "downward"
      measurement and care should be taken with the sign convention.
    fields:
        - tow:
            type: u32
            units: ms
            desc: GPS Time of Week
        - lat:
            type: double
            units: deg
            desc: Latitude
        - lon:
            type: double
            units: deg
            desc: Longitude
        - height:
            type: double
            units: m
            desc: Height above WGS84 ellipsoid
        - cov_n_n:
            type: float
            units: m^2
            desc: Estimated variance of northing
        - cov_n_e:
            type: float
            units: m^2
            desc: Covariance of northing and easting
        - cov_n_d:
            type: float
            units: m^2
            desc: Covariance of northing and downward measurement
        - cov_e_e:
            type: float
            units: m^2
            desc: Estimated variance of easting
        - cov_e_d:
            type: float
            units: m^2
            desc: Covariance of easting and downward measurement
        - cov_d_d:
            type: float
            units: m^2
            desc: Estimated variance of downward measurement
        - n_sats:
            type: u8
            desc: Number of satellites used in solution.
        - flags:
            type: u8
            desc: Status flags
            fields:
              - 6-7:
                  desc: Reserved
              - 5-5:
                  desc: Type of reported TOW
                  values:
                      - 0: Time of Measurement
                      - 1: Other
              - 3-4:
                  desc: Inertial Navigation Mode
                  values:
                      - 0: None
                      - 1: INS used
              - 0-2:
                  desc: Fix mode
                  values:
                      - 0: Invalid
                      - 1: Single Point Position (SPP)
                      - 2: Differential GNSS (DGNSS)
                      - 3: Float RTK
                      - 4: Fixed RTK
                      - 5: Dead Reckoning
                      - 6: SBAS Position


 - EstimatedHorizontalErrorEllipse:
     short_desc: Horizontal estimated error ellipse
     fields:
       - semi_major:
           type: float
           units: m
           desc: >
             The semi major axis of the estimated horizontal error ellipse at
             the user-configured confidence level; zero implies invalid.
       - semi_minor:
           type: float
           units: m
           desc: >
             The semi minor axis of the estimated horizontal error ellipse at
             the user-configured confidence level; zero implies invalid.
       - orientation:
           type: float
           units: deg
           desc: >
             The orientation of the semi major axis of the estimated horizontal
             error ellipse with respect to North.


 - MSG_POS_LLH_ACC:
    id: 0x0218
    short_desc: Geodetic Position and Accuracy
    desc: >
      This position solution message reports the absolute geodetic coordinates
      and the status (single point vs pseudo-absolute RTK) of the position
      solution as well as the estimated horizontal, vertical, cross-track and
      along-track errors.  The position information and Fix Mode flags  follow
      the MSG_POS_LLH message. Since the covariance matrix is computed in the
      local-level North, East, Down frame, the estimated error terms follow that
      convention.


      The estimated errors are reported at a user-configurable confidence level.
      The user-configured percentile is encoded in the percentile field.
    fields:
        - tow:
            type: u32
            units: ms
            desc: GPS Time of Week
        - lat:
            type: double
            units: deg
            desc: Latitude
        - lon:
            type: double
            units: deg
            desc: Longitude
        - height:
            type: double
            units: m
            desc: Height above WGS84 ellipsoid
        - orthometric_height:
            type: double
            units: m
            desc: Height above the geoid (i.e. height above mean sea level). See confidence_and_geoid for geoid model used.
        - h_accuracy:
            type: float
            units: m
            desc: Estimated horizontal error at the user-configured confidence level; zero implies invalid.
        - v_accuracy:
            type: float
            units: m
            desc: Estimated vertical error at the user-configured confidence level; zero implies invalid.
        - ct_accuracy:
            type: float
            units: m
            desc: Estimated cross-track error at the user-configured confidence level; zero implies invalid.
        - at_accuracy:
            type: float
            units: m
            desc: Estimated along-track error at the user-configured confidence level; zero implies invalid.
        - h_ellipse:
            type: EstimatedHorizontalErrorEllipse
            desc: The estimated horizontal error ellipse at the user-configured confidence level.
        - confidence_and_geoid:
            type: u8
            desc: The lower bits describe the configured confidence level for the estimated position error. The middle bits describe the geoid model used to calculate the orthometric height.
            fields:
              - 7-7:
                  desc: Reserved
              - 4-6:
                  desc: Geoid model
                  values:
                    - 0: No model
                    - 1: EGM96
                    - 2: EGM2008
              - 0-3:
                  desc: Confidence level
                  values:
                    - 0: reserved
                    - 1: 39.35%
                    - 2: 68.27%
                    - 3: 95.45%
        - n_sats:
            type: u8
            desc: Number of satellites used in solution.
        - flags:
            type: u8
            desc: Status flags
            fields:
              - 6-7:
                  desc: Reserved
              - 5-5:
                  desc: Type of reported TOW
                  values:
                      - 0: Time of Measurement
                      - 1: Other
              - 3-4:
                  desc: Inertial Navigation Mode
                  values:
                      - 0: None
                      - 1: INS used
              - 0-2:
                  desc: Fix mode
                  values:
                      - 0: Invalid
                      - 1: Single Point Position (SPP)
                      - 2: Differential GNSS (DGNSS)
                      - 3: Float RTK
                      - 4: Fixed RTK
                      - 5: Dead Reckoning
                      - 6: SBAS Position

 - MSG_BASELINE_ECEF:
    id: 0x020B
    short_desc: Baseline Position in ECEF
    desc: >
      This message reports the baseline solution in Earth Centered
      Earth Fixed (ECEF) coordinates. This baseline is the relative
      vector distance from the base station to the rover receiver. The
      full GPS time is given by the preceding MSG_GPS_TIME with the
      matching time-of-week (tow).
    fields:
          - tow:
              type: u32
              units: ms
              desc: GPS Time of Week
          - x:
              type: s32
              units: mm
              desc: Baseline ECEF X coordinate
          - y:
              type: s32
              units: mm
              desc: Baseline ECEF Y coordinate
          - z:
              type: s32
              units: mm
              desc: Baseline ECEF Z coordinate
          - accuracy:
              type: u16
              units: mm
              desc: Position estimated standard deviation
          - n_sats:
              type: u8
              desc: Number of satellites used in solution
          - flags:
              type: u8
              desc: Status flags
              fields:
                - 3-7:
                    desc: Reserved
                - 0-2:
                    desc: Fix mode
                    values:
                        - 0: Invalid
                        - 1: Reserved
                        - 2: Differential GNSS (DGNSS)
                        - 3: Float RTK
                        - 4: Fixed RTK
                        - 5: Reserved
                        - 6: Reserved

 - MSG_BASELINE_NED:
    id: 0x020C
    short_desc: Baseline in NED
    desc: >
      This message reports the baseline solution in North East Down
      (NED) coordinates. This baseline is the relative vector distance
      from the base station to the rover receiver, and NED coordinate
      system is defined at the local WGS84 tangent plane centered at the
      base station position.  The full GPS time is given by the
      preceding MSG_GPS_TIME with the matching time-of-week (tow).
    fields:
          - tow:
              type: u32
              units: ms
              desc: GPS Time of Week
          - n:
              type: s32
              units: mm
              desc: Baseline North coordinate
          - e:
              type: s32
              units: mm
              desc: Baseline East coordinate
          - d:
              type: s32
              units: mm
              desc: Baseline Down coordinate
          - h_accuracy:
              type: u16
              units: mm
              desc: Horizontal position estimated standard deviation
          - v_accuracy:
              type: u16
              units: mm
              desc: Vertical position estimated standard deviation
          - n_sats:
              type: u8
              desc: Number of satellites used in solution
          - flags:
              type: u8
              desc: Status flags
              fields:
                - 3-7:
                    desc: Reserved
                - 0-2:
                    desc: Fix mode
                    values:
                        - 0: Invalid
                        - 1: Reserved
                        - 2: Differential GNSS (DGNSS)
                        - 3: Float RTK
                        - 4: Fixed RTK
                        - 5: Reserved
                        - 6: Reserved

 - MSG_VEL_ECEF:
    id: 0x020D
    short_desc: Velocity in ECEF
    desc: >
      This message reports the velocity in Earth Centered Earth Fixed
      (ECEF) coordinates. The full GPS time is given by the preceding
      MSG_GPS_TIME with the matching time-of-week (tow).
    fields:
          - tow:
              type: u32
              units: ms
              desc: GPS Time of Week
          - x:
              type: s32
              units: mm/s
              desc: Velocity ECEF X coordinate
          - y:
              type: s32
              units: mm/s
              desc: Velocity ECEF Y coordinate
          - z:
              type: s32
              units: mm/s
              desc: Velocity ECEF Z coordinate
          - accuracy:
              type: u16
              units: mm/s
              desc: >
                Velocity estimated standard deviation
          - n_sats:
              type: u8
              desc: Number of satellites used in solution
          - flags:
              type: u8
              desc: Status flags
              fields:
                - 6-7:
                    desc: Reserved
                - 5-5:
                    desc: Type of reported TOW
                    values:
                        - 0: Time of Measurement
                        - 1: Other
                - 3-4:
                    desc: INS Navigation Mode
                    values:
                        - 0: None
                        - 1: INS used
                - 0-2:
                    desc: Velocity mode
                    values:
                        - 0: Invalid
                        - 1: Measured Doppler derived
                        - 2: Computed Doppler derived
                        - 3: Dead Reckoning

 - MSG_VEL_ECEF_COV:
    id: 0x0215
    short_desc: Velocity in ECEF
    desc: >
      This message reports the velocity in Earth Centered Earth Fixed
      (ECEF) coordinates. The full GPS time is given by the preceding
      MSG_GPS_TIME with the matching time-of-week (tow).
    fields:
          - tow:
              type: u32
              units: ms
              desc: GPS Time of Week
          - x:
              type: s32
              units: mm/s
              desc: Velocity ECEF X coordinate
          - y:
              type: s32
              units: mm/s
              desc: Velocity ECEF Y coordinate
          - z:
              type: s32
              units: mm/s
              desc: Velocity ECEF Z coordinate
          - cov_x_x:
              type: float
              units: m^2/s^2
              desc: Estimated variance of x
          - cov_x_y:
              type: float
              units: m^2/s^2
              desc: Estimated covariance of x and y
          - cov_x_z:
              type: float
              units: m^2/s^2
              desc: Estimated covariance of x and z
          - cov_y_y:
              type: float
              units: m^2/s^2
              desc: Estimated variance of y
          - cov_y_z:
              type: float
              units: m^2/s^2
              desc: Estimated covariance of y and z
          - cov_z_z:
              type: float
              units: m^2/s^2
              desc: Estimated variance of z
          - n_sats:
              type: u8
              desc: Number of satellites used in solution
          - flags:
              type: u8
              desc: Status flags
              fields:
                - 6-7:
                    desc: Reserved
                - 5-5:
                    desc: Type of reported TOW
                    values:
                        - 0: Time of Measurement
                        - 1: Other
                - 3-4:
                    desc: INS Navigation Mode
                    values:
                        - 0: None
                        - 1: INS used
                - 0-2:
                    desc: Velocity mode
                    values:
                        - 0: Invalid
                        - 1: Measured Doppler derived
                        - 2: Computed Doppler derived
                        - 3: Dead Reckoning

 - MSG_VEL_NED:
    id: 0x020E
    short_desc: Velocity in NED
    desc: >
      This message reports the velocity in local North East Down (NED)
      coordinates. The NED coordinate system is defined as the local WGS84
      tangent plane centered at the current position. The full GPS time is
      given by the preceding MSG_GPS_TIME with the matching time-of-week (tow).
    fields:
          - tow:
              type: u32
              units: ms
              desc: GPS Time of Week
          - n:
              type: s32
              units: mm/s
              desc: Velocity North coordinate
          - e:
              type: s32
              units: mm/s
              desc: Velocity East coordinate
          - d:
              type: s32
              units: mm/s
              desc: Velocity Down coordinate
          - h_accuracy:
              type: u16
              units: mm/s
              desc: >
                Horizontal velocity estimated standard deviation
          - v_accuracy:
              type: u16
              units: mm/s
              desc: >
                Vertical velocity estimated standard deviation
          - n_sats:
              type: u8
              desc: Number of satellites used in solution
          - flags:
              type: u8
              desc: Status flags
              fields:
                - 6-7:
                    desc: Reserved
                - 5-5:
                    desc: Type of reported TOW
                    values:
                        - 0: Time of Measurement
                        - 1: Other
                - 3-4:
                    desc: INS Navigation Mode
                    values:
                        - 0: None
                        - 1: INS used
                - 0-2:
                    desc: Velocity mode
                    values:
                        - 0: Invalid
                        - 1: Measured Doppler derived
                        - 2: Computed Doppler derived
                        - 3: Dead Reckoning

 - MSG_VEL_NED_COV:
    id: 0x0212
    short_desc: Velocity in NED
    desc: >
      This message reports the velocity in local North East Down (NED)
      coordinates. The NED coordinate system is defined as the local WGS84
      tangent plane centered at the current position. The full GPS time is
      given by the preceding MSG_GPS_TIME with the matching time-of-week (tow).
      This message is similar to the MSG_VEL_NED, but it includes the upper triangular
      portion of the 3x3 covariance matrix.
    fields:
          - tow:
              type: u32
              units: ms
              desc: GPS Time of Week
          - n:
              type: s32
              units: mm/s
              desc: Velocity North coordinate
          - e:
              type: s32
              units: mm/s
              desc: Velocity East coordinate
          - d:
              type: s32
              units: mm/s
              desc: Velocity Down coordinate
          - cov_n_n:
              type: float
              units: m^2
              desc: Estimated variance of northward measurement
          - cov_n_e:
              type: float
              units: m^2
              desc: Covariance of northward and eastward measurement
          - cov_n_d:
              type: float
              units: m^2
              desc: Covariance of northward and downward measurement
          - cov_e_e:
              type: float
              units: m^2
              desc: Estimated variance of eastward measurement
          - cov_e_d:
              type: float
              units: m^2
              desc: Covariance of eastward and downward measurement
          - cov_d_d:
              type: float
              units: m^2
              desc: Estimated variance of downward measurement
          - n_sats:
              type: u8
              desc: Number of satellites used in solution
          - flags:
              type: u8
              desc: Status flags
              fields:
                - 6-7:
                    desc: Reserved
                - 5-5:
                    desc: Type of reported TOW
                    values:
                        - 0: Time of Measurement
                        - 1: Other
                - 3-4:
                    desc: INS Navigation Mode
                    values:
                        - 0: None
                        - 1: INS used
                - 0-2:
                    desc: Velocity mode
                    values:
                        - 0: Invalid
                        - 1: Measured Doppler derived
                        - 2: Computed Doppler derived
                        - 3: Dead Reckoning

 - MSG_POS_ECEF_GNSS:
    id: 0x0229
    short_desc: GNSS-only Position in ECEF
    desc: >
      The position solution message reports absolute Earth Centered
      Earth Fixed (ECEF) coordinates and the status (single point vs
      pseudo-absolute RTK) of the position solution. If the rover
      receiver knows the surveyed position of the base station and has
      an RTK solution, this reports a pseudo-absolute position
      solution using the base station position and the rover's RTK
      baseline vector. The full GPS time is given by the preceding
      MSG_GPS_TIME with the matching time-of-week (tow).
    fields:
        - tow:
            type: u32
            units: ms
            desc: GPS Time of Week
        - x:
            type: double
            units: m
            desc: ECEF X coordinate
        - y:
            type: double
            units: m
            desc: ECEF Y coordinate
        - z:
            type: double
            units: m
            desc: ECEF Z coordinate
        - accuracy:
            type: u16
            units: mm
            desc: Position estimated standard deviation
        - n_sats:
            type: u8
            desc: Number of satellites used in solution
        - flags:
            type: u8
            desc: Status flags
            fields:
              - 3-7:
                  desc: Reserved
              - 0-2:
                  desc: Fix mode
                  values:
                      - 0: Invalid
                      - 1: Single Point Position (SPP)
                      - 2: Differential GNSS (DGNSS)
                      - 3: Float RTK
                      - 4: Fixed RTK
                      - 5: Reserved
                      - 6: SBAS Position

 - MSG_POS_ECEF_COV_GNSS:
    id: 0x0234
    short_desc: GNSS-only Position in ECEF
    desc: >
      The position solution message reports absolute Earth Centered
      Earth Fixed (ECEF) coordinates and the status (single point vs
      pseudo-absolute RTK) of the position solution. The message also
      reports the upper triangular portion of the 3x3 covariance matrix.
      If the receiver knows the surveyed position of the base station and has
      an RTK solution, this reports a pseudo-absolute position
      solution using the base station position and the rover's RTK
      baseline vector. The full GPS time is given by the preceding
      MSG_GPS_TIME with the matching time-of-week (tow).
    fields:
        - tow:
            type: u32
            units: ms
            desc: GPS Time of Week
        - x:
            type: double
            units: m
            desc: ECEF X coordinate
        - y:
            type: double
            units: m
            desc: ECEF Y coordinate
        - z:
            type: double
            units: m
            desc: ECEF Z coordinate
        - cov_x_x:
            type: float
            units: m^2
            desc: Estimated variance of x
        - cov_x_y:
            type: float
            units: m^2
            desc: Estimated covariance of x and y
        - cov_x_z:
            type: float
            units: m^2
            desc: Estimated covariance of x and z
        - cov_y_y:
            type: float
            units: m^2
            desc: Estimated variance of y
        - cov_y_z:
            type: float
            units: m^2
            desc: Estimated covariance of y and z
        - cov_z_z:
            type: float
            units: m^2
            desc: Estimated variance of z
        - n_sats:
            type: u8
            desc: Number of satellites used in solution
        - flags:
            type: u8
            desc: Status flags
            fields:
              - 3-7:
                  desc: Reserved
              - 0-2:
                  desc: Fix mode
                  values:
                      - 0: Invalid
                      - 1: Single Point Position (SPP)
                      - 2: Differential GNSS (DGNSS)
                      - 3: Float RTK
                      - 4: Fixed RTK
                      - 5: Reserved
                      - 6: SBAS Position

 - MSG_POS_LLH_GNSS:
    id: 0x022A
    short_desc: GNSS-only Geodetic Position
    desc: >
      This position solution message reports the absolute geodetic
      coordinates and the status (single point vs pseudo-absolute RTK)
      of the position solution. If the rover receiver knows the
      surveyed position of the base station and has an RTK solution,
      this reports a pseudo-absolute position solution using the base
      station position and the rover's RTK baseline vector. The full
      GPS time is given by the preceding MSG_GPS_TIME with the
      matching time-of-week (tow).
    fields:
        - tow:
            type: u32
            units: ms
            desc: GPS Time of Week
        - lat:
            type: double
            units: deg
            desc: Latitude
        - lon:
            type: double
            units: deg
            desc: Longitude
        - height:
            type: double
            units: m
            desc: Height above WGS84 ellipsoid
        - h_accuracy:
            type: u16
            units: mm
            desc: Horizontal position estimated standard deviation
        - v_accuracy:
            type: u16
            units: mm
            desc: Vertical position estimated standard deviation
        - n_sats:
            type: u8
            desc: Number of satellites used in solution.
        - flags:
            type: u8
            desc: Status flags
            fields:
              - 3-7:
                  desc: Reserved
              - 0-2:
                  desc: Fix mode
                  values:
                      - 0: Invalid
                      - 1: Single Point Position (SPP)
                      - 2: Differential GNSS (DGNSS)
                      - 3: Float RTK
                      - 4: Fixed RTK
                      - 5: Reserved
                      - 6: SBAS Position

 - MSG_POS_LLH_COV_GNSS:
    id: 0x0231
    short_desc: GNSS-only Geodetic Position
    desc: >
      This position solution message reports the absolute geodetic
      coordinates and the status (single point vs pseudo-absolute RTK)
      of the position solution as well as the upper triangle of the 3x3
      covariance matrix.  The position information and Fix Mode flags should
      follow the MSG_POS_LLH message.  Since the covariance matrix is computed
      in the local-level North, East, Down frame, the covariance terms follow
      with that convention. Thus, covariances are reported against the "downward"
      measurement and care should be taken with the sign convention.
    fields:
        - tow:
            type: u32
            units: ms
            desc: GPS Time of Week
        - lat:
            type: double
            units: deg
            desc: Latitude
        - lon:
            type: double
            units: deg
            desc: Longitude
        - height:
            type: double
            units: m
            desc: Height above WGS84 ellipsoid
        - cov_n_n:
            type: float
            units: m^2
            desc: Estimated variance of northing
        - cov_n_e:
            type: float
            units: m^2
            desc: Covariance of northing and easting
        - cov_n_d:
            type: float
            units: m^2
            desc: Covariance of northing and downward measurement
        - cov_e_e:
            type: float
            units: m^2
            desc: Estimated variance of easting
        - cov_e_d:
            type: float
            units: m^2
            desc: Covariance of easting and downward measurement
        - cov_d_d:
            type: float
            units: m^2
            desc: Estimated variance of downward measurement
        - n_sats:
            type: u8
            desc: Number of satellites used in solution.
        - flags:
            type: u8
            desc: Status flags
            fields:
              - 3-7:
                  desc: Reserved
              - 0-2:
                  desc: Fix mode
                  values:
                      - 0: Invalid
                      - 1: Single Point Position (SPP)
                      - 2: Differential GNSS (DGNSS)
                      - 3: Float RTK
                      - 4: Fixed RTK
                      - 5: Dead Reckoning
                      - 6: SBAS Position

 - MSG_VEL_ECEF_GNSS:
    id: 0x022D
    short_desc: GNSS-only Velocity in ECEF
    desc: >
      This message reports the velocity in Earth Centered Earth Fixed
      (ECEF) coordinates. The full GPS time is given by the preceding
      MSG_GPS_TIME with the matching time-of-week (tow).
    fields:
          - tow:
              type: u32
              units: ms
              desc: GPS Time of Week
          - x:
              type: s32
              units: mm/s
              desc: Velocity ECEF X coordinate
          - y:
              type: s32
              units: mm/s
              desc: Velocity ECEF Y coordinate
          - z:
              type: s32
              units: mm/s
              desc: Velocity ECEF Z coordinate
          - accuracy:
              type: u16
              units: mm/s
              desc: >
                Velocity estimated standard deviation
          - n_sats:
              type: u8
              desc: Number of satellites used in solution
          - flags:
              type: u8
              desc: Status flags
              fields:
                - 3-7:
                    desc: Reserved
                - 0-2:
                    desc: Velocity mode
                    values:
                        - 0: Invalid
                        - 1: Measured Doppler derived
                        - 2: Computed Doppler derived
                        - 3: Reserved

 - MSG_VEL_ECEF_COV_GNSS:
    id: 0x0235
    short_desc: GNSS-only Velocity in ECEF
    desc: >
      This message reports the velocity in Earth Centered Earth Fixed
      (ECEF) coordinates. The full GPS time is given by the preceding
      MSG_GPS_TIME with the matching time-of-week (tow).
    fields:
          - tow:
              type: u32
              units: ms
              desc: GPS Time of Week
          - x:
              type: s32
              units: mm/s
              desc: Velocity ECEF X coordinate
          - y:
              type: s32
              units: mm/s
              desc: Velocity ECEF Y coordinate
          - z:
              type: s32
              units: mm/s
              desc: Velocity ECEF Z coordinate
          - cov_x_x:
              type: float
              units: m^2/s^2
              desc: Estimated variance of x
          - cov_x_y:
              type: float
              units: m^2/s^2
              desc: Estimated covariance of x and y
          - cov_x_z:
              type: float
              units: m^2/s^2
              desc: Estimated covariance of x and z
          - cov_y_y:
              type: float
              units: m^2/s^2
              desc: Estimated variance of y
          - cov_y_z:
              type: float
              units: m^2/s^2
              desc: Estimated covariance of y and z
          - cov_z_z:
              type: float
              units: m^2/s^2
              desc: Estimated variance of z
          - n_sats:
              type: u8
              desc: Number of satellites used in solution
          - flags:
              type: u8
              desc: Status flags
              fields:
                - 3-7:
                    desc: Reserved
                - 0-2:
                    desc: Velocity mode
                    values:
                        - 0: Invalid
                        - 1: Measured Doppler derived
                        - 2: Computed Doppler derived
                        - 3: Reserved

 - MSG_VEL_NED_GNSS:
    id: 0x022E
    short_desc: GNSS-only Velocity in NED
    desc: >
      This message reports the velocity in local North East Down (NED)
      coordinates. The NED coordinate system is defined as the local WGS84
      tangent plane centered at the current position. The full GPS time is
      given by the preceding MSG_GPS_TIME with the matching time-of-week (tow).
    fields:
          - tow:
              type: u32
              units: ms
              desc: GPS Time of Week
          - n:
              type: s32
              units: mm/s
              desc: Velocity North coordinate
          - e:
              type: s32
              units: mm/s
              desc: Velocity East coordinate
          - d:
              type: s32
              units: mm/s
              desc: Velocity Down coordinate
          - h_accuracy:
              type: u16
              units: mm/s
              desc: >
                Horizontal velocity estimated standard deviation
          - v_accuracy:
              type: u16
              units: mm/s
              desc: >
                Vertical velocity estimated standard deviation
          - n_sats:
              type: u8
              desc: Number of satellites used in solution
          - flags:
              type: u8
              desc: Status flags
              fields:
                - 3-7:
                    desc: Reserved
                - 0-2:
                    desc: Velocity mode
                    values:
                        - 0: Invalid
                        - 1: Measured Doppler derived
                        - 2: Computed Doppler derived
                        - 3: Reserved

 - MSG_VEL_NED_COV_GNSS:
    id: 0x0232
    short_desc: GNSS-only Velocity in NED
    desc: >
      This message reports the velocity in local North East Down (NED)
      coordinates. The NED coordinate system is defined as the local WGS84
      tangent plane centered at the current position. The full GPS time is
      given by the preceding MSG_GPS_TIME with the matching time-of-week (tow).
      This message is similar to the MSG_VEL_NED, but it includes the upper triangular
      portion of the 3x3 covariance matrix.
    fields:
          - tow:
              type: u32
              units: ms
              desc: GPS Time of Week
          - n:
              type: s32
              units: mm/s
              desc: Velocity North coordinate
          - e:
              type: s32
              units: mm/s
              desc: Velocity East coordinate
          - d:
              type: s32
              units: mm/s
              desc: Velocity Down coordinate
          - cov_n_n:
              type: float
              units: m^2
              desc: Estimated variance of northward measurement
          - cov_n_e:
              type: float
              units: m^2
              desc: Covariance of northward and eastward measurement
          - cov_n_d:
              type: float
              units: m^2
              desc: Covariance of northward and downward measurement
          - cov_e_e:
              type: float
              units: m^2
              desc: Estimated variance of eastward measurement
          - cov_e_d:
              type: float
              units: m^2
              desc: Covariance of eastward and downward measurement
          - cov_d_d:
              type: float
              units: m^2
              desc: Estimated variance of downward measurement
          - n_sats:
              type: u8
              desc: Number of satellites used in solution
          - flags:
              type: u8
              desc: Status flags
              fields:
                - 3-7:
                    desc: Reserved
                - 0-2:
                    desc: Velocity mode
                    values:
                        - 0: Invalid
                        - 1: Measured Doppler derived
                        - 2: Computed Doppler derived
                        - 3: Reserved

 - MSG_VEL_BODY:
    id: 0x0213
    short_desc: Velocity in User Frame
    desc: >
      This message reports the velocity in the Vehicle Body Frame. By convention,
      the x-axis should point out the nose of the vehicle and represent the forward
      direction, while as the y-axis should point out the right hand side of the vehicle.
      Since this is a right handed system, z should point out the bottom of the vehicle.
      The orientation and origin of the Vehicle Body Frame are specified via the device settings.
      The full GPS time is given by the preceding MSG_GPS_TIME with the
      matching time-of-week (tow). This message is only produced by inertial versions of Swift
      products and is not available from Piksi Multi or Duro.
    fields:
          - tow:
              type: u32
              units: ms
              desc: GPS Time of Week
          - x:
              type: s32
              units: mm/s
              desc: Velocity in x direction
          - y:
              type: s32
              units: mm/s
              desc: Velocity in y direction
          - z:
              type: s32
              units: mm/s
              desc: Velocity in z direction
          - cov_x_x:
              type: float
              units: m^2
              desc: Estimated variance of x
          - cov_x_y:
              type: float
              units: m^2
              desc: Covariance of x and y
          - cov_x_z:
              type: float
              units: m^2
              desc: Covariance of x and z
          - cov_y_y:
              type: float
              units: m^2
              desc: Estimated variance of y
          - cov_y_z:
              type: float
              units: m^2
              desc: Covariance of y and z
          - cov_z_z:
              type: float
              units: m^2
              desc: Estimated variance of z
          - n_sats:
              type: u8
              desc: Number of satellites used in solution
          - flags:
              type: u8
              desc: Status flags
              fields:
                - 5-7:
                    desc: Reserved
                - 3-4:
                    desc: INS Navigation Mode
                    values:
                        - 0: None
                        - 1: INS used
                - 0-2:
                    desc: Velocity mode
                    values:
                        - 0: Invalid
                        - 1: Measured Doppler derived
                        - 2: Computed Doppler derived
                        - 3: Dead Reckoning

 - MSG_VEL_COG:
    id: 0x021C
    short_desc: Velocity expressed as course over ground
    desc: >
      This message reports the receiver course over ground (COG) and speed over 
      ground (SOG) based on the horizontal (N-E) components of the NED velocity 
      vector. It also includes the vertical velocity coordinate.
      A flag is provided to indicate whether the COG value has been frozen. When 
      the flag is set to true, the COG field is set to its last valid value until 
      the system exceeds a minimum velocity threshold. No other fields are 
      affected by this flag. 
      The NED coordinate system is defined as the local WGS84 tangent 
      plane centered at the current position. The full GPS time is given by the 
      preceding MSG_GPS_TIME with the matching time-of-week (tow).
      Note: course over ground represents the receiver's direction of travel, 
      but not necessarily the device heading.
    fields:
          - tow:
              type: u32
              units: ms
              desc: GPS Time of Week
          - cog:
              type: u32
              units: microdegrees
              desc: Course over ground relative to north direction
          - sog:
              type: u32
              units: mm/s
              desc: >
                Speed over ground (based on horizontal velocity)
          - v_up:
              type: s32
              units: mm/s
              desc: Vertical velocity component (positive up)
          - cog_accuracy:
              type: u32
              units: microdegrees
              desc: >
                Course over ground estimated standard deviation
          - sog_accuracy:
              type: u32
              units: mm/s
              desc: >
                Speed over ground estimated standard deviation
          - v_up_accuracy:
              type: u32
              units: mm/s
              desc: >
                Vertical velocity estimated standard deviation
          - flags:
              type: u16
              desc: Status flags
              fields:
                - 10-15:
                    desc: Reserved
                - 9: 
                    desc: COG frozen
                    values:
                        - 0: Not frozen
                        - 1: Frozen
                - 8:
                    desc: Vertical velocity validity
                    values:
                        - 0: Invalid
                        - 1: Vertical velocity valid
                - 7:
                    desc: SOG validity
                    values:
                        - 0: Invalid
                        - 1: SOG valid
                - 6:
                    desc: COG validity
                    values:
                        - 0: Invalid
                        - 1: COG valid
                - 5:
                    desc: Type of reported TOW
                    values:
                        - 0: Time of Measurement
                        - 1: Other
                - 3-4:
                    desc: INS Navigation Mode
                    values:
                        - 0: None
                        - 1: INS used
                - 0-2:
                    desc: Velocity mode
                    values:
                        - 0: Invalid
                        - 1: Measured Doppler derived
                        - 2: Computed Doppler derived
                        - 3: Dead Reckoning


 - MSG_AGE_CORRECTIONS:
    id: 0x0210
    short_desc: Age of corrections
    desc: >
      This message reports the Age of the corrections used for the current
      Differential solution.
    fields:
          - tow:
              type: u32
              units: ms
              desc: GPS Time of Week
          - age:
              type: u16
              units: deciseconds
              desc: Age of the corrections (0xFFFF indicates invalid)


 - MSG_GPS_TIME_DEP_A:
    public: false
    id: 0x0100
    short_desc: GPS Time (v1.0)
    desc: >
      This message reports the GPS time, representing the time since
      the GPS epoch began on midnight January 6, 1980 UTC. GPS time
      counts the weeks and seconds of the week. The weeks begin at the
      Saturday/Sunday transition. GPS week 0 began at the beginning of
      the GPS time scale.


      Within each week number, the GPS time of the week is between
      between 0 and 604800 seconds (=60*60*24*7). Note that GPS time
      does not accumulate leap seconds, and as of now, has a small
      offset from UTC. In a message stream, this message precedes a
      set of other navigation messages referenced to the same time
      (but lacking the ns field) and indicates a more precise time of
      these messages.
    fields:
        - wn:
            type: u16
            units: weeks
            desc: GPS week number
        - tow:
            type: u32
            units: ms
            desc: GPS time of week rounded to the nearest millisecond
        - ns_residual:
            type: s32
            units: ns
            desc: >
              Nanosecond residual of millisecond-rounded TOW (ranges
              from -500000 to 500000)
        - flags:
            type: u8
            desc: Status flags (reserved)

 - MSG_DOPS_DEP_A:
    id: 0x0206
    public: false
    short_desc: Dilution of Precision
    desc: >
      This dilution of precision (DOP) message describes the effect of
      navigation satellite geometry on positional measurement
      precision.
    fields:
        - tow:
            type: u32
            units: ms
            desc: GPS Time of Week
        - gdop:
            type: u16
            units: 0.01
            desc: Geometric Dilution of Precision
        - pdop:
            type: u16
            units: 0.01
            desc: Position Dilution of Precision
        - tdop:
            type: u16
            units: 0.01
            desc: Time Dilution of Precision
        - hdop:
            type: u16
            units: 0.01
            desc: Horizontal Dilution of Precision
        - vdop:
            type: u16
            units: 0.01
            desc: Vertical Dilution of Precision


 - MSG_POS_ECEF_DEP_A:
    id: 0x0200
    public: false
    short_desc: Single-point position in ECEF
    desc: >
      The position solution message reports absolute Earth Centered
      Earth Fixed (ECEF) coordinates and the status (single point vs
      pseudo-absolute RTK) of the position solution. If the rover
      receiver knows the surveyed position of the base station and has
      an RTK solution, this reports a pseudo-absolute position
      solution using the base station position and the rover's RTK
      baseline vector. The full GPS time is given by the preceding
      MSG_GPS_TIME with the matching time-of-week (tow).
    fields:
        - tow:
            type: u32
            units: ms
            desc: GPS Time of Week
        - x:
            type: double
            units: m
            desc: ECEF X coordinate
        - y:
            type: double
            units: m
            desc: ECEF Y coordinate
        - z:
            type: double
            units: m
            desc: ECEF Z coordinate
        - accuracy:
            type: u16
            units: mm
            desc: >
              Position accuracy estimate (not implemented). Defaults
              to 0.
        - n_sats:
            type: u8
            desc: Number of satellites used in solution
        - flags:
            type: u8
            desc: Status flags
            fields:
              - 5-7:
                  desc: Reserved
              - 4:
                  desc: RAIM repair flag
                  values:
                      - 0: No repair
                      - 1: Solution came from RAIM repair
              - 3:
                  desc: RAIM availability flag
                  values:
                      - 0: RAIM check was explicitly disabled or unavailable
                      - 1: RAIM check was available
              - 0-2:
                  desc: Fix mode
                  values:
                      - 0: Single Point Positioning (SPP)
                      - 1: Fixed RTK
                      - 2: Float RTK

 - MSG_POS_LLH_DEP_A:
    id: 0x0201
    public: false
    short_desc: Geodetic Position
    desc: >
      This position solution message reports the absolute geodetic
      coordinates and the status (single point vs pseudo-absolute RTK)
      of the position solution. If the rover receiver knows the
      surveyed position of the base station and has an RTK solution,
      this reports a pseudo-absolute position solution using the base
      station position and the rover's RTK baseline vector. The full
      GPS time is given by the preceding MSG_GPS_TIME with the
      matching time-of-week (tow).
    fields:
        - tow:
            type: u32
            units: ms
            desc: GPS Time of Week
        - lat:
            type: double
            units: deg
            desc: Latitude
        - lon:
            type: double
            units: deg
            desc: Longitude
        - height:
            type: double
            units: m
            desc: Height
        - h_accuracy:
            type: u16
            units: mm
            desc: >
              Horizontal position accuracy estimate (not
              implemented). Defaults to 0.
        - v_accuracy:
            type: u16
            units: mm
            desc: >
              Vertical position accuracy estimate (not
              implemented). Defaults to 0.
        - n_sats:
            type: u8
            desc: Number of satellites used in solution.
        - flags:
            type: u8
            desc: Status flags
            fields:
              - 6-7:
                  desc: Reserved
              - 5:
                  desc: RAIM repair flag
                  values:
                      - 0: No repair
                      - 1: Solution came from RAIM repair
              - 4:
                  desc: RAIM availability flag
                  values:
                      - 0: RAIM check was explicitly disabled or unavailable
                      - 1: RAIM check was available
              - 3:
                  desc: Height Mode
                  values:
                      - 0: Height above WGS84 ellipsoid
                      - 1: Height above mean sea level
              - 0-2:
                  desc: Fix mode
                  values:
                      - 0: Single Point Positioning (SPP)
                      - 1: Fixed RTK
                      - 2: Float RTK

 - MSG_BASELINE_ECEF_DEP_A:
    id: 0x0202
    public: false
    short_desc: Baseline Position in ECEF
    desc: >
      This message reports the baseline solution in Earth Centered
      Earth Fixed (ECEF) coordinates. This baseline is the relative
      vector distance from the base station to the rover receiver. The
      full GPS time is given by the preceding MSG_GPS_TIME with the
      matching time-of-week (tow).
    fields:
          - tow:
              type: u32
              units: ms
              desc: GPS Time of Week
          - x:
              type: s32
              units: mm
              desc: Baseline ECEF X coordinate
          - y:
              type: s32
              units: mm
              desc: Baseline ECEF Y coordinate
          - z:
              type: s32
              units: mm
              desc: Baseline ECEF Z coordinate
          - accuracy:
              type: u16
              units: mm
              desc: >
                Position accuracy estimate
          - n_sats:
              type: u8
              desc: Number of satellites used in solution
          - flags:
              type: u8
              desc: Status flags
              fields:
                - 5-7:
                    desc: Reserved
                - 4:
                    desc: RAIM repair flag
                    values:
                        - 0: No repair
                        - 1: Solution came from RAIM repair
                - 3:
                    desc: RAIM availability flag
                    values:
                        - 0: RAIM check was explicitly disabled or unavailable
                        - 1: RAIM check was available
                - 0-2:
                    desc: Fix mode
                    values:
                        - 0: Float RTK
                        - 1: Fixed RTK

 - MSG_BASELINE_NED_DEP_A:
    id: 0x0203
    public: false
    short_desc: Baseline in NED
    desc: >
      This message reports the baseline solution in North East Down
      (NED) coordinates. This baseline is the relative vector distance
      from the base station to the rover receiver, and NED coordinate
      system is defined at the local WGS84 tangent plane centered at the
      base station position.  The full GPS time is given by the
      preceding MSG_GPS_TIME with the matching time-of-week (tow).
    fields:
          - tow:
              type: u32
              units: ms
              desc: GPS Time of Week
          - n:
              type: s32
              units: mm
              desc: Baseline North coordinate
          - e:
              type: s32
              units: mm
              desc: Baseline East coordinate
          - d:
              type: s32
              units: mm
              desc: Baseline Down coordinate
          - h_accuracy:
              type: u16
              units: mm
              desc: >
                Horizontal position accuracy estimate (not
                implemented). Defaults to 0.
          - v_accuracy:
              type: u16
              units: mm
              desc: >
                Vertical position accuracy estimate (not
                implemented). Defaults to 0.
          - n_sats:
              type: u8
              desc: Number of satellites used in solution
          - flags:
              type: u8
              desc: Status flags
              fields:
                - 5-7:
                    desc: Reserved
                - 4:
                    desc: RAIM repair flag
                    values:
                        - 0: No repair
                        - 1: Solution came from RAIM repair
                - 3:
                    desc: RAIM availability flag
                    values:
                        - 0: RAIM check was explicitly disabled or unavailable
                        - 1: RAIM check was available
                - 0-2:
                    desc: Fix mode
                    values:
                        - 0: Float RTK
                        - 1: Fixed RTK

 - MSG_VEL_ECEF_DEP_A:
    id: 0x0204
    public: false
    short_desc: Velocity in ECEF
    desc: >
      This message reports the velocity in Earth Centered Earth Fixed
      (ECEF) coordinates. The full GPS time is given by the preceding
      MSG_GPS_TIME with the matching time-of-week (tow).
    fields:
          - tow:
              type: u32
              units: ms
              desc: GPS Time of Week
          - x:
              type: s32
              units: mm/s
              desc: Velocity ECEF X coordinate
          - y:
              type: s32
              units: mm/s
              desc: Velocity ECEF Y coordinate
          - z:
              type: s32
              units: mm/s
              desc: Velocity ECEF Z coordinate
          - accuracy:
              type: u16
              units: mm/s
              desc: >
                Velocity accuracy estimate (not implemented). Defaults
                to 0.
          - n_sats:
              type: u8
              desc: Number of satellites used in solution
          - flags:
              type: u8
              desc: Status flags (reserved)

 - MSG_VEL_NED_DEP_A:
    id: 0x0205
    short_desc: Velocity in NED
    public: False
    desc: >
      This message reports the velocity in local North East Down (NED)
      coordinates. The NED coordinate system is defined as the local WGS84
      tangent plane centered at the current position. The full GPS time is
      given by the preceding MSG_GPS_TIME with the matching time-of-week (tow).
    fields:
          - tow:
              type: u32
              units: ms
              desc: GPS Time of Week
          - n:
              type: s32
              units: mm/s
              desc: Velocity North coordinate
          - e:
              type: s32
              units: mm/s
              desc: Velocity East coordinate
          - d:
              type: s32
              units: mm/s
              desc: Velocity Down coordinate
          - h_accuracy:
              type: u16
              units: mm/s
              desc: >
                Horizontal velocity accuracy estimate (not
                implemented). Defaults to 0.
          - v_accuracy:
              type: u16
              units: mm/s
              desc: >
                Vertical velocity accuracy estimate (not
                implemented). Defaults to 0.
          - n_sats:
              type: u8
              desc: Number of satellites used in solution
          - flags:
              type: u8
              desc: Status flags (reserved)

 - MSG_BASELINE_HEADING_DEP_A:
    public: false
    id: 0x0207
    short_desc: Heading relative to True North
    desc: >
      This message reports the baseline heading pointing from the base station
      to the rover relative to True North. The full GPS time is given by the
      preceding MSG_GPS_TIME with the matching time-of-week (tow).
    fields:
          - tow:
              type: u32
              units: ms
              desc: GPS Time of Week
          - heading:
              type: u32
              units: mdeg
              desc: Heading
          - n_sats:
              type: u8
              desc: Number of satellites used in solution
          - flags:
              type: u8
              desc: Status flags
              fields:
                - 5-7:
                    desc: Reserved
                - 4:
                    desc: RAIM repair flag
                    values:
                        - 0: No repair
                        - 1: Solution came from RAIM repair
                - 3:
                    desc: RAIM availability flag
                    values:
                        - 0: RAIM check was explicitly disabled or unavailable
                        - 1: RAIM check was available
                - 0-2:
                    desc: Fix mode
                    values:
                        - 0: Float RTK
                        - 1: Fixed RTK

 - MSG_PROTECTION_LEVEL_DEP_A:
    public: false
    id: 0x0216
    short_desc: Computed Position and Protection Level
    desc: >
      This message reports the local vertical and horizontal protection levels
      associated with a given LLH position solution. The full GPS time is given
      by the preceding MSG_GPS_TIME with the matching time-of-week (tow).
    fields:
          - tow:
              type: u32
              units: ms
              desc: GPS Time of Week
          - vpl:
              type: u16
              units: cm
              desc: Vertical protection level
          - hpl:
              type: u16
              units: cm
              desc: Horizontal protection level
          - lat:
              type: double
              units: deg
              desc: Latitude
          - lon:
              type: double
              units: deg
              desc: Longitude
          - height:
              type: double
              units: m
              desc: Height
          - flags:
              type: u8
              desc: Status flags
              fields:
                - 0-2:
                    desc: Target Integrity Risk (TIR) Level
                    values:
                        - 0: Safe state, protection level shall not be used for safety-critical application
                        - 1: TIR Level 1
                        - 2: TIR Level 2
                        - 3: TIR Level 3
                - 3-7:
                    desc: Reserved

 - MSG_PROTECTION_LEVEL:
    public: false
    id: 0x0217
    short_desc: Computed state and Protection Levels
    desc: >
      This message reports the protection levels associated to the given
      state estimate. The full GPS time is given by the preceding MSG_GPS_TIME
      with the matching time-of-week (tow).
    fields:
          - tow:
              type: u32
              units: ms
              desc: GPS Time of Week
          - wn:
              type: s16
              units: weeks
              desc: GPS week number
          - hpl:
              type: u16
              units: cm
              desc: Horizontal protection level
          - vpl:
              type: u16
              units: cm
              desc: Vertical protection level
          - atpl:
              type: u16
              units: cm
              desc: Along-track position error protection level
          - ctpl:
              type: u16
              units: cm
              desc: Cross-track position error protection level
          - hvpl:
              type: u16
              units: mm/s
              desc: >
                Protection level for the error vector between estimated and
                true along/cross track velocity vector
          - vvpl:
              type: u16
              units: mm/s
              desc: >
                Protection level for the velocity in vehicle upright direction
                (different from vertical direction if on a slope)
          - hopl:
              type: u16
              units: mdeg
              desc: Heading orientation protection level
          - popl:
              type: u16
              units: mdeg
              desc: Pitch orientation protection level
          - ropl:
              type: u16
              units: mdeg
              desc: Roll orientation protection level
          - lat:
              type: double
              units: deg
              desc: Latitude
          - lon:
              type: double
              units: deg
              desc: Longitude
          - height:
              type: double
              units: m
              desc: Height
          - v_x:
              type: s32
              units: mm/s
              desc: Velocity in vehicle x direction
          - v_y:
              type: s32
              units: mm/s
              desc: Velocity in vehicle y direction
          - v_z:
              type: s32
              units: mm/s
              desc: Velocity in vehicle z direction
          - roll:
              type: s32
              units: udeg
              desc: Roll angle
          - pitch:
              type: s32
              units: udeg
              desc: Pitch angle
          - heading:
              type: s32
              units: udeg
              desc: Heading angle
          - flags:
              type: u32
              desc: Status flags
              fields:
                - 0-2:
                    desc: Target Integrity Risk (TIR) Level
                - 3-14:
                    desc: Reserved
                - 15-17:
                    desc: Fix mode
                    values:
                      - 0: Invalid
                      - 1: Single Point Position (SPP)
                      - 2: Differential GNSS (DGNSS)
                      - 3: Float RTK
                      - 4: Fixed RTK
                      - 5: Dead Reckoning
                      - 6: SBAS Position
                - 18-19:
                    desc: Inertial Navigation Mode
                    values:
                      - 0: None
                      - 1: INS used
                - 20:
                    desc: Time status
                    values:
                      - 0: GNSS time of validity
                      - 1: Other
                - 21:
                    desc: Velocity valid
                - 22:
                    desc: Attitude valid
                - 23:
                    desc: Safe state HPL
                - 24:
                    desc: Safe state VPL
                - 25:
                    desc: Safe state ATPL
                - 26:
                    desc: Safe state CTPL
                - 27:
                    desc: Safe state HVPL
                - 28:
                    desc: Safe state VVPL
                - 29:
                    desc: Safe state HOPL
                - 30:
                    desc: Safe state POPL
                - 31:
                    desc: Safe state ROPL

 - MSG_UTC_LEAP_SECOND:
<<<<<<< HEAD
    id: 0x023A
    short_desc: >
      Leap second SBP message.
    desc: >
      Emulates the GPS CNAV message, reserving bytes for future broadcast of
      the drift model parameters.
    fields:
      - bias_coeff:
          type: s16
          units: 2^-35 s
          desc: >
            Reserved. Bias coefficient of GPS time scale with respect to UTC
            drift model.
      - drift_coeff:
          type: s16
          units: 2^-51 s/s
          desc: >
            Reserved. Drift coefficient of GPS time scale with respect to UTC
            drift model.
      - drift_rate_coeff:
          type: s8
          units: 2^-68 s/s^2
          desc: >
            Reserved. Drift rate correction coefficient of GPS time scale with
            respect to UTC drift model.
      - count_before:
          type: s8
          units: s
          desc: Leap second count before insertion.
      - tow_s:
          type: u16
          units: s
          desc: Reserved. Drift model reference week second.
      - wn:
          type: u16
          units: weeks
          desc: Reserved. Drift model reference week number.
      - ref_wn:
          type: u16
          units: weeks
          desc: Leap second reference week number.
      - ref_dn:
          type: u8
          units: days
          desc: Leap second reference day number.
      - count_after:
          type: s8
          units: s
          desc: Leap second count after insertion.
=======
     id: 0x023A
     short_desc: >
       Leap second SBP message.
     desc: >
       Emulates the GPS CNAV message, reserving bytes for future broadcast of
       the drift model parameters.
     public: False
     fields:
       - stub:
           type: array
           fill: u8
>>>>>>> 9f345eec

 - MSG_REFERENCE_FRAME_PARAM:
     id: 0x0244
     short_desc: Reference Frame Transformation Parameters
     fields:
       - ssr_iod:
           type: u8
           desc: SSR IOD parameter.
       - sn:
           type: string
           encoding: null_terminated
           size: 32
           desc: Name of source coordinate-system using the EPSG identification code.
       - tn:
           type: string
           encoding: null_terminated
           size: 32
           desc: Name of target coordinate-system using the EPSG identification code.
       - sin:
           type: u8
           desc: System Identification Number.
       - utn:
           type: u16
           desc: Utilized Transformation Message.
       - re_t0:
           type: u16
           units: 1 day
           desc: >
             Reference Epoch t0 for transformation parameter set given as
             Modified Julian Day (MDJ) Number minus 44244 days.
       - delta_X0:
           type: s32
           units: 0.001 m
           desc: Translation in X for Reference Epoch t0.
       - delta_Y0:
           type: s32
           units: 0.001 m
           desc: Translation in Y for Reference Epoch t0.
       - delta_Z0:
           type: s32
           units: 0.001 m
           desc: Translation in Z for Reference Epoch t0.
       - theta_01:
           type: s32
           units: 0.00002 "
           desc: Rotation around the X-axis for Reference Epoch t0.
       - theta_02:
           type: s32
           units: 0.00002 "
           desc: Rotation around the Y-axis for Reference Epoch t0.
       - theta_03:
           type: s32
           units: 0.00002 "
           desc: Rotation around the Z-axis for Reference Epoch t0.
       - scale:
           type: s32
           units: 0.00001 ppm
           desc: Scale correction for Reference Epoch t0.
       - dot_delta_X0:
           type: s32
           units: 0.00002 m/yr
           desc: Rate of change of translation in X.
       - dot_delta_Y0:
           type: s32
           units: 0.00002 m/yr
           desc: Rate of change of translation in Y.
       - dot_delta_Z0:
           type: s32
           units: 0.00002 m/yr
           desc: Rate of change of translation in Z.
       - dot_theta_01:
           type: s32
           units: 0.0000004 "/yr
           desc: Rate of change of rotation around the X-axis.
       - dot_theta_02:
           type: s32
           units: 0.0000004 "/yr
           desc: Rate of change of rotation around the Y-axis.
       - dot_theta_03:
           type: s32
           units: 0.0000004 "/yr
           desc: Rate of change of rotation around the Z-axis.
       - dot_scale:
           type: s16
           units: 0.0000002 ppm/yr
           desc: Rate of change of scale correction.<|MERGE_RESOLUTION|>--- conflicted
+++ resolved
@@ -2429,57 +2429,6 @@
                     desc: Safe state ROPL
 
  - MSG_UTC_LEAP_SECOND:
-<<<<<<< HEAD
-    id: 0x023A
-    short_desc: >
-      Leap second SBP message.
-    desc: >
-      Emulates the GPS CNAV message, reserving bytes for future broadcast of
-      the drift model parameters.
-    fields:
-      - bias_coeff:
-          type: s16
-          units: 2^-35 s
-          desc: >
-            Reserved. Bias coefficient of GPS time scale with respect to UTC
-            drift model.
-      - drift_coeff:
-          type: s16
-          units: 2^-51 s/s
-          desc: >
-            Reserved. Drift coefficient of GPS time scale with respect to UTC
-            drift model.
-      - drift_rate_coeff:
-          type: s8
-          units: 2^-68 s/s^2
-          desc: >
-            Reserved. Drift rate correction coefficient of GPS time scale with
-            respect to UTC drift model.
-      - count_before:
-          type: s8
-          units: s
-          desc: Leap second count before insertion.
-      - tow_s:
-          type: u16
-          units: s
-          desc: Reserved. Drift model reference week second.
-      - wn:
-          type: u16
-          units: weeks
-          desc: Reserved. Drift model reference week number.
-      - ref_wn:
-          type: u16
-          units: weeks
-          desc: Leap second reference week number.
-      - ref_dn:
-          type: u8
-          units: days
-          desc: Leap second reference day number.
-      - count_after:
-          type: s8
-          units: s
-          desc: Leap second count after insertion.
-=======
      id: 0x023A
      short_desc: >
        Leap second SBP message.
@@ -2491,90 +2440,12 @@
        - stub:
            type: array
            fill: u8
->>>>>>> 9f345eec
 
  - MSG_REFERENCE_FRAME_PARAM:
      id: 0x0244
-     short_desc: Reference Frame Transformation Parameters
+     short_desc: Reference Frame Transformation Parameter
+     public: False
      fields:
-       - ssr_iod:
-           type: u8
-           desc: SSR IOD parameter.
-       - sn:
-           type: string
-           encoding: null_terminated
-           size: 32
-           desc: Name of source coordinate-system using the EPSG identification code.
-       - tn:
-           type: string
-           encoding: null_terminated
-           size: 32
-           desc: Name of target coordinate-system using the EPSG identification code.
-       - sin:
-           type: u8
-           desc: System Identification Number.
-       - utn:
-           type: u16
-           desc: Utilized Transformation Message.
-       - re_t0:
-           type: u16
-           units: 1 day
-           desc: >
-             Reference Epoch t0 for transformation parameter set given as
-             Modified Julian Day (MDJ) Number minus 44244 days.
-       - delta_X0:
-           type: s32
-           units: 0.001 m
-           desc: Translation in X for Reference Epoch t0.
-       - delta_Y0:
-           type: s32
-           units: 0.001 m
-           desc: Translation in Y for Reference Epoch t0.
-       - delta_Z0:
-           type: s32
-           units: 0.001 m
-           desc: Translation in Z for Reference Epoch t0.
-       - theta_01:
-           type: s32
-           units: 0.00002 "
-           desc: Rotation around the X-axis for Reference Epoch t0.
-       - theta_02:
-           type: s32
-           units: 0.00002 "
-           desc: Rotation around the Y-axis for Reference Epoch t0.
-       - theta_03:
-           type: s32
-           units: 0.00002 "
-           desc: Rotation around the Z-axis for Reference Epoch t0.
-       - scale:
-           type: s32
-           units: 0.00001 ppm
-           desc: Scale correction for Reference Epoch t0.
-       - dot_delta_X0:
-           type: s32
-           units: 0.00002 m/yr
-           desc: Rate of change of translation in X.
-       - dot_delta_Y0:
-           type: s32
-           units: 0.00002 m/yr
-           desc: Rate of change of translation in Y.
-       - dot_delta_Z0:
-           type: s32
-           units: 0.00002 m/yr
-           desc: Rate of change of translation in Z.
-       - dot_theta_01:
-           type: s32
-           units: 0.0000004 "/yr
-           desc: Rate of change of rotation around the X-axis.
-       - dot_theta_02:
-           type: s32
-           units: 0.0000004 "/yr
-           desc: Rate of change of rotation around the Y-axis.
-       - dot_theta_03:
-           type: s32
-           units: 0.0000004 "/yr
-           desc: Rate of change of rotation around the Z-axis.
-       - dot_scale:
-           type: s16
-           units: 0.0000002 ppm/yr
-           desc: Rate of change of scale correction.+       - stub:
+           type: array
+           fill: u8