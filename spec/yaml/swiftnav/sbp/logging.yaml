# Copyright (C) 2015 Swift Navigation Inc.
# Contact: https://support.swiftnav.com
#
# This source is subject to the license found in the file 'LICENSE' which must
# be be distributed together with this source. All other rights reserved.
#
# THIS CODE AND INFORMATION IS PROVIDED "AS IS" WITHOUT WARRANTY OF ANY KIND,
# EITHER EXPRESSED OR IMPLIED, INCLUDING BUT NOT LIMITED TO THE IMPLIED
# WARRANTIES OF MERCHANTABILITY AND/OR FITNESS FOR A PARTICULAR PURPOSE.

package: swiftnav.sbp.logging
description: |
  Logging and debugging messages from the device.
stable: True
public: True
include:
  - types.yaml
definitions:

 - MSG_LOG:
    id: 0x0401
    short_desc: Plaintext logging messages with levels
    desc: |
      This message contains a human-readable payload string from the
      device containing errors, warnings and informational messages at
      ERROR, WARNING, DEBUG, INFO logging levels.
    fields:
      - level:
          type: u8
          desc: Logging level
          fields:
              - 3-7:
                    desc: Reserved
              - 0-2:
                    desc: Logging level
                    values:
                        - 0: EMERG
                        - 1: ALERT
                        - 2: CRIT
                        - 3: ERROR
                        - 4: WARN
                        - 5: NOTICE
                        - 6: INFO
                        - 7: DEBUG
      - text:
          type: string
          encoding: unterminated
          desc: Human-readable string

 - MSG_FWD:
    id: 0x0402
    short_desc: Wrapper for FWD a separate stream of information over SBP
    desc: |
          This message provides the ability to forward messages over SBP.  This may take the form
          of wrapping up SBP messages received by Piksi for logging purposes or wrapping 
          another protocol with SBP.
          
          The source identifier indicates from what interface a forwarded stream derived.
          The protocol identifier identifies what the expected protocol the forwarded msg contains.
          Protocol 0 represents SBP and the remaining values are implementation defined.
    fields:
      - source:
          type: u8
          desc: source identifier
      - protocol:
          type: u8
          desc: protocol identifier
      - fwd_payload:
<<<<<<< HEAD
          type: string
          encoding: binary
=======
          type: array
          fill: u8
>>>>>>> a5848c6a
          desc: variable length wrapped binary message     

 - MSG_PRINT_DEP:
    id: 0x0010
    short_desc: Deprecated
    desc: Deprecated.
    public: False
    replaced_by:
      - MSG_LOG
    fields:
      - text:
          type: string
          encoding: unterminated
          desc: Human-readable string
<|MERGE_RESOLUTION|>--- conflicted
+++ resolved
@@ -66,13 +66,8 @@
           type: u8
           desc: protocol identifier
       - fwd_payload:
-<<<<<<< HEAD
-          type: string
-          encoding: binary
-=======
           type: array
           fill: u8
->>>>>>> a5848c6a
           desc: variable length wrapped binary message     
 
  - MSG_PRINT_DEP:
