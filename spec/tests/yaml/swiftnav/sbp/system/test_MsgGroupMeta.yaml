---
description: Unit tests for swiftnav.sbp.system MsgGroupMeta
generated_on: 2020-07-17 00:00:00.00  # manually generated
package: sbp.system
tests:

- msg:
    fields:
      group_id: 1
<<<<<<< HEAD
      flags: 0b00000010  # gnss+ins (fuzed)
=======
      wn: 1984
      tom: 123456
      ns_residual: 0
      flags: 0b00000011
>>>>>>> 3d541d51
      n_group_msgs: 3  # includes group_meta itself
      group_msgs: [65290, 522, 65282]  # group_meta, pos_lla & msg_ins_updates
    module: sbp.system
    name: MsgGroupMeta
  msg_type: '0xFF0A'
<<<<<<< HEAD
  raw_json: '{"crc": 3586, "flags": 2, "group_id": 1, "sender": 61166, "msg_type": 65290, "length": 9,
  "n_group_msgs": 3 ,"group_msgs": [65290, 522, 65282], "preamble": 85, "payload":
  "AQIDCv8KAgL/"}'

  # base64
  raw_packet: VQr/7u4JAQIDCv8KAgL/Ag4=
  sbp:
    crc: '0xe02'
    length: 9
    msg_type: '0xFF0A'
    payload: AQIDCv8KAgL/
=======
  raw_json: '{"crc": 36349, "flags": 3, "group_id": 1, "wn": 1984, "sender": 61166, "msg_type": 65290,
  "tom": 123456, "ns_residual": 0, "length": 19, "n_group_msgs": 3 ,"group_msgs": [65290, 522, 65282], "preamble": 85, "payload":
  "AcAHQOIBAAAAAAADAwr/CgIC/w=="}'
  # base64
  raw_packet: VQr/7u4TAcAHQOIBAAAAAAADAwr/CgIC//2N
  sbp:
    crc: '0x8dfd'
    length: 19
    msg_type: '0xFF0A'
    payload: AcAHQOIBAAAAAAADAwr/CgIC/w==
>>>>>>> 3d541d51
    preamble: '0x55'
    sender: '0xEEEE'
version: 3.1
...<|MERGE_RESOLUTION|>--- conflicted
+++ resolved
@@ -7,32 +7,15 @@
 - msg:
     fields:
       group_id: 1
-<<<<<<< HEAD
-      flags: 0b00000010  # gnss+ins (fuzed)
-=======
       wn: 1984
       tom: 123456
       ns_residual: 0
       flags: 0b00000011
->>>>>>> 3d541d51
       n_group_msgs: 3  # includes group_meta itself
       group_msgs: [65290, 522, 65282]  # group_meta, pos_lla & msg_ins_updates
     module: sbp.system
     name: MsgGroupMeta
   msg_type: '0xFF0A'
-<<<<<<< HEAD
-  raw_json: '{"crc": 3586, "flags": 2, "group_id": 1, "sender": 61166, "msg_type": 65290, "length": 9,
-  "n_group_msgs": 3 ,"group_msgs": [65290, 522, 65282], "preamble": 85, "payload":
-  "AQIDCv8KAgL/"}'
-
-  # base64
-  raw_packet: VQr/7u4JAQIDCv8KAgL/Ag4=
-  sbp:
-    crc: '0xe02'
-    length: 9
-    msg_type: '0xFF0A'
-    payload: AQIDCv8KAgL/
-=======
   raw_json: '{"crc": 36349, "flags": 3, "group_id": 1, "wn": 1984, "sender": 61166, "msg_type": 65290,
   "tom": 123456, "ns_residual": 0, "length": 19, "n_group_msgs": 3 ,"group_msgs": [65290, 522, 65282], "preamble": 85, "payload":
   "AcAHQOIBAAAAAAADAwr/CgIC/w=="}'
@@ -43,7 +26,6 @@
     length: 19
     msg_type: '0xFF0A'
     payload: AcAHQOIBAAAAAAADAwr/CgIC/w==
->>>>>>> 3d541d51
     preamble: '0x55'
     sender: '0xEEEE'
 version: 3.1
