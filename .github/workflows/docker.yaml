--- conflicted
+++ resolved
@@ -13,11 +13,7 @@
 #        ubuntu-release:
 #          - bionic
 #          - focal
-<<<<<<< HEAD
-#          - groovy
-=======
 ##          - jammy
->>>>>>> e21dced2
 #    name: Build docker image
 #    runs-on: ubuntu-latest
 #    steps:
@@ -34,9 +30,5 @@
 #        run: docker images
 #
 #      - name: Run make all inside image
-<<<<<<< HEAD
-#        if: matrix.ubuntu-release != 'groovy'
-=======
->>>>>>> e21dced2
 #        run: |
 #          docker run --rm -v $PWD:/mnt/workspace -t libsbp-build:latest make all