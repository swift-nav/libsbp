--- conflicted
+++ resolved
@@ -8,11 +8,7 @@
 # EITHER EXPRESSED OR IMPLIED, INCLUDING BUT NOT LIMITED TO THE IMPLIED
 # WARRANTIES OF MERCHANTABILITY AND/OR FITNESS FOR A PARTICULAR PURPOSE.
 #
-<<<<<<< HEAD
-# Kaitai Struct definition file for Swift Binary Protocol 5.0.7-alpha
-=======
 # Kaitai Struct definition file for Swift Binary Protocol 5.0.8-alpha
->>>>>>> 2f3e28e9
 #
 # Automatically generated with generate.py.  Do not hand edit!
 
