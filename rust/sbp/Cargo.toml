--- conflicted
+++ resolved
@@ -20,13 +20,9 @@
 [features]
 default = []
 async = ["futures", "dencode/async"]
-<<<<<<< HEAD
-json = ["serde", "serde_json", "serde-big-array", "base64"]
-=======
 serde = ["dep:serde", "serde-big-array"]
 json = ["serde", "serde_json", "base64"]
 float_roundtrip = ["serde", "serde_json/float_roundtrip"]
->>>>>>> 135a8453
 link = ["slotmap"]
 
 [lib]
@@ -58,10 +54,6 @@
 version = "0.4"
 optional = true
 
-[dependencies.serde-big-array]
-version = "0.4.1"
-optional = true
-
 [dependencies.base64]
 version = "0.13"
 optional = true
