#######################################################################
###                                                                 ###
### WARNING: This file is generated, please update the template at: ###
###            generator/sbpg/targets/resources/sbp-cargo.toml      ###
###                                                                 ###
#######################################################################

[package]
name = "sbp"
<<<<<<< HEAD
version = "4.5.0"
=======
version = "4.5.1-alpha"
>>>>>>> 0daf244b
description = "Rust native implementation of SBP (Swift Binary Protocol) for communicating with devices made by Swift Navigation"
authors = ["Swift Navigation <dev@swiftnav.com>"]
repository = "https://github.com/swift-nav/libsbp"
license = "MIT"
categories = ["parsing"]
edition = "2018"
keywords = ["encoding", "parsing"]
readme = "../../README.md"

[features]
default = []
async = ["futures", "dencode/async"]
json = ["serde", "serde_json", "serde-big-array", "base64"]
link = ["slotmap"]

[lib]
path = "src/lib.rs"

[dependencies]
bytes = "1"
crc16 = "0.4"
log = "0.4"

[dependencies.swiftnav]
version = "0.8"
optional = true

[dependencies.slotmap]
version = "1"
optional = true

[dependencies.serde]
version = "1"
features = ["derive"]
optional = true

[dependencies.serde_json]
version = "1.0"
optional = true

[dependencies.serde-big-array]
version = "0.4.1"
optional = true

[dependencies.base64]
version = "0.13"
optional = true

[dependencies.futures]
version = "0.3"
optional = true

[dependencies.dencode]
version = "0.3"
default-features = false

[dev-dependencies]
serialport = "2.1.0"<|MERGE_RESOLUTION|>--- conflicted
+++ resolved
@@ -7,11 +7,7 @@
 
 [package]
 name = "sbp"
-<<<<<<< HEAD
-version = "4.5.0"
-=======
 version = "4.5.1-alpha"
->>>>>>> 0daf244b
 description = "Rust native implementation of SBP (Swift Binary Protocol) for communicating with devices made by Swift Navigation"
 authors = ["Swift Navigation <dev@swiftnav.com>"]
 repository = "https://github.com/swift-nav/libsbp"
