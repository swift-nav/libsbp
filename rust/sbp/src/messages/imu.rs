// Copyright (C) 2015-2021 Swift Navigation Inc.
// Contact: https://support.swiftnav.com
//
// This source is subject to the license found in the file 'LICENSE' which must
// be be distributed together with this source. All other rights reserved.
//
// THIS CODE AND INFORMATION IS PROVIDED "AS IS" WITHOUT WARRANTY OF ANY KIND,
// EITHER EXPRESSED OR IMPLIED, INCLUDING BUT NOT LIMITED TO THE IMPLIED
// WARRANTIES OF MERCHANTABILITY AND/OR FITNESS FOR A PARTICULAR PURPOSE.

//****************************************************************************
// Automatically generated from yaml/swiftnav/sbp/imu.yaml
// with generate.py. Please do not hand edit!
//****************************************************************************/
//! Inertial Measurement Unit (IMU) messages.

use super::lib::*;

/// Auxiliary IMU data
///
/// Auxiliary data specific to a particular IMU. The `imu_type` field will
/// always be consistent but the rest of the payload is device specific and
/// depends on the value of `imu_type`.
///
#[cfg_attr(feature = "serde", derive(serde::Serialize))]
#[derive(Debug, Clone)]
pub struct MsgImuAux {
    /// The message sender_id
    #[cfg_attr(feature = "serde", serde(skip_serializing))]
    pub sender_id: Option<u16>,
    /// IMU type
    #[cfg_attr(feature = "serde", serde(rename(serialize = "imu_type")))]
    pub imu_type: u8,
    /// Raw IMU temperature
    #[cfg_attr(feature = "serde", serde(rename(serialize = "temp")))]
    pub temp: i16,
    /// IMU configuration
    #[cfg_attr(feature = "serde", serde(rename(serialize = "imu_conf")))]
    pub imu_conf: u8,
}

impl ConcreteMessage for MsgImuAux {
    const MESSAGE_TYPE: u16 = 2305;
    const MESSAGE_NAME: &'static str = "MSG_IMU_AUX";
}

impl SbpMessage for MsgImuAux {
    fn message_name(&self) -> &'static str {
        <Self as ConcreteMessage>::MESSAGE_NAME
    }
    fn message_type(&self) -> u16 {
        <Self as ConcreteMessage>::MESSAGE_TYPE
    }
    fn sender_id(&self) -> Option<u16> {
        self.sender_id
    }
    fn set_sender_id(&mut self, new_id: u16) {
        self.sender_id = Some(new_id);
    }
}

impl TryFrom<Sbp> for MsgImuAux {
    type Error = TryFromSbpError;
    fn try_from(msg: Sbp) -> Result<Self, Self::Error> {
        match msg {
            Sbp::MsgImuAux(m) => Ok(m),
            _ => Err(TryFromSbpError),
        }
    }
}

impl WireFormat for MsgImuAux {
    const MIN_ENCODED_LEN: usize = <u8 as WireFormat>::MIN_ENCODED_LEN
        + <i16 as WireFormat>::MIN_ENCODED_LEN
        + <u8 as WireFormat>::MIN_ENCODED_LEN;
    fn encoded_len(&self) -> usize {
        WireFormat::encoded_len(&self.imu_type)
            + WireFormat::encoded_len(&self.temp)
            + WireFormat::encoded_len(&self.imu_conf)
    }
    fn write(&self, buf: &mut bytes::BytesMut) {
        WireFormat::write(&self.imu_type, buf);
        WireFormat::write(&self.temp, buf);
        WireFormat::write(&self.imu_conf, buf);
    }
    fn parse_unchecked(buf: &mut bytes::BytesMut) -> Self {
        MsgImuAux {
            sender_id: None,
            imu_type: WireFormat::parse_unchecked(buf),
            temp: WireFormat::parse_unchecked(buf),
            imu_conf: WireFormat::parse_unchecked(buf),
        }
    }
}

/// Raw IMU data
///
/// Raw data from the Inertial Measurement Unit, containing accelerometer and
/// gyroscope readings. The sense of the measurements are to be aligned with
/// the indications on the device itself. Measurement units, which are
/// specific to the device hardware and settings, are communicated via the
/// MSG_IMU_AUX message. If using "time since startup" time tags, the
/// receiving end will expect a `MSG_GNSS_TIME_OFFSET` when a PVT fix becomes
/// available to synchronise IMU measurements with GNSS. The timestamp must
/// wrap around to zero when reaching one week (604800 seconds).
///
/// The time-tagging mode should not change throughout a run.
///
#[cfg_attr(feature = "serde", derive(serde::Serialize))]
#[derive(Debug, Clone)]
pub struct MsgImuRaw {
    /// The message sender_id
    #[cfg_attr(feature = "serde", serde(skip_serializing))]
    pub sender_id: Option<u16>,
    /// Milliseconds since reference epoch and time status.
    #[cfg_attr(feature = "serde", serde(rename(serialize = "tow")))]
    pub tow: u32,
    /// Milliseconds since reference epoch, fractional part
    #[cfg_attr(feature = "serde", serde(rename(serialize = "tow_f")))]
    pub tow_f: u8,
    /// Acceleration in the IMU frame X axis
    #[cfg_attr(feature = "serde", serde(rename(serialize = "acc_x")))]
    pub acc_x: i16,
    /// Acceleration in the IMU frame Y axis
    #[cfg_attr(feature = "serde", serde(rename(serialize = "acc_y")))]
    pub acc_y: i16,
    /// Acceleration in the IMU frame Z axis
    #[cfg_attr(feature = "serde", serde(rename(serialize = "acc_z")))]
    pub acc_z: i16,
    /// Angular rate around IMU frame X axis
    #[cfg_attr(feature = "serde", serde(rename(serialize = "gyr_x")))]
    pub gyr_x: i16,
    /// Angular rate around IMU frame Y axis
    #[cfg_attr(feature = "serde", serde(rename(serialize = "gyr_y")))]
    pub gyr_y: i16,
    /// Angular rate around IMU frame Z axis
    #[cfg_attr(feature = "serde", serde(rename(serialize = "gyr_z")))]
    pub gyr_z: i16,
}

impl ConcreteMessage for MsgImuRaw {
    const MESSAGE_TYPE: u16 = 2304;
    const MESSAGE_NAME: &'static str = "MSG_IMU_RAW";
}

impl SbpMessage for MsgImuRaw {
    fn message_name(&self) -> &'static str {
        <Self as ConcreteMessage>::MESSAGE_NAME
    }
    fn message_type(&self) -> u16 {
        <Self as ConcreteMessage>::MESSAGE_TYPE
    }
    fn sender_id(&self) -> Option<u16> {
        self.sender_id
    }
    fn set_sender_id(&mut self, new_id: u16) {
        self.sender_id = Some(new_id);
    }
<<<<<<< HEAD
    #[cfg(feature = "swiftnav-rs")]
    fn gps_time(&self) -> Option<std::result::Result<time::MessageTime, time::GpsTimeError>> {
=======

    fn to_frame(&self) -> std::result::Result<Vec<u8>, crate::FramerError> {
        let mut frame = Vec::new();
        self.write_frame(&mut frame)?;
        Ok(frame)
    }

    fn write_frame(&self, frame: &mut Vec<u8>) -> std::result::Result<(), crate::FramerError> {
        crate::write_frame(self, frame)
    }

    #[cfg(feature = "swiftnav")]
    fn gps_time(
        &self,
    ) -> Option<std::result::Result<crate::time::MessageTime, crate::time::GpsTimeError>> {
>>>>>>> a14a8512
        const IMU_RAW_TIME_STATUS_MASK: u32 = (1 << 30) | (1 << 31);
        if self.tow & IMU_RAW_TIME_STATUS_MASK != 0 {
            return None;
        }
        let tow_s = (self.tow as f64) / 1000.0;
        let gps_time = match time::GpsTime::new(0, tow_s) {
            Ok(gps_time) => gps_time.tow(),
            Err(e) => return Some(Err(e.into())),
        };
        Some(Ok(time::MessageTime::Rover(gps_time.into())))
    }
}

impl TryFrom<Sbp> for MsgImuRaw {
    type Error = TryFromSbpError;
    fn try_from(msg: Sbp) -> Result<Self, Self::Error> {
        match msg {
            Sbp::MsgImuRaw(m) => Ok(m),
            _ => Err(TryFromSbpError),
        }
    }
}

impl WireFormat for MsgImuRaw {
    const MIN_ENCODED_LEN: usize = <u32 as WireFormat>::MIN_ENCODED_LEN
        + <u8 as WireFormat>::MIN_ENCODED_LEN
        + <i16 as WireFormat>::MIN_ENCODED_LEN
        + <i16 as WireFormat>::MIN_ENCODED_LEN
        + <i16 as WireFormat>::MIN_ENCODED_LEN
        + <i16 as WireFormat>::MIN_ENCODED_LEN
        + <i16 as WireFormat>::MIN_ENCODED_LEN
        + <i16 as WireFormat>::MIN_ENCODED_LEN;
    fn encoded_len(&self) -> usize {
        WireFormat::encoded_len(&self.tow)
            + WireFormat::encoded_len(&self.tow_f)
            + WireFormat::encoded_len(&self.acc_x)
            + WireFormat::encoded_len(&self.acc_y)
            + WireFormat::encoded_len(&self.acc_z)
            + WireFormat::encoded_len(&self.gyr_x)
            + WireFormat::encoded_len(&self.gyr_y)
            + WireFormat::encoded_len(&self.gyr_z)
    }
    fn write(&self, buf: &mut bytes::BytesMut) {
        WireFormat::write(&self.tow, buf);
        WireFormat::write(&self.tow_f, buf);
        WireFormat::write(&self.acc_x, buf);
        WireFormat::write(&self.acc_y, buf);
        WireFormat::write(&self.acc_z, buf);
        WireFormat::write(&self.gyr_x, buf);
        WireFormat::write(&self.gyr_y, buf);
        WireFormat::write(&self.gyr_z, buf);
    }
    fn parse_unchecked(buf: &mut bytes::BytesMut) -> Self {
        MsgImuRaw {
            sender_id: None,
            tow: WireFormat::parse_unchecked(buf),
            tow_f: WireFormat::parse_unchecked(buf),
            acc_x: WireFormat::parse_unchecked(buf),
            acc_y: WireFormat::parse_unchecked(buf),
            acc_z: WireFormat::parse_unchecked(buf),
            gyr_x: WireFormat::parse_unchecked(buf),
            gyr_y: WireFormat::parse_unchecked(buf),
            gyr_z: WireFormat::parse_unchecked(buf),
        }
    }
}<|MERGE_RESOLUTION|>--- conflicted
+++ resolved
@@ -156,26 +156,8 @@
     fn set_sender_id(&mut self, new_id: u16) {
         self.sender_id = Some(new_id);
     }
-<<<<<<< HEAD
-    #[cfg(feature = "swiftnav-rs")]
+    #[cfg(feature = "swiftnav")]
     fn gps_time(&self) -> Option<std::result::Result<time::MessageTime, time::GpsTimeError>> {
-=======
-
-    fn to_frame(&self) -> std::result::Result<Vec<u8>, crate::FramerError> {
-        let mut frame = Vec::new();
-        self.write_frame(&mut frame)?;
-        Ok(frame)
-    }
-
-    fn write_frame(&self, frame: &mut Vec<u8>) -> std::result::Result<(), crate::FramerError> {
-        crate::write_frame(self, frame)
-    }
-
-    #[cfg(feature = "swiftnav")]
-    fn gps_time(
-        &self,
-    ) -> Option<std::result::Result<crate::time::MessageTime, crate::time::GpsTimeError>> {
->>>>>>> a14a8512
         const IMU_RAW_TIME_STATUS_MASK: u32 = (1 << 30) | (1 << 31);
         if self.tow & IMU_RAW_TIME_STATUS_MASK != 0 {
             return None;
