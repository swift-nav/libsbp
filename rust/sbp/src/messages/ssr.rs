--- conflicted
+++ resolved
@@ -949,15 +949,7 @@
     use super::*;
     use crate::messages::gnss::*;
     use crate::messages::lib::*;
-<<<<<<< HEAD
-
-    /// None
-    ///
-    /// Combined Orbit and Clock Bound.
-    ///
-=======
     /// Combined Orbit and Clock Bound
->>>>>>> f59dfe4b
     #[cfg_attr(feature = "serde", derive(serde::Serialize))]
     #[derive(Debug, Clone)]
     pub struct MsgSsrOrbitClockBounds {
