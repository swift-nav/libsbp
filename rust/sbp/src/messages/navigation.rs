--- conflicted
+++ resolved
@@ -117,26 +117,8 @@
     fn set_sender_id(&mut self, new_id: u16) {
         self.sender_id = Some(new_id);
     }
-<<<<<<< HEAD
-    #[cfg(feature = "swiftnav-rs")]
+    #[cfg(feature = "swiftnav")]
     fn gps_time(&self) -> Option<std::result::Result<time::MessageTime, time::GpsTimeError>> {
-=======
-
-    fn to_frame(&self) -> std::result::Result<Vec<u8>, crate::FramerError> {
-        let mut frame = Vec::new();
-        self.write_frame(&mut frame)?;
-        Ok(frame)
-    }
-
-    fn write_frame(&self, frame: &mut Vec<u8>) -> std::result::Result<(), crate::FramerError> {
-        crate::write_frame(self, frame)
-    }
-
-    #[cfg(feature = "swiftnav")]
-    fn gps_time(
-        &self,
-    ) -> Option<std::result::Result<crate::time::MessageTime, crate::time::GpsTimeError>> {
->>>>>>> a14a8512
         let tow_s = (self.tow as f64) / 1000.0;
         let gps_time = match time::GpsTime::new(0, tow_s) {
             Ok(gps_time) => gps_time.tow(),
@@ -229,26 +211,8 @@
     fn set_sender_id(&mut self, new_id: u16) {
         self.sender_id = Some(new_id);
     }
-<<<<<<< HEAD
-    #[cfg(feature = "swiftnav-rs")]
+    #[cfg(feature = "swiftnav")]
     fn gps_time(&self) -> Option<std::result::Result<time::MessageTime, time::GpsTimeError>> {
-=======
-
-    fn to_frame(&self) -> std::result::Result<Vec<u8>, crate::FramerError> {
-        let mut frame = Vec::new();
-        self.write_frame(&mut frame)?;
-        Ok(frame)
-    }
-
-    fn write_frame(&self, frame: &mut Vec<u8>) -> std::result::Result<(), crate::FramerError> {
-        crate::write_frame(self, frame)
-    }
-
-    #[cfg(feature = "swiftnav")]
-    fn gps_time(
-        &self,
-    ) -> Option<std::result::Result<crate::time::MessageTime, crate::time::GpsTimeError>> {
->>>>>>> a14a8512
         let tow_s = (self.tow as f64) / 1000.0;
         let gps_time = match time::GpsTime::new(0, tow_s) {
             Ok(gps_time) => gps_time.tow(),
@@ -362,26 +326,8 @@
     fn set_sender_id(&mut self, new_id: u16) {
         self.sender_id = Some(new_id);
     }
-<<<<<<< HEAD
-    #[cfg(feature = "swiftnav-rs")]
+    #[cfg(feature = "swiftnav")]
     fn gps_time(&self) -> Option<std::result::Result<time::MessageTime, time::GpsTimeError>> {
-=======
-
-    fn to_frame(&self) -> std::result::Result<Vec<u8>, crate::FramerError> {
-        let mut frame = Vec::new();
-        self.write_frame(&mut frame)?;
-        Ok(frame)
-    }
-
-    fn write_frame(&self, frame: &mut Vec<u8>) -> std::result::Result<(), crate::FramerError> {
-        crate::write_frame(self, frame)
-    }
-
-    #[cfg(feature = "swiftnav")]
-    fn gps_time(
-        &self,
-    ) -> Option<std::result::Result<crate::time::MessageTime, crate::time::GpsTimeError>> {
->>>>>>> a14a8512
         let tow_s = (self.tow as f64) / 1000.0;
         let gps_time = match time::GpsTime::new(0, tow_s) {
             Ok(gps_time) => gps_time.tow(),
@@ -485,26 +431,8 @@
     fn set_sender_id(&mut self, new_id: u16) {
         self.sender_id = Some(new_id);
     }
-<<<<<<< HEAD
-    #[cfg(feature = "swiftnav-rs")]
+    #[cfg(feature = "swiftnav")]
     fn gps_time(&self) -> Option<std::result::Result<time::MessageTime, time::GpsTimeError>> {
-=======
-
-    fn to_frame(&self) -> std::result::Result<Vec<u8>, crate::FramerError> {
-        let mut frame = Vec::new();
-        self.write_frame(&mut frame)?;
-        Ok(frame)
-    }
-
-    fn write_frame(&self, frame: &mut Vec<u8>) -> std::result::Result<(), crate::FramerError> {
-        crate::write_frame(self, frame)
-    }
-
-    #[cfg(feature = "swiftnav")]
-    fn gps_time(
-        &self,
-    ) -> Option<std::result::Result<crate::time::MessageTime, crate::time::GpsTimeError>> {
->>>>>>> a14a8512
         let tow_s = (self.tow as f64) / 1000.0;
         let gps_time = match time::GpsTime::new(0, tow_s) {
             Ok(gps_time) => gps_time.tow(),
@@ -611,26 +539,8 @@
     fn set_sender_id(&mut self, new_id: u16) {
         self.sender_id = Some(new_id);
     }
-<<<<<<< HEAD
-    #[cfg(feature = "swiftnav-rs")]
+    #[cfg(feature = "swiftnav")]
     fn gps_time(&self) -> Option<std::result::Result<time::MessageTime, time::GpsTimeError>> {
-=======
-
-    fn to_frame(&self) -> std::result::Result<Vec<u8>, crate::FramerError> {
-        let mut frame = Vec::new();
-        self.write_frame(&mut frame)?;
-        Ok(frame)
-    }
-
-    fn write_frame(&self, frame: &mut Vec<u8>) -> std::result::Result<(), crate::FramerError> {
-        crate::write_frame(self, frame)
-    }
-
-    #[cfg(feature = "swiftnav")]
-    fn gps_time(
-        &self,
-    ) -> Option<std::result::Result<crate::time::MessageTime, crate::time::GpsTimeError>> {
->>>>>>> a14a8512
         let tow_s = (self.tow as f64) / 1000.0;
         let gps_time = match time::GpsTime::new(0, tow_s) {
             Ok(gps_time) => gps_time.tow(),
@@ -753,26 +663,8 @@
     fn set_sender_id(&mut self, new_id: u16) {
         self.sender_id = Some(new_id);
     }
-<<<<<<< HEAD
-    #[cfg(feature = "swiftnav-rs")]
+    #[cfg(feature = "swiftnav")]
     fn gps_time(&self) -> Option<std::result::Result<time::MessageTime, time::GpsTimeError>> {
-=======
-
-    fn to_frame(&self) -> std::result::Result<Vec<u8>, crate::FramerError> {
-        let mut frame = Vec::new();
-        self.write_frame(&mut frame)?;
-        Ok(frame)
-    }
-
-    fn write_frame(&self, frame: &mut Vec<u8>) -> std::result::Result<(), crate::FramerError> {
-        crate::write_frame(self, frame)
-    }
-
-    #[cfg(feature = "swiftnav")]
-    fn gps_time(
-        &self,
-    ) -> Option<std::result::Result<crate::time::MessageTime, crate::time::GpsTimeError>> {
->>>>>>> a14a8512
         let tow_s = (self.tow as f64) / 1000.0;
         let gps_time = match time::GpsTime::new(0, tow_s) {
             Ok(gps_time) => gps_time.tow(),
@@ -890,26 +782,8 @@
     fn set_sender_id(&mut self, new_id: u16) {
         self.sender_id = Some(new_id);
     }
-<<<<<<< HEAD
-    #[cfg(feature = "swiftnav-rs")]
+    #[cfg(feature = "swiftnav")]
     fn gps_time(&self) -> Option<std::result::Result<time::MessageTime, time::GpsTimeError>> {
-=======
-
-    fn to_frame(&self) -> std::result::Result<Vec<u8>, crate::FramerError> {
-        let mut frame = Vec::new();
-        self.write_frame(&mut frame)?;
-        Ok(frame)
-    }
-
-    fn write_frame(&self, frame: &mut Vec<u8>) -> std::result::Result<(), crate::FramerError> {
-        crate::write_frame(self, frame)
-    }
-
-    #[cfg(feature = "swiftnav")]
-    fn gps_time(
-        &self,
-    ) -> Option<std::result::Result<crate::time::MessageTime, crate::time::GpsTimeError>> {
->>>>>>> a14a8512
         let tow_s = (self.tow as f64) / 1000.0;
         let gps_time = match time::GpsTime::new(0, tow_s) {
             Ok(gps_time) => gps_time.tow(),
@@ -1018,26 +892,8 @@
     fn set_sender_id(&mut self, new_id: u16) {
         self.sender_id = Some(new_id);
     }
-<<<<<<< HEAD
-    #[cfg(feature = "swiftnav-rs")]
+    #[cfg(feature = "swiftnav")]
     fn gps_time(&self) -> Option<std::result::Result<time::MessageTime, time::GpsTimeError>> {
-=======
-
-    fn to_frame(&self) -> std::result::Result<Vec<u8>, crate::FramerError> {
-        let mut frame = Vec::new();
-        self.write_frame(&mut frame)?;
-        Ok(frame)
-    }
-
-    fn write_frame(&self, frame: &mut Vec<u8>) -> std::result::Result<(), crate::FramerError> {
-        crate::write_frame(self, frame)
-    }
-
-    #[cfg(feature = "swiftnav")]
-    fn gps_time(
-        &self,
-    ) -> Option<std::result::Result<crate::time::MessageTime, crate::time::GpsTimeError>> {
->>>>>>> a14a8512
         let tow_s = (self.tow as f64) / 1000.0;
         let gps_time = match time::GpsTime::new(0, tow_s) {
             Ok(gps_time) => gps_time.tow(),
@@ -1146,26 +1002,8 @@
     fn set_sender_id(&mut self, new_id: u16) {
         self.sender_id = Some(new_id);
     }
-<<<<<<< HEAD
-    #[cfg(feature = "swiftnav-rs")]
+    #[cfg(feature = "swiftnav")]
     fn gps_time(&self) -> Option<std::result::Result<time::MessageTime, time::GpsTimeError>> {
-=======
-
-    fn to_frame(&self) -> std::result::Result<Vec<u8>, crate::FramerError> {
-        let mut frame = Vec::new();
-        self.write_frame(&mut frame)?;
-        Ok(frame)
-    }
-
-    fn write_frame(&self, frame: &mut Vec<u8>) -> std::result::Result<(), crate::FramerError> {
-        crate::write_frame(self, frame)
-    }
-
-    #[cfg(feature = "swiftnav")]
-    fn gps_time(
-        &self,
-    ) -> Option<std::result::Result<crate::time::MessageTime, crate::time::GpsTimeError>> {
->>>>>>> a14a8512
         let tow_s = (self.tow as f64) / 1000.0;
         #[allow(clippy::useless_conversion)]
         let wn: i16 = match self.wn.try_into() {
@@ -1271,26 +1109,8 @@
     fn set_sender_id(&mut self, new_id: u16) {
         self.sender_id = Some(new_id);
     }
-<<<<<<< HEAD
-    #[cfg(feature = "swiftnav-rs")]
+    #[cfg(feature = "swiftnav")]
     fn gps_time(&self) -> Option<std::result::Result<time::MessageTime, time::GpsTimeError>> {
-=======
-
-    fn to_frame(&self) -> std::result::Result<Vec<u8>, crate::FramerError> {
-        let mut frame = Vec::new();
-        self.write_frame(&mut frame)?;
-        Ok(frame)
-    }
-
-    fn write_frame(&self, frame: &mut Vec<u8>) -> std::result::Result<(), crate::FramerError> {
-        crate::write_frame(self, frame)
-    }
-
-    #[cfg(feature = "swiftnav")]
-    fn gps_time(
-        &self,
-    ) -> Option<std::result::Result<crate::time::MessageTime, crate::time::GpsTimeError>> {
->>>>>>> a14a8512
         let tow_s = (self.tow as f64) / 1000.0;
         #[allow(clippy::useless_conversion)]
         let wn: i16 = match self.wn.try_into() {
@@ -1396,26 +1216,8 @@
     fn set_sender_id(&mut self, new_id: u16) {
         self.sender_id = Some(new_id);
     }
-<<<<<<< HEAD
-    #[cfg(feature = "swiftnav-rs")]
+    #[cfg(feature = "swiftnav")]
     fn gps_time(&self) -> Option<std::result::Result<time::MessageTime, time::GpsTimeError>> {
-=======
-
-    fn to_frame(&self) -> std::result::Result<Vec<u8>, crate::FramerError> {
-        let mut frame = Vec::new();
-        self.write_frame(&mut frame)?;
-        Ok(frame)
-    }
-
-    fn write_frame(&self, frame: &mut Vec<u8>) -> std::result::Result<(), crate::FramerError> {
-        crate::write_frame(self, frame)
-    }
-
-    #[cfg(feature = "swiftnav")]
-    fn gps_time(
-        &self,
-    ) -> Option<std::result::Result<crate::time::MessageTime, crate::time::GpsTimeError>> {
->>>>>>> a14a8512
         let tow_s = (self.tow as f64) / 1000.0;
         #[allow(clippy::useless_conversion)]
         let wn: i16 = match self.wn.try_into() {
@@ -1525,26 +1327,8 @@
     fn set_sender_id(&mut self, new_id: u16) {
         self.sender_id = Some(new_id);
     }
-<<<<<<< HEAD
-    #[cfg(feature = "swiftnav-rs")]
+    #[cfg(feature = "swiftnav")]
     fn gps_time(&self) -> Option<std::result::Result<time::MessageTime, time::GpsTimeError>> {
-=======
-
-    fn to_frame(&self) -> std::result::Result<Vec<u8>, crate::FramerError> {
-        let mut frame = Vec::new();
-        self.write_frame(&mut frame)?;
-        Ok(frame)
-    }
-
-    fn write_frame(&self, frame: &mut Vec<u8>) -> std::result::Result<(), crate::FramerError> {
-        crate::write_frame(self, frame)
-    }
-
-    #[cfg(feature = "swiftnav")]
-    fn gps_time(
-        &self,
-    ) -> Option<std::result::Result<crate::time::MessageTime, crate::time::GpsTimeError>> {
->>>>>>> a14a8512
         let tow_s = (self.tow as f64) / 1000.0;
         let gps_time = match time::GpsTime::new(0, tow_s) {
             Ok(gps_time) => gps_time.tow(),
@@ -1677,26 +1461,8 @@
     fn set_sender_id(&mut self, new_id: u16) {
         self.sender_id = Some(new_id);
     }
-<<<<<<< HEAD
-    #[cfg(feature = "swiftnav-rs")]
+    #[cfg(feature = "swiftnav")]
     fn gps_time(&self) -> Option<std::result::Result<time::MessageTime, time::GpsTimeError>> {
-=======
-
-    fn to_frame(&self) -> std::result::Result<Vec<u8>, crate::FramerError> {
-        let mut frame = Vec::new();
-        self.write_frame(&mut frame)?;
-        Ok(frame)
-    }
-
-    fn write_frame(&self, frame: &mut Vec<u8>) -> std::result::Result<(), crate::FramerError> {
-        crate::write_frame(self, frame)
-    }
-
-    #[cfg(feature = "swiftnav")]
-    fn gps_time(
-        &self,
-    ) -> Option<std::result::Result<crate::time::MessageTime, crate::time::GpsTimeError>> {
->>>>>>> a14a8512
         let tow_s = (self.tow as f64) / 1000.0;
         let gps_time = match time::GpsTime::new(0, tow_s) {
             Ok(gps_time) => gps_time.tow(),
@@ -1849,26 +1615,8 @@
     fn set_sender_id(&mut self, new_id: u16) {
         self.sender_id = Some(new_id);
     }
-<<<<<<< HEAD
-    #[cfg(feature = "swiftnav-rs")]
+    #[cfg(feature = "swiftnav")]
     fn gps_time(&self) -> Option<std::result::Result<time::MessageTime, time::GpsTimeError>> {
-=======
-
-    fn to_frame(&self) -> std::result::Result<Vec<u8>, crate::FramerError> {
-        let mut frame = Vec::new();
-        self.write_frame(&mut frame)?;
-        Ok(frame)
-    }
-
-    fn write_frame(&self, frame: &mut Vec<u8>) -> std::result::Result<(), crate::FramerError> {
-        crate::write_frame(self, frame)
-    }
-
-    #[cfg(feature = "swiftnav")]
-    fn gps_time(
-        &self,
-    ) -> Option<std::result::Result<crate::time::MessageTime, crate::time::GpsTimeError>> {
->>>>>>> a14a8512
         let tow_s = (self.tow as f64) / 1000.0;
         let gps_time = match time::GpsTime::new(0, tow_s) {
             Ok(gps_time) => gps_time.tow(),
@@ -2005,26 +1753,8 @@
     fn set_sender_id(&mut self, new_id: u16) {
         self.sender_id = Some(new_id);
     }
-<<<<<<< HEAD
-    #[cfg(feature = "swiftnav-rs")]
+    #[cfg(feature = "swiftnav")]
     fn gps_time(&self) -> Option<std::result::Result<time::MessageTime, time::GpsTimeError>> {
-=======
-
-    fn to_frame(&self) -> std::result::Result<Vec<u8>, crate::FramerError> {
-        let mut frame = Vec::new();
-        self.write_frame(&mut frame)?;
-        Ok(frame)
-    }
-
-    fn write_frame(&self, frame: &mut Vec<u8>) -> std::result::Result<(), crate::FramerError> {
-        crate::write_frame(self, frame)
-    }
-
-    #[cfg(feature = "swiftnav")]
-    fn gps_time(
-        &self,
-    ) -> Option<std::result::Result<crate::time::MessageTime, crate::time::GpsTimeError>> {
->>>>>>> a14a8512
         let tow_s = (self.tow as f64) / 1000.0;
         let gps_time = match time::GpsTime::new(0, tow_s) {
             Ok(gps_time) => gps_time.tow(),
@@ -2141,26 +1871,8 @@
     fn set_sender_id(&mut self, new_id: u16) {
         self.sender_id = Some(new_id);
     }
-<<<<<<< HEAD
-    #[cfg(feature = "swiftnav-rs")]
+    #[cfg(feature = "swiftnav")]
     fn gps_time(&self) -> Option<std::result::Result<time::MessageTime, time::GpsTimeError>> {
-=======
-
-    fn to_frame(&self) -> std::result::Result<Vec<u8>, crate::FramerError> {
-        let mut frame = Vec::new();
-        self.write_frame(&mut frame)?;
-        Ok(frame)
-    }
-
-    fn write_frame(&self, frame: &mut Vec<u8>) -> std::result::Result<(), crate::FramerError> {
-        crate::write_frame(self, frame)
-    }
-
-    #[cfg(feature = "swiftnav")]
-    fn gps_time(
-        &self,
-    ) -> Option<std::result::Result<crate::time::MessageTime, crate::time::GpsTimeError>> {
->>>>>>> a14a8512
         let tow_s = (self.tow as f64) / 1000.0;
         let gps_time = match time::GpsTime::new(0, tow_s) {
             Ok(gps_time) => gps_time.tow(),
@@ -2280,26 +1992,8 @@
     fn set_sender_id(&mut self, new_id: u16) {
         self.sender_id = Some(new_id);
     }
-<<<<<<< HEAD
-    #[cfg(feature = "swiftnav-rs")]
+    #[cfg(feature = "swiftnav")]
     fn gps_time(&self) -> Option<std::result::Result<time::MessageTime, time::GpsTimeError>> {
-=======
-
-    fn to_frame(&self) -> std::result::Result<Vec<u8>, crate::FramerError> {
-        let mut frame = Vec::new();
-        self.write_frame(&mut frame)?;
-        Ok(frame)
-    }
-
-    fn write_frame(&self, frame: &mut Vec<u8>) -> std::result::Result<(), crate::FramerError> {
-        crate::write_frame(self, frame)
-    }
-
-    #[cfg(feature = "swiftnav")]
-    fn gps_time(
-        &self,
-    ) -> Option<std::result::Result<crate::time::MessageTime, crate::time::GpsTimeError>> {
->>>>>>> a14a8512
         let tow_s = (self.tow as f64) / 1000.0;
         let gps_time = match time::GpsTime::new(0, tow_s) {
             Ok(gps_time) => gps_time.tow(),
@@ -2449,26 +2143,8 @@
     fn set_sender_id(&mut self, new_id: u16) {
         self.sender_id = Some(new_id);
     }
-<<<<<<< HEAD
-    #[cfg(feature = "swiftnav-rs")]
+    #[cfg(feature = "swiftnav")]
     fn gps_time(&self) -> Option<std::result::Result<time::MessageTime, time::GpsTimeError>> {
-=======
-
-    fn to_frame(&self) -> std::result::Result<Vec<u8>, crate::FramerError> {
-        let mut frame = Vec::new();
-        self.write_frame(&mut frame)?;
-        Ok(frame)
-    }
-
-    fn write_frame(&self, frame: &mut Vec<u8>) -> std::result::Result<(), crate::FramerError> {
-        crate::write_frame(self, frame)
-    }
-
-    #[cfg(feature = "swiftnav")]
-    fn gps_time(
-        &self,
-    ) -> Option<std::result::Result<crate::time::MessageTime, crate::time::GpsTimeError>> {
->>>>>>> a14a8512
         let tow_s = (self.tow as f64) / 1000.0;
         let gps_time = match time::GpsTime::new(0, tow_s) {
             Ok(gps_time) => gps_time.tow(),
@@ -2625,26 +2301,8 @@
     fn set_sender_id(&mut self, new_id: u16) {
         self.sender_id = Some(new_id);
     }
-<<<<<<< HEAD
-    #[cfg(feature = "swiftnav-rs")]
+    #[cfg(feature = "swiftnav")]
     fn gps_time(&self) -> Option<std::result::Result<time::MessageTime, time::GpsTimeError>> {
-=======
-
-    fn to_frame(&self) -> std::result::Result<Vec<u8>, crate::FramerError> {
-        let mut frame = Vec::new();
-        self.write_frame(&mut frame)?;
-        Ok(frame)
-    }
-
-    fn write_frame(&self, frame: &mut Vec<u8>) -> std::result::Result<(), crate::FramerError> {
-        crate::write_frame(self, frame)
-    }
-
-    #[cfg(feature = "swiftnav")]
-    fn gps_time(
-        &self,
-    ) -> Option<std::result::Result<crate::time::MessageTime, crate::time::GpsTimeError>> {
->>>>>>> a14a8512
         let tow_s = (self.tow as f64) / 1000.0;
         let gps_time = match time::GpsTime::new(0, tow_s) {
             Ok(gps_time) => gps_time.tow(),
@@ -2797,26 +2455,8 @@
     fn set_sender_id(&mut self, new_id: u16) {
         self.sender_id = Some(new_id);
     }
-<<<<<<< HEAD
-    #[cfg(feature = "swiftnav-rs")]
+    #[cfg(feature = "swiftnav")]
     fn gps_time(&self) -> Option<std::result::Result<time::MessageTime, time::GpsTimeError>> {
-=======
-
-    fn to_frame(&self) -> std::result::Result<Vec<u8>, crate::FramerError> {
-        let mut frame = Vec::new();
-        self.write_frame(&mut frame)?;
-        Ok(frame)
-    }
-
-    fn write_frame(&self, frame: &mut Vec<u8>) -> std::result::Result<(), crate::FramerError> {
-        crate::write_frame(self, frame)
-    }
-
-    #[cfg(feature = "swiftnav")]
-    fn gps_time(
-        &self,
-    ) -> Option<std::result::Result<crate::time::MessageTime, crate::time::GpsTimeError>> {
->>>>>>> a14a8512
         let tow_s = (self.tow as f64) / 1000.0;
         let gps_time = match time::GpsTime::new(0, tow_s) {
             Ok(gps_time) => gps_time.tow(),
@@ -2956,26 +2596,8 @@
     fn set_sender_id(&mut self, new_id: u16) {
         self.sender_id = Some(new_id);
     }
-<<<<<<< HEAD
-    #[cfg(feature = "swiftnav-rs")]
+    #[cfg(feature = "swiftnav")]
     fn gps_time(&self) -> Option<std::result::Result<time::MessageTime, time::GpsTimeError>> {
-=======
-
-    fn to_frame(&self) -> std::result::Result<Vec<u8>, crate::FramerError> {
-        let mut frame = Vec::new();
-        self.write_frame(&mut frame)?;
-        Ok(frame)
-    }
-
-    fn write_frame(&self, frame: &mut Vec<u8>) -> std::result::Result<(), crate::FramerError> {
-        crate::write_frame(self, frame)
-    }
-
-    #[cfg(feature = "swiftnav")]
-    fn gps_time(
-        &self,
-    ) -> Option<std::result::Result<crate::time::MessageTime, crate::time::GpsTimeError>> {
->>>>>>> a14a8512
         let tow_s = (self.tow as f64) / 1000.0;
         let gps_time = match time::GpsTime::new(0, tow_s) {
             Ok(gps_time) => gps_time.tow(),
@@ -3099,26 +2721,8 @@
     fn set_sender_id(&mut self, new_id: u16) {
         self.sender_id = Some(new_id);
     }
-<<<<<<< HEAD
-    #[cfg(feature = "swiftnav-rs")]
+    #[cfg(feature = "swiftnav")]
     fn gps_time(&self) -> Option<std::result::Result<time::MessageTime, time::GpsTimeError>> {
-=======
-
-    fn to_frame(&self) -> std::result::Result<Vec<u8>, crate::FramerError> {
-        let mut frame = Vec::new();
-        self.write_frame(&mut frame)?;
-        Ok(frame)
-    }
-
-    fn write_frame(&self, frame: &mut Vec<u8>) -> std::result::Result<(), crate::FramerError> {
-        crate::write_frame(self, frame)
-    }
-
-    #[cfg(feature = "swiftnav")]
-    fn gps_time(
-        &self,
-    ) -> Option<std::result::Result<crate::time::MessageTime, crate::time::GpsTimeError>> {
->>>>>>> a14a8512
         let tow_s = (self.tow as f64) / 1000.0;
         let gps_time = match time::GpsTime::new(0, tow_s) {
             Ok(gps_time) => gps_time.tow(),
@@ -3279,26 +2883,8 @@
     fn set_sender_id(&mut self, new_id: u16) {
         self.sender_id = Some(new_id);
     }
-<<<<<<< HEAD
-    #[cfg(feature = "swiftnav-rs")]
+    #[cfg(feature = "swiftnav")]
     fn gps_time(&self) -> Option<std::result::Result<time::MessageTime, time::GpsTimeError>> {
-=======
-
-    fn to_frame(&self) -> std::result::Result<Vec<u8>, crate::FramerError> {
-        let mut frame = Vec::new();
-        self.write_frame(&mut frame)?;
-        Ok(frame)
-    }
-
-    fn write_frame(&self, frame: &mut Vec<u8>) -> std::result::Result<(), crate::FramerError> {
-        crate::write_frame(self, frame)
-    }
-
-    #[cfg(feature = "swiftnav")]
-    fn gps_time(
-        &self,
-    ) -> Option<std::result::Result<crate::time::MessageTime, crate::time::GpsTimeError>> {
->>>>>>> a14a8512
         let tow_s = (self.tow as f64) / 1000.0;
         #[allow(clippy::useless_conversion)]
         let wn: i16 = match self.wn.try_into() {
@@ -3472,26 +3058,8 @@
     fn set_sender_id(&mut self, new_id: u16) {
         self.sender_id = Some(new_id);
     }
-<<<<<<< HEAD
-    #[cfg(feature = "swiftnav-rs")]
+    #[cfg(feature = "swiftnav")]
     fn gps_time(&self) -> Option<std::result::Result<time::MessageTime, time::GpsTimeError>> {
-=======
-
-    fn to_frame(&self) -> std::result::Result<Vec<u8>, crate::FramerError> {
-        let mut frame = Vec::new();
-        self.write_frame(&mut frame)?;
-        Ok(frame)
-    }
-
-    fn write_frame(&self, frame: &mut Vec<u8>) -> std::result::Result<(), crate::FramerError> {
-        crate::write_frame(self, frame)
-    }
-
-    #[cfg(feature = "swiftnav")]
-    fn gps_time(
-        &self,
-    ) -> Option<std::result::Result<crate::time::MessageTime, crate::time::GpsTimeError>> {
->>>>>>> a14a8512
         let tow_s = (self.tow as f64) / 1000.0;
         let gps_time = match time::GpsTime::new(0, tow_s) {
             Ok(gps_time) => gps_time.tow(),
@@ -3610,26 +3178,8 @@
     fn set_sender_id(&mut self, new_id: u16) {
         self.sender_id = Some(new_id);
     }
-<<<<<<< HEAD
-    #[cfg(feature = "swiftnav-rs")]
+    #[cfg(feature = "swiftnav")]
     fn gps_time(&self) -> Option<std::result::Result<time::MessageTime, time::GpsTimeError>> {
-=======
-
-    fn to_frame(&self) -> std::result::Result<Vec<u8>, crate::FramerError> {
-        let mut frame = Vec::new();
-        self.write_frame(&mut frame)?;
-        Ok(frame)
-    }
-
-    fn write_frame(&self, frame: &mut Vec<u8>) -> std::result::Result<(), crate::FramerError> {
-        crate::write_frame(self, frame)
-    }
-
-    #[cfg(feature = "swiftnav")]
-    fn gps_time(
-        &self,
-    ) -> Option<std::result::Result<crate::time::MessageTime, crate::time::GpsTimeError>> {
->>>>>>> a14a8512
         let tow_s = (self.tow as f64) / 1000.0;
         let gps_time = match time::GpsTime::new(0, tow_s) {
             Ok(gps_time) => gps_time.tow(),
@@ -3756,26 +3306,8 @@
     fn set_sender_id(&mut self, new_id: u16) {
         self.sender_id = Some(new_id);
     }
-<<<<<<< HEAD
-    #[cfg(feature = "swiftnav-rs")]
+    #[cfg(feature = "swiftnav")]
     fn gps_time(&self) -> Option<std::result::Result<time::MessageTime, time::GpsTimeError>> {
-=======
-
-    fn to_frame(&self) -> std::result::Result<Vec<u8>, crate::FramerError> {
-        let mut frame = Vec::new();
-        self.write_frame(&mut frame)?;
-        Ok(frame)
-    }
-
-    fn write_frame(&self, frame: &mut Vec<u8>) -> std::result::Result<(), crate::FramerError> {
-        crate::write_frame(self, frame)
-    }
-
-    #[cfg(feature = "swiftnav")]
-    fn gps_time(
-        &self,
-    ) -> Option<std::result::Result<crate::time::MessageTime, crate::time::GpsTimeError>> {
->>>>>>> a14a8512
         let tow_s = (self.tow as f64) / 1000.0;
         let gps_time = match time::GpsTime::new(0, tow_s) {
             Ok(gps_time) => gps_time.tow(),
@@ -3917,26 +3449,8 @@
     fn set_sender_id(&mut self, new_id: u16) {
         self.sender_id = Some(new_id);
     }
-<<<<<<< HEAD
-    #[cfg(feature = "swiftnav-rs")]
+    #[cfg(feature = "swiftnav")]
     fn gps_time(&self) -> Option<std::result::Result<time::MessageTime, time::GpsTimeError>> {
-=======
-
-    fn to_frame(&self) -> std::result::Result<Vec<u8>, crate::FramerError> {
-        let mut frame = Vec::new();
-        self.write_frame(&mut frame)?;
-        Ok(frame)
-    }
-
-    fn write_frame(&self, frame: &mut Vec<u8>) -> std::result::Result<(), crate::FramerError> {
-        crate::write_frame(self, frame)
-    }
-
-    #[cfg(feature = "swiftnav")]
-    fn gps_time(
-        &self,
-    ) -> Option<std::result::Result<crate::time::MessageTime, crate::time::GpsTimeError>> {
->>>>>>> a14a8512
         let tow_s = (self.tow as f64) / 1000.0;
         let gps_time = match time::GpsTime::new(0, tow_s) {
             Ok(gps_time) => gps_time.tow(),
@@ -4069,26 +3583,8 @@
     fn set_sender_id(&mut self, new_id: u16) {
         self.sender_id = Some(new_id);
     }
-<<<<<<< HEAD
-    #[cfg(feature = "swiftnav-rs")]
+    #[cfg(feature = "swiftnav")]
     fn gps_time(&self) -> Option<std::result::Result<time::MessageTime, time::GpsTimeError>> {
-=======
-
-    fn to_frame(&self) -> std::result::Result<Vec<u8>, crate::FramerError> {
-        let mut frame = Vec::new();
-        self.write_frame(&mut frame)?;
-        Ok(frame)
-    }
-
-    fn write_frame(&self, frame: &mut Vec<u8>) -> std::result::Result<(), crate::FramerError> {
-        crate::write_frame(self, frame)
-    }
-
-    #[cfg(feature = "swiftnav")]
-    fn gps_time(
-        &self,
-    ) -> Option<std::result::Result<crate::time::MessageTime, crate::time::GpsTimeError>> {
->>>>>>> a14a8512
         let tow_s = (self.tow as f64) / 1000.0;
         let gps_time = match time::GpsTime::new(0, tow_s) {
             Ok(gps_time) => gps_time.tow(),
@@ -4216,26 +3712,8 @@
     fn set_sender_id(&mut self, new_id: u16) {
         self.sender_id = Some(new_id);
     }
-<<<<<<< HEAD
-    #[cfg(feature = "swiftnav-rs")]
+    #[cfg(feature = "swiftnav")]
     fn gps_time(&self) -> Option<std::result::Result<time::MessageTime, time::GpsTimeError>> {
-=======
-
-    fn to_frame(&self) -> std::result::Result<Vec<u8>, crate::FramerError> {
-        let mut frame = Vec::new();
-        self.write_frame(&mut frame)?;
-        Ok(frame)
-    }
-
-    fn write_frame(&self, frame: &mut Vec<u8>) -> std::result::Result<(), crate::FramerError> {
-        crate::write_frame(self, frame)
-    }
-
-    #[cfg(feature = "swiftnav")]
-    fn gps_time(
-        &self,
-    ) -> Option<std::result::Result<crate::time::MessageTime, crate::time::GpsTimeError>> {
->>>>>>> a14a8512
         let tow_s = (self.tow as f64) / 1000.0;
         let gps_time = match time::GpsTime::new(0, tow_s) {
             Ok(gps_time) => gps_time.tow(),
@@ -4383,26 +3861,8 @@
     fn set_sender_id(&mut self, new_id: u16) {
         self.sender_id = Some(new_id);
     }
-<<<<<<< HEAD
-    #[cfg(feature = "swiftnav-rs")]
+    #[cfg(feature = "swiftnav")]
     fn gps_time(&self) -> Option<std::result::Result<time::MessageTime, time::GpsTimeError>> {
-=======
-
-    fn to_frame(&self) -> std::result::Result<Vec<u8>, crate::FramerError> {
-        let mut frame = Vec::new();
-        self.write_frame(&mut frame)?;
-        Ok(frame)
-    }
-
-    fn write_frame(&self, frame: &mut Vec<u8>) -> std::result::Result<(), crate::FramerError> {
-        crate::write_frame(self, frame)
-    }
-
-    #[cfg(feature = "swiftnav")]
-    fn gps_time(
-        &self,
-    ) -> Option<std::result::Result<crate::time::MessageTime, crate::time::GpsTimeError>> {
->>>>>>> a14a8512
         let tow_s = (self.tow as f64) / 1000.0;
         let gps_time = match time::GpsTime::new(0, tow_s) {
             Ok(gps_time) => gps_time.tow(),
@@ -4535,26 +3995,8 @@
     fn set_sender_id(&mut self, new_id: u16) {
         self.sender_id = Some(new_id);
     }
-<<<<<<< HEAD
-    #[cfg(feature = "swiftnav-rs")]
+    #[cfg(feature = "swiftnav")]
     fn gps_time(&self) -> Option<std::result::Result<time::MessageTime, time::GpsTimeError>> {
-=======
-
-    fn to_frame(&self) -> std::result::Result<Vec<u8>, crate::FramerError> {
-        let mut frame = Vec::new();
-        self.write_frame(&mut frame)?;
-        Ok(frame)
-    }
-
-    fn write_frame(&self, frame: &mut Vec<u8>) -> std::result::Result<(), crate::FramerError> {
-        crate::write_frame(self, frame)
-    }
-
-    #[cfg(feature = "swiftnav")]
-    fn gps_time(
-        &self,
-    ) -> Option<std::result::Result<crate::time::MessageTime, crate::time::GpsTimeError>> {
->>>>>>> a14a8512
         let tow_s = (self.tow as f64) / 1000.0;
         let gps_time = match time::GpsTime::new(0, tow_s) {
             Ok(gps_time) => gps_time.tow(),
@@ -4667,26 +4109,8 @@
     fn set_sender_id(&mut self, new_id: u16) {
         self.sender_id = Some(new_id);
     }
-<<<<<<< HEAD
-    #[cfg(feature = "swiftnav-rs")]
+    #[cfg(feature = "swiftnav")]
     fn gps_time(&self) -> Option<std::result::Result<time::MessageTime, time::GpsTimeError>> {
-=======
-
-    fn to_frame(&self) -> std::result::Result<Vec<u8>, crate::FramerError> {
-        let mut frame = Vec::new();
-        self.write_frame(&mut frame)?;
-        Ok(frame)
-    }
-
-    fn write_frame(&self, frame: &mut Vec<u8>) -> std::result::Result<(), crate::FramerError> {
-        crate::write_frame(self, frame)
-    }
-
-    #[cfg(feature = "swiftnav")]
-    fn gps_time(
-        &self,
-    ) -> Option<std::result::Result<crate::time::MessageTime, crate::time::GpsTimeError>> {
->>>>>>> a14a8512
         let tow_s = (self.tow as f64) / 1000.0;
         let gps_time = match time::GpsTime::new(0, tow_s) {
             Ok(gps_time) => gps_time.tow(),
@@ -4803,26 +4227,8 @@
     fn set_sender_id(&mut self, new_id: u16) {
         self.sender_id = Some(new_id);
     }
-<<<<<<< HEAD
-    #[cfg(feature = "swiftnav-rs")]
+    #[cfg(feature = "swiftnav")]
     fn gps_time(&self) -> Option<std::result::Result<time::MessageTime, time::GpsTimeError>> {
-=======
-
-    fn to_frame(&self) -> std::result::Result<Vec<u8>, crate::FramerError> {
-        let mut frame = Vec::new();
-        self.write_frame(&mut frame)?;
-        Ok(frame)
-    }
-
-    fn write_frame(&self, frame: &mut Vec<u8>) -> std::result::Result<(), crate::FramerError> {
-        crate::write_frame(self, frame)
-    }
-
-    #[cfg(feature = "swiftnav")]
-    fn gps_time(
-        &self,
-    ) -> Option<std::result::Result<crate::time::MessageTime, crate::time::GpsTimeError>> {
->>>>>>> a14a8512
         let tow_s = (self.tow as f64) / 1000.0;
         let gps_time = match time::GpsTime::new(0, tow_s) {
             Ok(gps_time) => gps_time.tow(),
@@ -4957,26 +4363,8 @@
     fn set_sender_id(&mut self, new_id: u16) {
         self.sender_id = Some(new_id);
     }
-<<<<<<< HEAD
-    #[cfg(feature = "swiftnav-rs")]
+    #[cfg(feature = "swiftnav")]
     fn gps_time(&self) -> Option<std::result::Result<time::MessageTime, time::GpsTimeError>> {
-=======
-
-    fn to_frame(&self) -> std::result::Result<Vec<u8>, crate::FramerError> {
-        let mut frame = Vec::new();
-        self.write_frame(&mut frame)?;
-        Ok(frame)
-    }
-
-    fn write_frame(&self, frame: &mut Vec<u8>) -> std::result::Result<(), crate::FramerError> {
-        crate::write_frame(self, frame)
-    }
-
-    #[cfg(feature = "swiftnav")]
-    fn gps_time(
-        &self,
-    ) -> Option<std::result::Result<crate::time::MessageTime, crate::time::GpsTimeError>> {
->>>>>>> a14a8512
         let tow_s = (self.tow as f64) / 1000.0;
         let gps_time = match time::GpsTime::new(0, tow_s) {
             Ok(gps_time) => gps_time.tow(),
@@ -5127,26 +4515,8 @@
     fn set_sender_id(&mut self, new_id: u16) {
         self.sender_id = Some(new_id);
     }
-<<<<<<< HEAD
-    #[cfg(feature = "swiftnav-rs")]
+    #[cfg(feature = "swiftnav")]
     fn gps_time(&self) -> Option<std::result::Result<time::MessageTime, time::GpsTimeError>> {
-=======
-
-    fn to_frame(&self) -> std::result::Result<Vec<u8>, crate::FramerError> {
-        let mut frame = Vec::new();
-        self.write_frame(&mut frame)?;
-        Ok(frame)
-    }
-
-    fn write_frame(&self, frame: &mut Vec<u8>) -> std::result::Result<(), crate::FramerError> {
-        crate::write_frame(self, frame)
-    }
-
-    #[cfg(feature = "swiftnav")]
-    fn gps_time(
-        &self,
-    ) -> Option<std::result::Result<crate::time::MessageTime, crate::time::GpsTimeError>> {
->>>>>>> a14a8512
         let tow_s = (self.tow as f64) / 1000.0;
         let gps_time = match time::GpsTime::new(0, tow_s) {
             Ok(gps_time) => gps_time.tow(),
@@ -5283,26 +4653,8 @@
     fn set_sender_id(&mut self, new_id: u16) {
         self.sender_id = Some(new_id);
     }
-<<<<<<< HEAD
-    #[cfg(feature = "swiftnav-rs")]
+    #[cfg(feature = "swiftnav")]
     fn gps_time(&self) -> Option<std::result::Result<time::MessageTime, time::GpsTimeError>> {
-=======
-
-    fn to_frame(&self) -> std::result::Result<Vec<u8>, crate::FramerError> {
-        let mut frame = Vec::new();
-        self.write_frame(&mut frame)?;
-        Ok(frame)
-    }
-
-    fn write_frame(&self, frame: &mut Vec<u8>) -> std::result::Result<(), crate::FramerError> {
-        crate::write_frame(self, frame)
-    }
-
-    #[cfg(feature = "swiftnav")]
-    fn gps_time(
-        &self,
-    ) -> Option<std::result::Result<crate::time::MessageTime, crate::time::GpsTimeError>> {
->>>>>>> a14a8512
         let tow_s = (self.tow as f64) / 1000.0;
         let gps_time = match time::GpsTime::new(0, tow_s) {
             Ok(gps_time) => gps_time.tow(),
@@ -5423,26 +4775,8 @@
     fn set_sender_id(&mut self, new_id: u16) {
         self.sender_id = Some(new_id);
     }
-<<<<<<< HEAD
-    #[cfg(feature = "swiftnav-rs")]
+    #[cfg(feature = "swiftnav")]
     fn gps_time(&self) -> Option<std::result::Result<time::MessageTime, time::GpsTimeError>> {
-=======
-
-    fn to_frame(&self) -> std::result::Result<Vec<u8>, crate::FramerError> {
-        let mut frame = Vec::new();
-        self.write_frame(&mut frame)?;
-        Ok(frame)
-    }
-
-    fn write_frame(&self, frame: &mut Vec<u8>) -> std::result::Result<(), crate::FramerError> {
-        crate::write_frame(self, frame)
-    }
-
-    #[cfg(feature = "swiftnav")]
-    fn gps_time(
-        &self,
-    ) -> Option<std::result::Result<crate::time::MessageTime, crate::time::GpsTimeError>> {
->>>>>>> a14a8512
         let tow_s = (self.tow as f64) / 1000.0;
         let gps_time = match time::GpsTime::new(0, tow_s) {
             Ok(gps_time) => gps_time.tow(),
