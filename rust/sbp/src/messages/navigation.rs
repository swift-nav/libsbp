--- conflicted
+++ resolved
@@ -5999,85 +5999,15 @@
 
     use super::*;
     use crate::messages::lib::*;
-<<<<<<< HEAD
-    /// Reference Frame Transformation Parameters
-    #[cfg_attr(feature = "serde", derive(serde::Serialize))]
-    #[derive(Debug, Clone)]
-=======
     /// Reference Frame Transformation Parameter
     #[cfg_attr(feature = "serde", derive(serde::Serialize))]
     #[derive(Debug, PartialEq, Clone)]
->>>>>>> 9f345eec
     pub struct MsgReferenceFrameParam {
         /// The message sender_id
         #[cfg_attr(feature = "serde", serde(skip_serializing))]
         pub sender_id: Option<u16>,
-<<<<<<< HEAD
-        /// SSR IOD parameter.
-        #[cfg_attr(feature = "serde", serde(rename(serialize = "ssr_iod")))]
-        pub ssr_iod: u8,
-        /// Name of source coordinate-system using the EPSG identification code.
-        #[cfg_attr(feature = "serde", serde(rename(serialize = "sn")))]
-        pub sn: SbpString<[u8; 32], NullTerminated>,
-        /// Name of target coordinate-system using the EPSG identification code.
-        #[cfg_attr(feature = "serde", serde(rename(serialize = "tn")))]
-        pub tn: SbpString<[u8; 32], NullTerminated>,
-        /// System Identification Number.
-        #[cfg_attr(feature = "serde", serde(rename(serialize = "sin")))]
-        pub sin: u8,
-        /// Utilized Transformation Message.
-        #[cfg_attr(feature = "serde", serde(rename(serialize = "utn")))]
-        pub utn: u16,
-        /// Reference Epoch t0 for transformation parameter set given as Modified
-        /// Julian Day (MDJ) Number minus 44244 days.
-        #[cfg_attr(feature = "serde", serde(rename(serialize = "re_t0")))]
-        pub re_t0: u16,
-        /// Translation in X for Reference Epoch t0.
-        #[cfg_attr(feature = "serde", serde(rename(serialize = "delta_X0")))]
-        pub delta_x0: i32,
-        /// Translation in Y for Reference Epoch t0.
-        #[cfg_attr(feature = "serde", serde(rename(serialize = "delta_Y0")))]
-        pub delta_y0: i32,
-        /// Translation in Z for Reference Epoch t0.
-        #[cfg_attr(feature = "serde", serde(rename(serialize = "delta_Z0")))]
-        pub delta_z0: i32,
-        /// Rotation around the X-axis for Reference Epoch t0.
-        #[cfg_attr(feature = "serde", serde(rename(serialize = "theta_01")))]
-        pub theta_01: i32,
-        /// Rotation around the Y-axis for Reference Epoch t0.
-        #[cfg_attr(feature = "serde", serde(rename(serialize = "theta_02")))]
-        pub theta_02: i32,
-        /// Rotation around the Z-axis for Reference Epoch t0.
-        #[cfg_attr(feature = "serde", serde(rename(serialize = "theta_03")))]
-        pub theta_03: i32,
-        /// Scale correction for Reference Epoch t0.
-        #[cfg_attr(feature = "serde", serde(rename(serialize = "scale")))]
-        pub scale: i32,
-        /// Rate of change of translation in X.
-        #[cfg_attr(feature = "serde", serde(rename(serialize = "dot_delta_X0")))]
-        pub dot_delta_x0: i32,
-        /// Rate of change of translation in Y.
-        #[cfg_attr(feature = "serde", serde(rename(serialize = "dot_delta_Y0")))]
-        pub dot_delta_y0: i32,
-        /// Rate of change of translation in Z.
-        #[cfg_attr(feature = "serde", serde(rename(serialize = "dot_delta_Z0")))]
-        pub dot_delta_z0: i32,
-        /// Rate of change of rotation around the X-axis.
-        #[cfg_attr(feature = "serde", serde(rename(serialize = "dot_theta_01")))]
-        pub dot_theta_01: i32,
-        /// Rate of change of rotation around the Y-axis.
-        #[cfg_attr(feature = "serde", serde(rename(serialize = "dot_theta_02")))]
-        pub dot_theta_02: i32,
-        /// Rate of change of rotation around the Z-axis.
-        #[cfg_attr(feature = "serde", serde(rename(serialize = "dot_theta_03")))]
-        pub dot_theta_03: i32,
-        /// Rate of change of scale correction.
-        #[cfg_attr(feature = "serde", serde(rename(serialize = "dot_scale")))]
-        pub dot_scale: i16,
-=======
         #[cfg_attr(feature = "serde", serde(rename(serialize = "stub")))]
         pub stub: Vec<u8>,
->>>>>>> 9f345eec
     }
 
     impl ConcreteMessage for MsgReferenceFrameParam {
@@ -6114,106 +6044,17 @@
     }
 
     impl WireFormat for MsgReferenceFrameParam {
-<<<<<<< HEAD
-        const MIN_LEN: usize = <u8 as WireFormat>::MIN_LEN
-            + <SbpString<[u8; 32], NullTerminated> as WireFormat>::MIN_LEN
-            + <SbpString<[u8; 32], NullTerminated> as WireFormat>::MIN_LEN
-            + <u8 as WireFormat>::MIN_LEN
-            + <u16 as WireFormat>::MIN_LEN
-            + <u16 as WireFormat>::MIN_LEN
-            + <i32 as WireFormat>::MIN_LEN
-            + <i32 as WireFormat>::MIN_LEN
-            + <i32 as WireFormat>::MIN_LEN
-            + <i32 as WireFormat>::MIN_LEN
-            + <i32 as WireFormat>::MIN_LEN
-            + <i32 as WireFormat>::MIN_LEN
-            + <i32 as WireFormat>::MIN_LEN
-            + <i32 as WireFormat>::MIN_LEN
-            + <i32 as WireFormat>::MIN_LEN
-            + <i32 as WireFormat>::MIN_LEN
-            + <i32 as WireFormat>::MIN_LEN
-            + <i32 as WireFormat>::MIN_LEN
-            + <i32 as WireFormat>::MIN_LEN
-            + <i16 as WireFormat>::MIN_LEN;
-        fn len(&self) -> usize {
-            WireFormat::len(&self.ssr_iod)
-                + WireFormat::len(&self.sn)
-                + WireFormat::len(&self.tn)
-                + WireFormat::len(&self.sin)
-                + WireFormat::len(&self.utn)
-                + WireFormat::len(&self.re_t0)
-                + WireFormat::len(&self.delta_x0)
-                + WireFormat::len(&self.delta_y0)
-                + WireFormat::len(&self.delta_z0)
-                + WireFormat::len(&self.theta_01)
-                + WireFormat::len(&self.theta_02)
-                + WireFormat::len(&self.theta_03)
-                + WireFormat::len(&self.scale)
-                + WireFormat::len(&self.dot_delta_x0)
-                + WireFormat::len(&self.dot_delta_y0)
-                + WireFormat::len(&self.dot_delta_z0)
-                + WireFormat::len(&self.dot_theta_01)
-                + WireFormat::len(&self.dot_theta_02)
-                + WireFormat::len(&self.dot_theta_03)
-                + WireFormat::len(&self.dot_scale)
-        }
-        fn write<B: BufMut>(&self, buf: &mut B) {
-            WireFormat::write(&self.ssr_iod, buf);
-            WireFormat::write(&self.sn, buf);
-            WireFormat::write(&self.tn, buf);
-            WireFormat::write(&self.sin, buf);
-            WireFormat::write(&self.utn, buf);
-            WireFormat::write(&self.re_t0, buf);
-            WireFormat::write(&self.delta_x0, buf);
-            WireFormat::write(&self.delta_y0, buf);
-            WireFormat::write(&self.delta_z0, buf);
-            WireFormat::write(&self.theta_01, buf);
-            WireFormat::write(&self.theta_02, buf);
-            WireFormat::write(&self.theta_03, buf);
-            WireFormat::write(&self.scale, buf);
-            WireFormat::write(&self.dot_delta_x0, buf);
-            WireFormat::write(&self.dot_delta_y0, buf);
-            WireFormat::write(&self.dot_delta_z0, buf);
-            WireFormat::write(&self.dot_theta_01, buf);
-            WireFormat::write(&self.dot_theta_02, buf);
-            WireFormat::write(&self.dot_theta_03, buf);
-            WireFormat::write(&self.dot_scale, buf);
-=======
         const MIN_LEN: usize = <Vec<u8> as WireFormat>::MIN_LEN;
         fn len(&self) -> usize {
             WireFormat::len(&self.stub)
         }
         fn write<B: BufMut>(&self, buf: &mut B) {
             WireFormat::write(&self.stub, buf);
->>>>>>> 9f345eec
         }
         fn parse_unchecked<B: Buf>(buf: &mut B) -> Self {
             MsgReferenceFrameParam {
                 sender_id: None,
-<<<<<<< HEAD
-                ssr_iod: WireFormat::parse_unchecked(buf),
-                sn: WireFormat::parse_unchecked(buf),
-                tn: WireFormat::parse_unchecked(buf),
-                sin: WireFormat::parse_unchecked(buf),
-                utn: WireFormat::parse_unchecked(buf),
-                re_t0: WireFormat::parse_unchecked(buf),
-                delta_x0: WireFormat::parse_unchecked(buf),
-                delta_y0: WireFormat::parse_unchecked(buf),
-                delta_z0: WireFormat::parse_unchecked(buf),
-                theta_01: WireFormat::parse_unchecked(buf),
-                theta_02: WireFormat::parse_unchecked(buf),
-                theta_03: WireFormat::parse_unchecked(buf),
-                scale: WireFormat::parse_unchecked(buf),
-                dot_delta_x0: WireFormat::parse_unchecked(buf),
-                dot_delta_y0: WireFormat::parse_unchecked(buf),
-                dot_delta_z0: WireFormat::parse_unchecked(buf),
-                dot_theta_01: WireFormat::parse_unchecked(buf),
-                dot_theta_02: WireFormat::parse_unchecked(buf),
-                dot_theta_03: WireFormat::parse_unchecked(buf),
-                dot_scale: WireFormat::parse_unchecked(buf),
-=======
                 stub: WireFormat::parse_unchecked(buf),
->>>>>>> 9f345eec
             }
         }
     }
@@ -6232,50 +6073,13 @@
     /// drift model parameters.
     ///
     #[cfg_attr(feature = "serde", derive(serde::Serialize))]
-<<<<<<< HEAD
-    #[derive(Debug, Clone)]
-=======
     #[derive(Debug, PartialEq, Clone)]
->>>>>>> 9f345eec
     pub struct MsgUtcLeapSecond {
         /// The message sender_id
         #[cfg_attr(feature = "serde", serde(skip_serializing))]
         pub sender_id: Option<u16>,
-<<<<<<< HEAD
-        /// Reserved. Bias coefficient of GPS time scale with respect to UTC drift
-        /// model.
-        #[cfg_attr(feature = "serde", serde(rename(serialize = "bias_coeff")))]
-        pub bias_coeff: i16,
-        /// Reserved. Drift coefficient of GPS time scale with respect to UTC drift
-        /// model.
-        #[cfg_attr(feature = "serde", serde(rename(serialize = "drift_coeff")))]
-        pub drift_coeff: i16,
-        /// Reserved. Drift rate correction coefficient of GPS time scale with
-        /// respect to UTC drift model.
-        #[cfg_attr(feature = "serde", serde(rename(serialize = "drift_rate_coeff")))]
-        pub drift_rate_coeff: i8,
-        /// Leap second count before insertion.
-        #[cfg_attr(feature = "serde", serde(rename(serialize = "count_before")))]
-        pub count_before: i8,
-        /// Reserved. Drift model reference week second.
-        #[cfg_attr(feature = "serde", serde(rename(serialize = "tow_s")))]
-        pub tow_s: u16,
-        /// Reserved. Drift model reference week number.
-        #[cfg_attr(feature = "serde", serde(rename(serialize = "wn")))]
-        pub wn: u16,
-        /// Leap second reference week number.
-        #[cfg_attr(feature = "serde", serde(rename(serialize = "ref_wn")))]
-        pub ref_wn: u16,
-        /// Leap second reference day number.
-        #[cfg_attr(feature = "serde", serde(rename(serialize = "ref_dn")))]
-        pub ref_dn: u8,
-        /// Leap second count after insertion.
-        #[cfg_attr(feature = "serde", serde(rename(serialize = "count_after")))]
-        pub count_after: i8,
-=======
         #[cfg_attr(feature = "serde", serde(rename(serialize = "stub")))]
         pub stub: Vec<u8>,
->>>>>>> 9f345eec
     }
 
     impl ConcreteMessage for MsgUtcLeapSecond {
@@ -6312,62 +6116,17 @@
     }
 
     impl WireFormat for MsgUtcLeapSecond {
-<<<<<<< HEAD
-        const MIN_LEN: usize = <i16 as WireFormat>::MIN_LEN
-            + <i16 as WireFormat>::MIN_LEN
-            + <i8 as WireFormat>::MIN_LEN
-            + <i8 as WireFormat>::MIN_LEN
-            + <u16 as WireFormat>::MIN_LEN
-            + <u16 as WireFormat>::MIN_LEN
-            + <u16 as WireFormat>::MIN_LEN
-            + <u8 as WireFormat>::MIN_LEN
-            + <i8 as WireFormat>::MIN_LEN;
-        fn len(&self) -> usize {
-            WireFormat::len(&self.bias_coeff)
-                + WireFormat::len(&self.drift_coeff)
-                + WireFormat::len(&self.drift_rate_coeff)
-                + WireFormat::len(&self.count_before)
-                + WireFormat::len(&self.tow_s)
-                + WireFormat::len(&self.wn)
-                + WireFormat::len(&self.ref_wn)
-                + WireFormat::len(&self.ref_dn)
-                + WireFormat::len(&self.count_after)
-        }
-        fn write<B: BufMut>(&self, buf: &mut B) {
-            WireFormat::write(&self.bias_coeff, buf);
-            WireFormat::write(&self.drift_coeff, buf);
-            WireFormat::write(&self.drift_rate_coeff, buf);
-            WireFormat::write(&self.count_before, buf);
-            WireFormat::write(&self.tow_s, buf);
-            WireFormat::write(&self.wn, buf);
-            WireFormat::write(&self.ref_wn, buf);
-            WireFormat::write(&self.ref_dn, buf);
-            WireFormat::write(&self.count_after, buf);
-=======
         const MIN_LEN: usize = <Vec<u8> as WireFormat>::MIN_LEN;
         fn len(&self) -> usize {
             WireFormat::len(&self.stub)
         }
         fn write<B: BufMut>(&self, buf: &mut B) {
             WireFormat::write(&self.stub, buf);
->>>>>>> 9f345eec
         }
         fn parse_unchecked<B: Buf>(buf: &mut B) -> Self {
             MsgUtcLeapSecond {
                 sender_id: None,
-<<<<<<< HEAD
-                bias_coeff: WireFormat::parse_unchecked(buf),
-                drift_coeff: WireFormat::parse_unchecked(buf),
-                drift_rate_coeff: WireFormat::parse_unchecked(buf),
-                count_before: WireFormat::parse_unchecked(buf),
-                tow_s: WireFormat::parse_unchecked(buf),
-                wn: WireFormat::parse_unchecked(buf),
-                ref_wn: WireFormat::parse_unchecked(buf),
-                ref_dn: WireFormat::parse_unchecked(buf),
-                count_after: WireFormat::parse_unchecked(buf),
-=======
                 stub: WireFormat::parse_unchecked(buf),
->>>>>>> 9f345eec
             }
         }
     }
