// Copyright (C) 2015-2021 Swift Navigation Inc.
// Contact: https://support.swiftnav.com
//
// This source is subject to the license found in the file 'LICENSE' which must
// be be distributed together with this source. All other rights reserved.
//
// THIS CODE AND INFORMATION IS PROVIDED "AS IS" WITHOUT WARRANTY OF ANY KIND,
// EITHER EXPRESSED OR IMPLIED, INCLUDING BUT NOT LIMITED TO THE IMPLIED
// WARRANTIES OF MERCHANTABILITY AND/OR FITNESS FOR A PARTICULAR PURPOSE.

//****************************************************************************
// Automatically generated from yaml/swiftnav/sbp/navigation.yaml
// with generate.py. Please do not hand edit!
//****************************************************************************/
//! Geodetic navigation messages reporting GPS time, position, velocity, and
//! baseline position solutions. For position solutions, these messages define
//! several different position solutions: single-point (SPP), RTK, and pseudo-
//! absolute position solutions.
//!
//! The SPP is the standalone, absolute GPS position solution using only a
//! single receiver. The RTK solution is the differential GPS solution, which
//! can use either a fixed/integer or floating carrier phase ambiguity. The
//! pseudo-absolute position solution uses a user-provided, well-surveyed base
//! station position (if available) and the RTK solution in tandem.
//!
//! When the inertial navigation mode indicates that the IMU is used, all
//! messages are reported in the vehicle body frame as defined by device
//! settings.  By default, the vehicle body frame is configured to be
//! coincident with the antenna phase center.  When there is no inertial
//! navigation, the solution will be reported at the phase center of the
//! antenna. There is no inertial navigation capability on Piksi Multi or
//! Duro.
//!
//! The tow field, when valid, is most often the Time of Measurement. When
//! this is the case, the 5th bit of flags is set to the default value of 0.
//! When this is not the case, the tow may be a time of arrival or a local
//! system timestamp, irrespective of the time reference (GPS Week or else),
//! but not a Time of Measurement.
pub use estimated_horizontal_error_ellipse::EstimatedHorizontalErrorEllipse;
pub use msg_age_corrections::MsgAgeCorrections;
pub use msg_baseline_ecef::MsgBaselineEcef;
pub use msg_baseline_ecef_dep_a::MsgBaselineEcefDepA;
pub use msg_baseline_heading_dep_a::MsgBaselineHeadingDepA;
pub use msg_baseline_ned::MsgBaselineNed;
pub use msg_baseline_ned_dep_a::MsgBaselineNedDepA;
pub use msg_dops::MsgDops;
pub use msg_dops_dep_a::MsgDopsDepA;
pub use msg_gps_time::MsgGpsTime;
pub use msg_gps_time_dep_a::MsgGpsTimeDepA;
pub use msg_gps_time_gnss::MsgGpsTimeGnss;
pub use msg_pos_ecef::MsgPosEcef;
pub use msg_pos_ecef_cov::MsgPosEcefCov;
pub use msg_pos_ecef_cov_gnss::MsgPosEcefCovGnss;
pub use msg_pos_ecef_dep_a::MsgPosEcefDepA;
pub use msg_pos_ecef_gnss::MsgPosEcefGnss;
pub use msg_pos_llh::MsgPosLlh;
pub use msg_pos_llh_acc::MsgPosLlhAcc;
pub use msg_pos_llh_cov::MsgPosLlhCov;
pub use msg_pos_llh_cov_gnss::MsgPosLlhCovGnss;
pub use msg_pos_llh_dep_a::MsgPosLlhDepA;
pub use msg_pos_llh_gnss::MsgPosLlhGnss;
pub use msg_protection_level::MsgProtectionLevel;
pub use msg_protection_level_dep_a::MsgProtectionLevelDepA;
pub use msg_reference_frame_param::MsgReferenceFrameParam;
pub use msg_utc_leap_second::MsgUtcLeapSecond;
pub use msg_utc_time::MsgUtcTime;
pub use msg_utc_time_gnss::MsgUtcTimeGnss;
pub use msg_vel_body::MsgVelBody;
pub use msg_vel_cog::MsgVelCog;
pub use msg_vel_ecef::MsgVelEcef;
pub use msg_vel_ecef_cov::MsgVelEcefCov;
pub use msg_vel_ecef_cov_gnss::MsgVelEcefCovGnss;
pub use msg_vel_ecef_dep_a::MsgVelEcefDepA;
pub use msg_vel_ecef_gnss::MsgVelEcefGnss;
pub use msg_vel_ned::MsgVelNed;
pub use msg_vel_ned_cov::MsgVelNedCov;
pub use msg_vel_ned_cov_gnss::MsgVelNedCovGnss;
pub use msg_vel_ned_dep_a::MsgVelNedDepA;
pub use msg_vel_ned_gnss::MsgVelNedGnss;

pub mod estimated_horizontal_error_ellipse {
    #![allow(unused_imports)]

    use super::*;
    use crate::messages::lib::*;
    /// Horizontal estimated error ellipse
    #[cfg_attr(feature = "serde", derive(serde::Serialize))]
    #[derive(Debug, PartialEq, Clone)]
    pub struct EstimatedHorizontalErrorEllipse {
        /// The semi major axis of the estimated horizontal error ellipse at the
        /// user-configured confidence level; zero implies invalid.
        #[cfg_attr(feature = "serde", serde(rename(serialize = "semi_major")))]
        pub semi_major: f32,
        /// The semi minor axis of the estimated horizontal error ellipse at the
        /// user-configured confidence level; zero implies invalid.
        #[cfg_attr(feature = "serde", serde(rename(serialize = "semi_minor")))]
        pub semi_minor: f32,
        /// The orientation of the semi major axis of the estimated horizontal error
        /// ellipse with respect to North.
        #[cfg_attr(feature = "serde", serde(rename(serialize = "orientation")))]
        pub orientation: f32,
    }

    impl WireFormat for EstimatedHorizontalErrorEllipse {
        const MIN_LEN: usize = <f32 as WireFormat>::MIN_LEN
            + <f32 as WireFormat>::MIN_LEN
            + <f32 as WireFormat>::MIN_LEN;
        fn len(&self) -> usize {
            WireFormat::len(&self.semi_major)
                + WireFormat::len(&self.semi_minor)
                + WireFormat::len(&self.orientation)
        }
        fn write<B: BufMut>(&self, buf: &mut B) {
            WireFormat::write(&self.semi_major, buf);
            WireFormat::write(&self.semi_minor, buf);
            WireFormat::write(&self.orientation, buf);
        }
        fn parse_unchecked<B: Buf>(buf: &mut B) -> Self {
            EstimatedHorizontalErrorEllipse {
                semi_major: WireFormat::parse_unchecked(buf),
                semi_minor: WireFormat::parse_unchecked(buf),
                orientation: WireFormat::parse_unchecked(buf),
            }
        }
    }
}

pub mod msg_age_corrections {
    #![allow(unused_imports)]

    use super::*;
    use crate::messages::lib::*;

    /// Age of corrections
    ///
    /// This message reports the Age of the corrections used for the current
    /// Differential solution.
    ///
    #[cfg_attr(feature = "serde", derive(serde::Serialize))]
    #[derive(Debug, PartialEq, Clone)]
    pub struct MsgAgeCorrections {
        /// The message sender_id
        #[cfg_attr(feature = "serde", serde(skip_serializing))]
        pub sender_id: Option<u16>,
        /// GPS Time of Week
        #[cfg_attr(feature = "serde", serde(rename(serialize = "tow")))]
        pub tow: u32,
        /// Age of the corrections (0xFFFF indicates invalid)
        #[cfg_attr(feature = "serde", serde(rename(serialize = "age")))]
        pub age: u16,
    }

    impl ConcreteMessage for MsgAgeCorrections {
        const MESSAGE_TYPE: u16 = 528;
        const MESSAGE_NAME: &'static str = "MSG_AGE_CORRECTIONS";
    }

    impl SbpMessage for MsgAgeCorrections {
        fn message_name(&self) -> &'static str {
            <Self as ConcreteMessage>::MESSAGE_NAME
        }
        fn message_type(&self) -> u16 {
            <Self as ConcreteMessage>::MESSAGE_TYPE
        }
        fn sender_id(&self) -> Option<u16> {
            self.sender_id
        }
        fn set_sender_id(&mut self, new_id: u16) {
            self.sender_id = Some(new_id);
        }
        fn encoded_len(&self) -> usize {
            WireFormat::len(self) + crate::HEADER_LEN + crate::CRC_LEN
        }
        #[cfg(feature = "swiftnav")]
        fn gps_time(&self) -> Option<std::result::Result<time::MessageTime, time::GpsTimeError>> {
            let tow_s = (self.tow as f64) / 1000.0;
            let gps_time = match time::GpsTime::new(0, tow_s) {
                Ok(gps_time) => gps_time.tow(),
                Err(e) => return Some(Err(e.into())),
            };
            Some(Ok(time::MessageTime::Rover(gps_time.into())))
        }
    }

    impl TryFrom<Sbp> for MsgAgeCorrections {
        type Error = TryFromSbpError;
        fn try_from(msg: Sbp) -> Result<Self, Self::Error> {
            match msg {
                Sbp::MsgAgeCorrections(m) => Ok(m),
                _ => Err(TryFromSbpError),
            }
        }
    }

    impl WireFormat for MsgAgeCorrections {
        const MIN_LEN: usize = <u32 as WireFormat>::MIN_LEN + <u16 as WireFormat>::MIN_LEN;
        fn len(&self) -> usize {
            WireFormat::len(&self.tow) + WireFormat::len(&self.age)
        }
        fn write<B: BufMut>(&self, buf: &mut B) {
            WireFormat::write(&self.tow, buf);
            WireFormat::write(&self.age, buf);
        }
        fn parse_unchecked<B: Buf>(buf: &mut B) -> Self {
            MsgAgeCorrections {
                sender_id: None,
                tow: WireFormat::parse_unchecked(buf),
                age: WireFormat::parse_unchecked(buf),
            }
        }
    }
}

pub mod msg_baseline_ecef {
    #![allow(unused_imports)]

    use super::*;
    use crate::messages::lib::*;

    /// Baseline Position in ECEF
    ///
    /// This message reports the baseline solution in Earth Centered Earth Fixed
    /// (ECEF) coordinates. This baseline is the relative vector distance from the
    /// base station to the rover receiver. The full GPS time is given by the
    /// preceding MSG_GPS_TIME with the matching time-of-week (tow).
    ///
    #[cfg_attr(feature = "serde", derive(serde::Serialize))]
    #[derive(Debug, PartialEq, Clone)]
    pub struct MsgBaselineEcef {
        /// The message sender_id
        #[cfg_attr(feature = "serde", serde(skip_serializing))]
        pub sender_id: Option<u16>,
        /// GPS Time of Week
        #[cfg_attr(feature = "serde", serde(rename(serialize = "tow")))]
        pub tow: u32,
        /// Baseline ECEF X coordinate
        #[cfg_attr(feature = "serde", serde(rename(serialize = "x")))]
        pub x: i32,
        /// Baseline ECEF Y coordinate
        #[cfg_attr(feature = "serde", serde(rename(serialize = "y")))]
        pub y: i32,
        /// Baseline ECEF Z coordinate
        #[cfg_attr(feature = "serde", serde(rename(serialize = "z")))]
        pub z: i32,
        /// Position estimated standard deviation
        #[cfg_attr(feature = "serde", serde(rename(serialize = "accuracy")))]
        pub accuracy: u16,
        /// Number of satellites used in solution
        #[cfg_attr(feature = "serde", serde(rename(serialize = "n_sats")))]
        pub n_sats: u8,
        /// Status flags
        #[cfg_attr(feature = "serde", serde(rename(serialize = "flags")))]
        pub flags: u8,
    }

    impl MsgBaselineEcef {
        /// Gets the [FixMode][self::FixMode] stored in the `flags` bitfield.
        ///
        /// Returns `Ok` if the bitrange contains a known `FixMode` variant.
        /// Otherwise the value of the bitrange is returned as an `Err(u8)`. This may be because of a malformed message,
        /// or because new variants of `FixMode` were added.
        pub fn fix_mode(&self) -> Result<FixMode, u8> {
            get_bit_range!(self.flags, u8, u8, 2, 0).try_into()
        }

        /// Set the bitrange corresponding to the [FixMode][FixMode] of the `flags` bitfield.
        pub fn set_fix_mode(&mut self, fix_mode: FixMode) {
            set_bit_range!(&mut self.flags, fix_mode, u8, u8, 2, 0);
        }
    }

    impl ConcreteMessage for MsgBaselineEcef {
        const MESSAGE_TYPE: u16 = 523;
        const MESSAGE_NAME: &'static str = "MSG_BASELINE_ECEF";
    }

    impl SbpMessage for MsgBaselineEcef {
        fn message_name(&self) -> &'static str {
            <Self as ConcreteMessage>::MESSAGE_NAME
        }
        fn message_type(&self) -> u16 {
            <Self as ConcreteMessage>::MESSAGE_TYPE
        }
        fn sender_id(&self) -> Option<u16> {
            self.sender_id
        }
        fn set_sender_id(&mut self, new_id: u16) {
            self.sender_id = Some(new_id);
        }
        fn encoded_len(&self) -> usize {
            WireFormat::len(self) + crate::HEADER_LEN + crate::CRC_LEN
        }
        #[cfg(feature = "swiftnav")]
        fn gps_time(&self) -> Option<std::result::Result<time::MessageTime, time::GpsTimeError>> {
            let tow_s = (self.tow as f64) / 1000.0;
            let gps_time = match time::GpsTime::new(0, tow_s) {
                Ok(gps_time) => gps_time.tow(),
                Err(e) => return Some(Err(e.into())),
            };
            Some(Ok(time::MessageTime::Rover(gps_time.into())))
        }
    }

    impl TryFrom<Sbp> for MsgBaselineEcef {
        type Error = TryFromSbpError;
        fn try_from(msg: Sbp) -> Result<Self, Self::Error> {
            match msg {
                Sbp::MsgBaselineEcef(m) => Ok(m),
                _ => Err(TryFromSbpError),
            }
        }
    }

    impl WireFormat for MsgBaselineEcef {
        const MIN_LEN: usize = <u32 as WireFormat>::MIN_LEN
            + <i32 as WireFormat>::MIN_LEN
            + <i32 as WireFormat>::MIN_LEN
            + <i32 as WireFormat>::MIN_LEN
            + <u16 as WireFormat>::MIN_LEN
            + <u8 as WireFormat>::MIN_LEN
            + <u8 as WireFormat>::MIN_LEN;
        fn len(&self) -> usize {
            WireFormat::len(&self.tow)
                + WireFormat::len(&self.x)
                + WireFormat::len(&self.y)
                + WireFormat::len(&self.z)
                + WireFormat::len(&self.accuracy)
                + WireFormat::len(&self.n_sats)
                + WireFormat::len(&self.flags)
        }
        fn write<B: BufMut>(&self, buf: &mut B) {
            WireFormat::write(&self.tow, buf);
            WireFormat::write(&self.x, buf);
            WireFormat::write(&self.y, buf);
            WireFormat::write(&self.z, buf);
            WireFormat::write(&self.accuracy, buf);
            WireFormat::write(&self.n_sats, buf);
            WireFormat::write(&self.flags, buf);
        }
        fn parse_unchecked<B: Buf>(buf: &mut B) -> Self {
            MsgBaselineEcef {
                sender_id: None,
                tow: WireFormat::parse_unchecked(buf),
                x: WireFormat::parse_unchecked(buf),
                y: WireFormat::parse_unchecked(buf),
                z: WireFormat::parse_unchecked(buf),
                accuracy: WireFormat::parse_unchecked(buf),
                n_sats: WireFormat::parse_unchecked(buf),
                flags: WireFormat::parse_unchecked(buf),
            }
        }
    }

    /// Fix mode
    #[derive(Debug, Clone, Copy, PartialEq, Eq, Hash)]
    pub enum FixMode {
        /// Invalid
        Invalid = 0,

        /// Differential GNSS (DGNSS)
        DifferentialGnss = 2,

        /// Float RTK
        FloatRtk = 3,

        /// Fixed RTK
        FixedRtk = 4,
    }

    impl std::fmt::Display for FixMode {
        fn fmt(&self, f: &mut std::fmt::Formatter<'_>) -> std::fmt::Result {
            match self {
                FixMode::Invalid => f.write_str("Invalid"),
                FixMode::DifferentialGnss => f.write_str("Differential GNSS (DGNSS)"),
                FixMode::FloatRtk => f.write_str("Float RTK"),
                FixMode::FixedRtk => f.write_str("Fixed RTK"),
            }
        }
    }

    impl TryFrom<u8> for FixMode {
        type Error = u8;
        fn try_from(i: u8) -> Result<Self, Self::Error> {
            match i {
                0 => Ok(FixMode::Invalid),
                2 => Ok(FixMode::DifferentialGnss),
                3 => Ok(FixMode::FloatRtk),
                4 => Ok(FixMode::FixedRtk),
                i => Err(i),
            }
        }
    }
}

pub mod msg_baseline_ecef_dep_a {
    #![allow(unused_imports)]

    use super::*;
    use crate::messages::lib::*;

    /// Baseline Position in ECEF
    ///
    /// This message reports the baseline solution in Earth Centered Earth Fixed
    /// (ECEF) coordinates. This baseline is the relative vector distance from the
    /// base station to the rover receiver. The full GPS time is given by the
    /// preceding MSG_GPS_TIME with the matching time-of-week (tow).
    ///
    #[cfg_attr(feature = "serde", derive(serde::Serialize))]
    #[derive(Debug, PartialEq, Clone)]
    pub struct MsgBaselineEcefDepA {
        /// The message sender_id
        #[cfg_attr(feature = "serde", serde(skip_serializing))]
        pub sender_id: Option<u16>,
        /// GPS Time of Week
        #[cfg_attr(feature = "serde", serde(rename(serialize = "tow")))]
        pub tow: u32,
        /// Baseline ECEF X coordinate
        #[cfg_attr(feature = "serde", serde(rename(serialize = "x")))]
        pub x: i32,
        /// Baseline ECEF Y coordinate
        #[cfg_attr(feature = "serde", serde(rename(serialize = "y")))]
        pub y: i32,
        /// Baseline ECEF Z coordinate
        #[cfg_attr(feature = "serde", serde(rename(serialize = "z")))]
        pub z: i32,
        /// Position accuracy estimate
        #[cfg_attr(feature = "serde", serde(rename(serialize = "accuracy")))]
        pub accuracy: u16,
        /// Number of satellites used in solution
        #[cfg_attr(feature = "serde", serde(rename(serialize = "n_sats")))]
        pub n_sats: u8,
        /// Status flags
        #[cfg_attr(feature = "serde", serde(rename(serialize = "flags")))]
        pub flags: u8,
    }

    impl MsgBaselineEcefDepA {
        /// Gets the [RaimRepairFlag][self::RaimRepairFlag] stored in the `flags` bitfield.
        ///
        /// Returns `Ok` if the bitrange contains a known `RaimRepairFlag` variant.
        /// Otherwise the value of the bitrange is returned as an `Err(u8)`. This may be because of a malformed message,
        /// or because new variants of `RaimRepairFlag` were added.
        pub fn raim_repair_flag(&self) -> Result<RaimRepairFlag, u8> {
            get_bit_range!(self.flags, u8, u8, 4, 4).try_into()
        }

        /// Set the bitrange corresponding to the [RaimRepairFlag][RaimRepairFlag] of the `flags` bitfield.
        pub fn set_raim_repair_flag(&mut self, raim_repair_flag: RaimRepairFlag) {
            set_bit_range!(&mut self.flags, raim_repair_flag, u8, u8, 4, 4);
        }

        /// Gets the [RaimAvailabilityFlag][self::RaimAvailabilityFlag] stored in the `flags` bitfield.
        ///
        /// Returns `Ok` if the bitrange contains a known `RaimAvailabilityFlag` variant.
        /// Otherwise the value of the bitrange is returned as an `Err(u8)`. This may be because of a malformed message,
        /// or because new variants of `RaimAvailabilityFlag` were added.
        pub fn raim_availability_flag(&self) -> Result<RaimAvailabilityFlag, u8> {
            get_bit_range!(self.flags, u8, u8, 3, 3).try_into()
        }

        /// Set the bitrange corresponding to the [RaimAvailabilityFlag][RaimAvailabilityFlag] of the `flags` bitfield.
        pub fn set_raim_availability_flag(&mut self, raim_availability_flag: RaimAvailabilityFlag) {
            set_bit_range!(&mut self.flags, raim_availability_flag, u8, u8, 3, 3);
        }

        /// Gets the [FixMode][self::FixMode] stored in the `flags` bitfield.
        ///
        /// Returns `Ok` if the bitrange contains a known `FixMode` variant.
        /// Otherwise the value of the bitrange is returned as an `Err(u8)`. This may be because of a malformed message,
        /// or because new variants of `FixMode` were added.
        pub fn fix_mode(&self) -> Result<FixMode, u8> {
            get_bit_range!(self.flags, u8, u8, 2, 0).try_into()
        }

        /// Set the bitrange corresponding to the [FixMode][FixMode] of the `flags` bitfield.
        pub fn set_fix_mode(&mut self, fix_mode: FixMode) {
            set_bit_range!(&mut self.flags, fix_mode, u8, u8, 2, 0);
        }
    }

    impl ConcreteMessage for MsgBaselineEcefDepA {
        const MESSAGE_TYPE: u16 = 514;
        const MESSAGE_NAME: &'static str = "MSG_BASELINE_ECEF_DEP_A";
    }

    impl SbpMessage for MsgBaselineEcefDepA {
        fn message_name(&self) -> &'static str {
            <Self as ConcreteMessage>::MESSAGE_NAME
        }
        fn message_type(&self) -> u16 {
            <Self as ConcreteMessage>::MESSAGE_TYPE
        }
        fn sender_id(&self) -> Option<u16> {
            self.sender_id
        }
        fn set_sender_id(&mut self, new_id: u16) {
            self.sender_id = Some(new_id);
        }
        fn encoded_len(&self) -> usize {
            WireFormat::len(self) + crate::HEADER_LEN + crate::CRC_LEN
        }
        #[cfg(feature = "swiftnav")]
        fn gps_time(&self) -> Option<std::result::Result<time::MessageTime, time::GpsTimeError>> {
            let tow_s = (self.tow as f64) / 1000.0;
            let gps_time = match time::GpsTime::new(0, tow_s) {
                Ok(gps_time) => gps_time.tow(),
                Err(e) => return Some(Err(e.into())),
            };
            Some(Ok(time::MessageTime::Rover(gps_time.into())))
        }
    }

    impl TryFrom<Sbp> for MsgBaselineEcefDepA {
        type Error = TryFromSbpError;
        fn try_from(msg: Sbp) -> Result<Self, Self::Error> {
            match msg {
                Sbp::MsgBaselineEcefDepA(m) => Ok(m),
                _ => Err(TryFromSbpError),
            }
        }
    }

    impl WireFormat for MsgBaselineEcefDepA {
        const MIN_LEN: usize = <u32 as WireFormat>::MIN_LEN
            + <i32 as WireFormat>::MIN_LEN
            + <i32 as WireFormat>::MIN_LEN
            + <i32 as WireFormat>::MIN_LEN
            + <u16 as WireFormat>::MIN_LEN
            + <u8 as WireFormat>::MIN_LEN
            + <u8 as WireFormat>::MIN_LEN;
        fn len(&self) -> usize {
            WireFormat::len(&self.tow)
                + WireFormat::len(&self.x)
                + WireFormat::len(&self.y)
                + WireFormat::len(&self.z)
                + WireFormat::len(&self.accuracy)
                + WireFormat::len(&self.n_sats)
                + WireFormat::len(&self.flags)
        }
        fn write<B: BufMut>(&self, buf: &mut B) {
            WireFormat::write(&self.tow, buf);
            WireFormat::write(&self.x, buf);
            WireFormat::write(&self.y, buf);
            WireFormat::write(&self.z, buf);
            WireFormat::write(&self.accuracy, buf);
            WireFormat::write(&self.n_sats, buf);
            WireFormat::write(&self.flags, buf);
        }
        fn parse_unchecked<B: Buf>(buf: &mut B) -> Self {
            MsgBaselineEcefDepA {
                sender_id: None,
                tow: WireFormat::parse_unchecked(buf),
                x: WireFormat::parse_unchecked(buf),
                y: WireFormat::parse_unchecked(buf),
                z: WireFormat::parse_unchecked(buf),
                accuracy: WireFormat::parse_unchecked(buf),
                n_sats: WireFormat::parse_unchecked(buf),
                flags: WireFormat::parse_unchecked(buf),
            }
        }
    }

    /// RAIM repair flag
    #[derive(Debug, Clone, Copy, PartialEq, Eq, Hash)]
    pub enum RaimRepairFlag {
        /// No repair
        NoRepair = 0,

        /// Solution came from RAIM repair
        SolutionCameFromRaimRepair = 1,
    }

    impl std::fmt::Display for RaimRepairFlag {
        fn fmt(&self, f: &mut std::fmt::Formatter<'_>) -> std::fmt::Result {
            match self {
                RaimRepairFlag::NoRepair => f.write_str("No repair"),
                RaimRepairFlag::SolutionCameFromRaimRepair => {
                    f.write_str("Solution came from RAIM repair")
                }
            }
        }
    }

    impl TryFrom<u8> for RaimRepairFlag {
        type Error = u8;
        fn try_from(i: u8) -> Result<Self, Self::Error> {
            match i {
                0 => Ok(RaimRepairFlag::NoRepair),
                1 => Ok(RaimRepairFlag::SolutionCameFromRaimRepair),
                i => Err(i),
            }
        }
    }

    /// RAIM availability flag
    #[derive(Debug, Clone, Copy, PartialEq, Eq, Hash)]
    pub enum RaimAvailabilityFlag {
        /// RAIM check was explicitly disabled or unavailable
        RaimCheckWasExplicitlyDisabledOrUnavailable = 0,

        /// RAIM check was available
        RaimCheckWasAvailable = 1,
    }

    impl std::fmt::Display for RaimAvailabilityFlag {
        fn fmt(&self, f: &mut std::fmt::Formatter<'_>) -> std::fmt::Result {
            match self {
                RaimAvailabilityFlag::RaimCheckWasExplicitlyDisabledOrUnavailable => {
                    f.write_str("RAIM check was explicitly disabled or unavailable")
                }
                RaimAvailabilityFlag::RaimCheckWasAvailable => {
                    f.write_str("RAIM check was available")
                }
            }
        }
    }

    impl TryFrom<u8> for RaimAvailabilityFlag {
        type Error = u8;
        fn try_from(i: u8) -> Result<Self, Self::Error> {
            match i {
                0 => Ok(RaimAvailabilityFlag::RaimCheckWasExplicitlyDisabledOrUnavailable),
                1 => Ok(RaimAvailabilityFlag::RaimCheckWasAvailable),
                i => Err(i),
            }
        }
    }

    /// Fix mode
    #[derive(Debug, Clone, Copy, PartialEq, Eq, Hash)]
    pub enum FixMode {
        /// Float RTK
        FloatRtk = 0,

        /// Fixed RTK
        FixedRtk = 1,
    }

    impl std::fmt::Display for FixMode {
        fn fmt(&self, f: &mut std::fmt::Formatter<'_>) -> std::fmt::Result {
            match self {
                FixMode::FloatRtk => f.write_str("Float RTK"),
                FixMode::FixedRtk => f.write_str("Fixed RTK"),
            }
        }
    }

    impl TryFrom<u8> for FixMode {
        type Error = u8;
        fn try_from(i: u8) -> Result<Self, Self::Error> {
            match i {
                0 => Ok(FixMode::FloatRtk),
                1 => Ok(FixMode::FixedRtk),
                i => Err(i),
            }
        }
    }
}

pub mod msg_baseline_heading_dep_a {
    #![allow(unused_imports)]

    use super::*;
    use crate::messages::lib::*;

    /// Heading relative to True North
    ///
    /// This message reports the baseline heading pointing from the base station
    /// to the rover relative to True North. The full GPS time is given by the
    /// preceding MSG_GPS_TIME with the matching time-of-week (tow).
    ///
    #[cfg_attr(feature = "serde", derive(serde::Serialize))]
    #[derive(Debug, PartialEq, Clone)]
    pub struct MsgBaselineHeadingDepA {
        /// The message sender_id
        #[cfg_attr(feature = "serde", serde(skip_serializing))]
        pub sender_id: Option<u16>,
        /// GPS Time of Week
        #[cfg_attr(feature = "serde", serde(rename(serialize = "tow")))]
        pub tow: u32,
        /// Heading
        #[cfg_attr(feature = "serde", serde(rename(serialize = "heading")))]
        pub heading: u32,
        /// Number of satellites used in solution
        #[cfg_attr(feature = "serde", serde(rename(serialize = "n_sats")))]
        pub n_sats: u8,
        /// Status flags
        #[cfg_attr(feature = "serde", serde(rename(serialize = "flags")))]
        pub flags: u8,
    }

    impl MsgBaselineHeadingDepA {
        /// Gets the [RaimRepairFlag][self::RaimRepairFlag] stored in the `flags` bitfield.
        ///
        /// Returns `Ok` if the bitrange contains a known `RaimRepairFlag` variant.
        /// Otherwise the value of the bitrange is returned as an `Err(u8)`. This may be because of a malformed message,
        /// or because new variants of `RaimRepairFlag` were added.
        pub fn raim_repair_flag(&self) -> Result<RaimRepairFlag, u8> {
            get_bit_range!(self.flags, u8, u8, 4, 4).try_into()
        }

        /// Set the bitrange corresponding to the [RaimRepairFlag][RaimRepairFlag] of the `flags` bitfield.
        pub fn set_raim_repair_flag(&mut self, raim_repair_flag: RaimRepairFlag) {
            set_bit_range!(&mut self.flags, raim_repair_flag, u8, u8, 4, 4);
        }

        /// Gets the [RaimAvailabilityFlag][self::RaimAvailabilityFlag] stored in the `flags` bitfield.
        ///
        /// Returns `Ok` if the bitrange contains a known `RaimAvailabilityFlag` variant.
        /// Otherwise the value of the bitrange is returned as an `Err(u8)`. This may be because of a malformed message,
        /// or because new variants of `RaimAvailabilityFlag` were added.
        pub fn raim_availability_flag(&self) -> Result<RaimAvailabilityFlag, u8> {
            get_bit_range!(self.flags, u8, u8, 3, 3).try_into()
        }

        /// Set the bitrange corresponding to the [RaimAvailabilityFlag][RaimAvailabilityFlag] of the `flags` bitfield.
        pub fn set_raim_availability_flag(&mut self, raim_availability_flag: RaimAvailabilityFlag) {
            set_bit_range!(&mut self.flags, raim_availability_flag, u8, u8, 3, 3);
        }

        /// Gets the [FixMode][self::FixMode] stored in the `flags` bitfield.
        ///
        /// Returns `Ok` if the bitrange contains a known `FixMode` variant.
        /// Otherwise the value of the bitrange is returned as an `Err(u8)`. This may be because of a malformed message,
        /// or because new variants of `FixMode` were added.
        pub fn fix_mode(&self) -> Result<FixMode, u8> {
            get_bit_range!(self.flags, u8, u8, 2, 0).try_into()
        }

        /// Set the bitrange corresponding to the [FixMode][FixMode] of the `flags` bitfield.
        pub fn set_fix_mode(&mut self, fix_mode: FixMode) {
            set_bit_range!(&mut self.flags, fix_mode, u8, u8, 2, 0);
        }
    }

    impl ConcreteMessage for MsgBaselineHeadingDepA {
        const MESSAGE_TYPE: u16 = 519;
        const MESSAGE_NAME: &'static str = "MSG_BASELINE_HEADING_DEP_A";
    }

    impl SbpMessage for MsgBaselineHeadingDepA {
        fn message_name(&self) -> &'static str {
            <Self as ConcreteMessage>::MESSAGE_NAME
        }
        fn message_type(&self) -> u16 {
            <Self as ConcreteMessage>::MESSAGE_TYPE
        }
        fn sender_id(&self) -> Option<u16> {
            self.sender_id
        }
        fn set_sender_id(&mut self, new_id: u16) {
            self.sender_id = Some(new_id);
        }
        fn encoded_len(&self) -> usize {
            WireFormat::len(self) + crate::HEADER_LEN + crate::CRC_LEN
        }
        #[cfg(feature = "swiftnav")]
        fn gps_time(&self) -> Option<std::result::Result<time::MessageTime, time::GpsTimeError>> {
            let tow_s = (self.tow as f64) / 1000.0;
            let gps_time = match time::GpsTime::new(0, tow_s) {
                Ok(gps_time) => gps_time.tow(),
                Err(e) => return Some(Err(e.into())),
            };
            Some(Ok(time::MessageTime::Rover(gps_time.into())))
        }
    }

    impl TryFrom<Sbp> for MsgBaselineHeadingDepA {
        type Error = TryFromSbpError;
        fn try_from(msg: Sbp) -> Result<Self, Self::Error> {
            match msg {
                Sbp::MsgBaselineHeadingDepA(m) => Ok(m),
                _ => Err(TryFromSbpError),
            }
        }
    }

    impl WireFormat for MsgBaselineHeadingDepA {
        const MIN_LEN: usize = <u32 as WireFormat>::MIN_LEN
            + <u32 as WireFormat>::MIN_LEN
            + <u8 as WireFormat>::MIN_LEN
            + <u8 as WireFormat>::MIN_LEN;
        fn len(&self) -> usize {
            WireFormat::len(&self.tow)
                + WireFormat::len(&self.heading)
                + WireFormat::len(&self.n_sats)
                + WireFormat::len(&self.flags)
        }
        fn write<B: BufMut>(&self, buf: &mut B) {
            WireFormat::write(&self.tow, buf);
            WireFormat::write(&self.heading, buf);
            WireFormat::write(&self.n_sats, buf);
            WireFormat::write(&self.flags, buf);
        }
        fn parse_unchecked<B: Buf>(buf: &mut B) -> Self {
            MsgBaselineHeadingDepA {
                sender_id: None,
                tow: WireFormat::parse_unchecked(buf),
                heading: WireFormat::parse_unchecked(buf),
                n_sats: WireFormat::parse_unchecked(buf),
                flags: WireFormat::parse_unchecked(buf),
            }
        }
    }

    /// RAIM repair flag
    #[derive(Debug, Clone, Copy, PartialEq, Eq, Hash)]
    pub enum RaimRepairFlag {
        /// No repair
        NoRepair = 0,

        /// Solution came from RAIM repair
        SolutionCameFromRaimRepair = 1,
    }

    impl std::fmt::Display for RaimRepairFlag {
        fn fmt(&self, f: &mut std::fmt::Formatter<'_>) -> std::fmt::Result {
            match self {
                RaimRepairFlag::NoRepair => f.write_str("No repair"),
                RaimRepairFlag::SolutionCameFromRaimRepair => {
                    f.write_str("Solution came from RAIM repair")
                }
            }
        }
    }

    impl TryFrom<u8> for RaimRepairFlag {
        type Error = u8;
        fn try_from(i: u8) -> Result<Self, Self::Error> {
            match i {
                0 => Ok(RaimRepairFlag::NoRepair),
                1 => Ok(RaimRepairFlag::SolutionCameFromRaimRepair),
                i => Err(i),
            }
        }
    }

    /// RAIM availability flag
    #[derive(Debug, Clone, Copy, PartialEq, Eq, Hash)]
    pub enum RaimAvailabilityFlag {
        /// RAIM check was explicitly disabled or unavailable
        RaimCheckWasExplicitlyDisabledOrUnavailable = 0,

        /// RAIM check was available
        RaimCheckWasAvailable = 1,
    }

    impl std::fmt::Display for RaimAvailabilityFlag {
        fn fmt(&self, f: &mut std::fmt::Formatter<'_>) -> std::fmt::Result {
            match self {
                RaimAvailabilityFlag::RaimCheckWasExplicitlyDisabledOrUnavailable => {
                    f.write_str("RAIM check was explicitly disabled or unavailable")
                }
                RaimAvailabilityFlag::RaimCheckWasAvailable => {
                    f.write_str("RAIM check was available")
                }
            }
        }
    }

    impl TryFrom<u8> for RaimAvailabilityFlag {
        type Error = u8;
        fn try_from(i: u8) -> Result<Self, Self::Error> {
            match i {
                0 => Ok(RaimAvailabilityFlag::RaimCheckWasExplicitlyDisabledOrUnavailable),
                1 => Ok(RaimAvailabilityFlag::RaimCheckWasAvailable),
                i => Err(i),
            }
        }
    }

    /// Fix mode
    #[derive(Debug, Clone, Copy, PartialEq, Eq, Hash)]
    pub enum FixMode {
        /// Float RTK
        FloatRtk = 0,

        /// Fixed RTK
        FixedRtk = 1,
    }

    impl std::fmt::Display for FixMode {
        fn fmt(&self, f: &mut std::fmt::Formatter<'_>) -> std::fmt::Result {
            match self {
                FixMode::FloatRtk => f.write_str("Float RTK"),
                FixMode::FixedRtk => f.write_str("Fixed RTK"),
            }
        }
    }

    impl TryFrom<u8> for FixMode {
        type Error = u8;
        fn try_from(i: u8) -> Result<Self, Self::Error> {
            match i {
                0 => Ok(FixMode::FloatRtk),
                1 => Ok(FixMode::FixedRtk),
                i => Err(i),
            }
        }
    }
}

pub mod msg_baseline_ned {
    #![allow(unused_imports)]

    use super::*;
    use crate::messages::lib::*;

    /// Baseline in NED
    ///
    /// This message reports the baseline solution in North East Down (NED)
    /// coordinates. This baseline is the relative vector distance from the base
    /// station to the rover receiver, and NED coordinate system is defined at the
    /// local WGS84 tangent plane centered at the base station position.  The full
    /// GPS time is given by the preceding MSG_GPS_TIME with the matching time-of-
    /// week (tow).
    ///
    #[cfg_attr(feature = "serde", derive(serde::Serialize))]
    #[derive(Debug, PartialEq, Clone)]
    pub struct MsgBaselineNed {
        /// The message sender_id
        #[cfg_attr(feature = "serde", serde(skip_serializing))]
        pub sender_id: Option<u16>,
        /// GPS Time of Week
        #[cfg_attr(feature = "serde", serde(rename(serialize = "tow")))]
        pub tow: u32,
        /// Baseline North coordinate
        #[cfg_attr(feature = "serde", serde(rename(serialize = "n")))]
        pub n: i32,
        /// Baseline East coordinate
        #[cfg_attr(feature = "serde", serde(rename(serialize = "e")))]
        pub e: i32,
        /// Baseline Down coordinate
        #[cfg_attr(feature = "serde", serde(rename(serialize = "d")))]
        pub d: i32,
        /// Horizontal position estimated standard deviation
        #[cfg_attr(feature = "serde", serde(rename(serialize = "h_accuracy")))]
        pub h_accuracy: u16,
        /// Vertical position estimated standard deviation
        #[cfg_attr(feature = "serde", serde(rename(serialize = "v_accuracy")))]
        pub v_accuracy: u16,
        /// Number of satellites used in solution
        #[cfg_attr(feature = "serde", serde(rename(serialize = "n_sats")))]
        pub n_sats: u8,
        /// Status flags
        #[cfg_attr(feature = "serde", serde(rename(serialize = "flags")))]
        pub flags: u8,
    }

    impl MsgBaselineNed {
        /// Gets the [FixMode][self::FixMode] stored in the `flags` bitfield.
        ///
        /// Returns `Ok` if the bitrange contains a known `FixMode` variant.
        /// Otherwise the value of the bitrange is returned as an `Err(u8)`. This may be because of a malformed message,
        /// or because new variants of `FixMode` were added.
        pub fn fix_mode(&self) -> Result<FixMode, u8> {
            get_bit_range!(self.flags, u8, u8, 2, 0).try_into()
        }

        /// Set the bitrange corresponding to the [FixMode][FixMode] of the `flags` bitfield.
        pub fn set_fix_mode(&mut self, fix_mode: FixMode) {
            set_bit_range!(&mut self.flags, fix_mode, u8, u8, 2, 0);
        }
    }

    impl ConcreteMessage for MsgBaselineNed {
        const MESSAGE_TYPE: u16 = 524;
        const MESSAGE_NAME: &'static str = "MSG_BASELINE_NED";
    }

    impl SbpMessage for MsgBaselineNed {
        fn message_name(&self) -> &'static str {
            <Self as ConcreteMessage>::MESSAGE_NAME
        }
        fn message_type(&self) -> u16 {
            <Self as ConcreteMessage>::MESSAGE_TYPE
        }
        fn sender_id(&self) -> Option<u16> {
            self.sender_id
        }
        fn set_sender_id(&mut self, new_id: u16) {
            self.sender_id = Some(new_id);
        }
        fn encoded_len(&self) -> usize {
            WireFormat::len(self) + crate::HEADER_LEN + crate::CRC_LEN
        }
        #[cfg(feature = "swiftnav")]
        fn gps_time(&self) -> Option<std::result::Result<time::MessageTime, time::GpsTimeError>> {
            let tow_s = (self.tow as f64) / 1000.0;
            let gps_time = match time::GpsTime::new(0, tow_s) {
                Ok(gps_time) => gps_time.tow(),
                Err(e) => return Some(Err(e.into())),
            };
            Some(Ok(time::MessageTime::Rover(gps_time.into())))
        }
    }

    impl TryFrom<Sbp> for MsgBaselineNed {
        type Error = TryFromSbpError;
        fn try_from(msg: Sbp) -> Result<Self, Self::Error> {
            match msg {
                Sbp::MsgBaselineNed(m) => Ok(m),
                _ => Err(TryFromSbpError),
            }
        }
    }

    impl WireFormat for MsgBaselineNed {
        const MIN_LEN: usize = <u32 as WireFormat>::MIN_LEN
            + <i32 as WireFormat>::MIN_LEN
            + <i32 as WireFormat>::MIN_LEN
            + <i32 as WireFormat>::MIN_LEN
            + <u16 as WireFormat>::MIN_LEN
            + <u16 as WireFormat>::MIN_LEN
            + <u8 as WireFormat>::MIN_LEN
            + <u8 as WireFormat>::MIN_LEN;
        fn len(&self) -> usize {
            WireFormat::len(&self.tow)
                + WireFormat::len(&self.n)
                + WireFormat::len(&self.e)
                + WireFormat::len(&self.d)
                + WireFormat::len(&self.h_accuracy)
                + WireFormat::len(&self.v_accuracy)
                + WireFormat::len(&self.n_sats)
                + WireFormat::len(&self.flags)
        }
        fn write<B: BufMut>(&self, buf: &mut B) {
            WireFormat::write(&self.tow, buf);
            WireFormat::write(&self.n, buf);
            WireFormat::write(&self.e, buf);
            WireFormat::write(&self.d, buf);
            WireFormat::write(&self.h_accuracy, buf);
            WireFormat::write(&self.v_accuracy, buf);
            WireFormat::write(&self.n_sats, buf);
            WireFormat::write(&self.flags, buf);
        }
        fn parse_unchecked<B: Buf>(buf: &mut B) -> Self {
            MsgBaselineNed {
                sender_id: None,
                tow: WireFormat::parse_unchecked(buf),
                n: WireFormat::parse_unchecked(buf),
                e: WireFormat::parse_unchecked(buf),
                d: WireFormat::parse_unchecked(buf),
                h_accuracy: WireFormat::parse_unchecked(buf),
                v_accuracy: WireFormat::parse_unchecked(buf),
                n_sats: WireFormat::parse_unchecked(buf),
                flags: WireFormat::parse_unchecked(buf),
            }
        }
    }

    /// Fix mode
    #[derive(Debug, Clone, Copy, PartialEq, Eq, Hash)]
    pub enum FixMode {
        /// Invalid
        Invalid = 0,

        /// Differential GNSS (DGNSS)
        DifferentialGnss = 2,

        /// Float RTK
        FloatRtk = 3,

        /// Fixed RTK
        FixedRtk = 4,
    }

    impl std::fmt::Display for FixMode {
        fn fmt(&self, f: &mut std::fmt::Formatter<'_>) -> std::fmt::Result {
            match self {
                FixMode::Invalid => f.write_str("Invalid"),
                FixMode::DifferentialGnss => f.write_str("Differential GNSS (DGNSS)"),
                FixMode::FloatRtk => f.write_str("Float RTK"),
                FixMode::FixedRtk => f.write_str("Fixed RTK"),
            }
        }
    }

    impl TryFrom<u8> for FixMode {
        type Error = u8;
        fn try_from(i: u8) -> Result<Self, Self::Error> {
            match i {
                0 => Ok(FixMode::Invalid),
                2 => Ok(FixMode::DifferentialGnss),
                3 => Ok(FixMode::FloatRtk),
                4 => Ok(FixMode::FixedRtk),
                i => Err(i),
            }
        }
    }
}

pub mod msg_baseline_ned_dep_a {
    #![allow(unused_imports)]

    use super::*;
    use crate::messages::lib::*;

    /// Baseline in NED
    ///
    /// This message reports the baseline solution in North East Down (NED)
    /// coordinates. This baseline is the relative vector distance from the base
    /// station to the rover receiver, and NED coordinate system is defined at the
    /// local WGS84 tangent plane centered at the base station position.  The full
    /// GPS time is given by the preceding MSG_GPS_TIME with the matching time-of-
    /// week (tow).
    ///
    #[cfg_attr(feature = "serde", derive(serde::Serialize))]
    #[derive(Debug, PartialEq, Clone)]
    pub struct MsgBaselineNedDepA {
        /// The message sender_id
        #[cfg_attr(feature = "serde", serde(skip_serializing))]
        pub sender_id: Option<u16>,
        /// GPS Time of Week
        #[cfg_attr(feature = "serde", serde(rename(serialize = "tow")))]
        pub tow: u32,
        /// Baseline North coordinate
        #[cfg_attr(feature = "serde", serde(rename(serialize = "n")))]
        pub n: i32,
        /// Baseline East coordinate
        #[cfg_attr(feature = "serde", serde(rename(serialize = "e")))]
        pub e: i32,
        /// Baseline Down coordinate
        #[cfg_attr(feature = "serde", serde(rename(serialize = "d")))]
        pub d: i32,
        /// Horizontal position accuracy estimate (not implemented). Defaults to 0.
        #[cfg_attr(feature = "serde", serde(rename(serialize = "h_accuracy")))]
        pub h_accuracy: u16,
        /// Vertical position accuracy estimate (not implemented). Defaults to 0.
        #[cfg_attr(feature = "serde", serde(rename(serialize = "v_accuracy")))]
        pub v_accuracy: u16,
        /// Number of satellites used in solution
        #[cfg_attr(feature = "serde", serde(rename(serialize = "n_sats")))]
        pub n_sats: u8,
        /// Status flags
        #[cfg_attr(feature = "serde", serde(rename(serialize = "flags")))]
        pub flags: u8,
    }

    impl MsgBaselineNedDepA {
        /// Gets the [RaimRepairFlag][self::RaimRepairFlag] stored in the `flags` bitfield.
        ///
        /// Returns `Ok` if the bitrange contains a known `RaimRepairFlag` variant.
        /// Otherwise the value of the bitrange is returned as an `Err(u8)`. This may be because of a malformed message,
        /// or because new variants of `RaimRepairFlag` were added.
        pub fn raim_repair_flag(&self) -> Result<RaimRepairFlag, u8> {
            get_bit_range!(self.flags, u8, u8, 4, 4).try_into()
        }

        /// Set the bitrange corresponding to the [RaimRepairFlag][RaimRepairFlag] of the `flags` bitfield.
        pub fn set_raim_repair_flag(&mut self, raim_repair_flag: RaimRepairFlag) {
            set_bit_range!(&mut self.flags, raim_repair_flag, u8, u8, 4, 4);
        }

        /// Gets the [RaimAvailabilityFlag][self::RaimAvailabilityFlag] stored in the `flags` bitfield.
        ///
        /// Returns `Ok` if the bitrange contains a known `RaimAvailabilityFlag` variant.
        /// Otherwise the value of the bitrange is returned as an `Err(u8)`. This may be because of a malformed message,
        /// or because new variants of `RaimAvailabilityFlag` were added.
        pub fn raim_availability_flag(&self) -> Result<RaimAvailabilityFlag, u8> {
            get_bit_range!(self.flags, u8, u8, 3, 3).try_into()
        }

        /// Set the bitrange corresponding to the [RaimAvailabilityFlag][RaimAvailabilityFlag] of the `flags` bitfield.
        pub fn set_raim_availability_flag(&mut self, raim_availability_flag: RaimAvailabilityFlag) {
            set_bit_range!(&mut self.flags, raim_availability_flag, u8, u8, 3, 3);
        }

        /// Gets the [FixMode][self::FixMode] stored in the `flags` bitfield.
        ///
        /// Returns `Ok` if the bitrange contains a known `FixMode` variant.
        /// Otherwise the value of the bitrange is returned as an `Err(u8)`. This may be because of a malformed message,
        /// or because new variants of `FixMode` were added.
        pub fn fix_mode(&self) -> Result<FixMode, u8> {
            get_bit_range!(self.flags, u8, u8, 2, 0).try_into()
        }

        /// Set the bitrange corresponding to the [FixMode][FixMode] of the `flags` bitfield.
        pub fn set_fix_mode(&mut self, fix_mode: FixMode) {
            set_bit_range!(&mut self.flags, fix_mode, u8, u8, 2, 0);
        }
    }

    impl ConcreteMessage for MsgBaselineNedDepA {
        const MESSAGE_TYPE: u16 = 515;
        const MESSAGE_NAME: &'static str = "MSG_BASELINE_NED_DEP_A";
    }

    impl SbpMessage for MsgBaselineNedDepA {
        fn message_name(&self) -> &'static str {
            <Self as ConcreteMessage>::MESSAGE_NAME
        }
        fn message_type(&self) -> u16 {
            <Self as ConcreteMessage>::MESSAGE_TYPE
        }
        fn sender_id(&self) -> Option<u16> {
            self.sender_id
        }
        fn set_sender_id(&mut self, new_id: u16) {
            self.sender_id = Some(new_id);
        }
        fn encoded_len(&self) -> usize {
            WireFormat::len(self) + crate::HEADER_LEN + crate::CRC_LEN
        }
        #[cfg(feature = "swiftnav")]
        fn gps_time(&self) -> Option<std::result::Result<time::MessageTime, time::GpsTimeError>> {
            let tow_s = (self.tow as f64) / 1000.0;
            let gps_time = match time::GpsTime::new(0, tow_s) {
                Ok(gps_time) => gps_time.tow(),
                Err(e) => return Some(Err(e.into())),
            };
            Some(Ok(time::MessageTime::Rover(gps_time.into())))
        }
    }

    impl TryFrom<Sbp> for MsgBaselineNedDepA {
        type Error = TryFromSbpError;
        fn try_from(msg: Sbp) -> Result<Self, Self::Error> {
            match msg {
                Sbp::MsgBaselineNedDepA(m) => Ok(m),
                _ => Err(TryFromSbpError),
            }
        }
    }

    impl WireFormat for MsgBaselineNedDepA {
        const MIN_LEN: usize = <u32 as WireFormat>::MIN_LEN
            + <i32 as WireFormat>::MIN_LEN
            + <i32 as WireFormat>::MIN_LEN
            + <i32 as WireFormat>::MIN_LEN
            + <u16 as WireFormat>::MIN_LEN
            + <u16 as WireFormat>::MIN_LEN
            + <u8 as WireFormat>::MIN_LEN
            + <u8 as WireFormat>::MIN_LEN;
        fn len(&self) -> usize {
            WireFormat::len(&self.tow)
                + WireFormat::len(&self.n)
                + WireFormat::len(&self.e)
                + WireFormat::len(&self.d)
                + WireFormat::len(&self.h_accuracy)
                + WireFormat::len(&self.v_accuracy)
                + WireFormat::len(&self.n_sats)
                + WireFormat::len(&self.flags)
        }
        fn write<B: BufMut>(&self, buf: &mut B) {
            WireFormat::write(&self.tow, buf);
            WireFormat::write(&self.n, buf);
            WireFormat::write(&self.e, buf);
            WireFormat::write(&self.d, buf);
            WireFormat::write(&self.h_accuracy, buf);
            WireFormat::write(&self.v_accuracy, buf);
            WireFormat::write(&self.n_sats, buf);
            WireFormat::write(&self.flags, buf);
        }
        fn parse_unchecked<B: Buf>(buf: &mut B) -> Self {
            MsgBaselineNedDepA {
                sender_id: None,
                tow: WireFormat::parse_unchecked(buf),
                n: WireFormat::parse_unchecked(buf),
                e: WireFormat::parse_unchecked(buf),
                d: WireFormat::parse_unchecked(buf),
                h_accuracy: WireFormat::parse_unchecked(buf),
                v_accuracy: WireFormat::parse_unchecked(buf),
                n_sats: WireFormat::parse_unchecked(buf),
                flags: WireFormat::parse_unchecked(buf),
            }
        }
    }

    /// RAIM repair flag
    #[derive(Debug, Clone, Copy, PartialEq, Eq, Hash)]
    pub enum RaimRepairFlag {
        /// No repair
        NoRepair = 0,

        /// Solution came from RAIM repair
        SolutionCameFromRaimRepair = 1,
    }

    impl std::fmt::Display for RaimRepairFlag {
        fn fmt(&self, f: &mut std::fmt::Formatter<'_>) -> std::fmt::Result {
            match self {
                RaimRepairFlag::NoRepair => f.write_str("No repair"),
                RaimRepairFlag::SolutionCameFromRaimRepair => {
                    f.write_str("Solution came from RAIM repair")
                }
            }
        }
    }

    impl TryFrom<u8> for RaimRepairFlag {
        type Error = u8;
        fn try_from(i: u8) -> Result<Self, Self::Error> {
            match i {
                0 => Ok(RaimRepairFlag::NoRepair),
                1 => Ok(RaimRepairFlag::SolutionCameFromRaimRepair),
                i => Err(i),
            }
        }
    }

    /// RAIM availability flag
    #[derive(Debug, Clone, Copy, PartialEq, Eq, Hash)]
    pub enum RaimAvailabilityFlag {
        /// RAIM check was explicitly disabled or unavailable
        RaimCheckWasExplicitlyDisabledOrUnavailable = 0,

        /// RAIM check was available
        RaimCheckWasAvailable = 1,
    }

    impl std::fmt::Display for RaimAvailabilityFlag {
        fn fmt(&self, f: &mut std::fmt::Formatter<'_>) -> std::fmt::Result {
            match self {
                RaimAvailabilityFlag::RaimCheckWasExplicitlyDisabledOrUnavailable => {
                    f.write_str("RAIM check was explicitly disabled or unavailable")
                }
                RaimAvailabilityFlag::RaimCheckWasAvailable => {
                    f.write_str("RAIM check was available")
                }
            }
        }
    }

    impl TryFrom<u8> for RaimAvailabilityFlag {
        type Error = u8;
        fn try_from(i: u8) -> Result<Self, Self::Error> {
            match i {
                0 => Ok(RaimAvailabilityFlag::RaimCheckWasExplicitlyDisabledOrUnavailable),
                1 => Ok(RaimAvailabilityFlag::RaimCheckWasAvailable),
                i => Err(i),
            }
        }
    }

    /// Fix mode
    #[derive(Debug, Clone, Copy, PartialEq, Eq, Hash)]
    pub enum FixMode {
        /// Float RTK
        FloatRtk = 0,

        /// Fixed RTK
        FixedRtk = 1,
    }

    impl std::fmt::Display for FixMode {
        fn fmt(&self, f: &mut std::fmt::Formatter<'_>) -> std::fmt::Result {
            match self {
                FixMode::FloatRtk => f.write_str("Float RTK"),
                FixMode::FixedRtk => f.write_str("Fixed RTK"),
            }
        }
    }

    impl TryFrom<u8> for FixMode {
        type Error = u8;
        fn try_from(i: u8) -> Result<Self, Self::Error> {
            match i {
                0 => Ok(FixMode::FloatRtk),
                1 => Ok(FixMode::FixedRtk),
                i => Err(i),
            }
        }
    }
}

pub mod msg_dops {
    #![allow(unused_imports)]

    use super::*;
    use crate::messages::lib::*;

    /// Dilution of Precision
    ///
    /// This dilution of precision (DOP) message describes the effect of
    /// navigation satellite geometry on positional measurement precision.  The
    /// flags field indicated whether the DOP reported corresponds to differential
    /// or SPP solution.
    ///
    #[cfg_attr(feature = "serde", derive(serde::Serialize))]
    #[derive(Debug, PartialEq, Clone)]
    pub struct MsgDops {
        /// The message sender_id
        #[cfg_attr(feature = "serde", serde(skip_serializing))]
        pub sender_id: Option<u16>,
        /// GPS Time of Week
        #[cfg_attr(feature = "serde", serde(rename(serialize = "tow")))]
        pub tow: u32,
        /// Geometric Dilution of Precision
        #[cfg_attr(feature = "serde", serde(rename(serialize = "gdop")))]
        pub gdop: u16,
        /// Position Dilution of Precision
        #[cfg_attr(feature = "serde", serde(rename(serialize = "pdop")))]
        pub pdop: u16,
        /// Time Dilution of Precision
        #[cfg_attr(feature = "serde", serde(rename(serialize = "tdop")))]
        pub tdop: u16,
        /// Horizontal Dilution of Precision
        #[cfg_attr(feature = "serde", serde(rename(serialize = "hdop")))]
        pub hdop: u16,
        /// Vertical Dilution of Precision
        #[cfg_attr(feature = "serde", serde(rename(serialize = "vdop")))]
        pub vdop: u16,
        /// Indicates the position solution with which the DOPS message corresponds
        #[cfg_attr(feature = "serde", serde(rename(serialize = "flags")))]
        pub flags: u8,
    }

    impl MsgDops {
        /// Gets the `raim_repair_flag` flag.
        pub fn raim_repair_flag(&self) -> bool {
            ((self.flags >> 7) & 1) == 1
        }

        /// Sets the `raim_repair_flag` flag.
        pub fn set_raim_repair_flag(&mut self, raim_repair_flag: bool) {
            self.flags ^= (!(raim_repair_flag as u8)) & (1 << 7)
        }

        /// Gets the [FixMode][self::FixMode] stored in the `flags` bitfield.
        ///
        /// Returns `Ok` if the bitrange contains a known `FixMode` variant.
        /// Otherwise the value of the bitrange is returned as an `Err(u8)`. This may be because of a malformed message,
        /// or because new variants of `FixMode` were added.
        pub fn fix_mode(&self) -> Result<FixMode, u8> {
            get_bit_range!(self.flags, u8, u8, 2, 0).try_into()
        }

        /// Set the bitrange corresponding to the [FixMode][FixMode] of the `flags` bitfield.
        pub fn set_fix_mode(&mut self, fix_mode: FixMode) {
            set_bit_range!(&mut self.flags, fix_mode, u8, u8, 2, 0);
        }
    }

    impl ConcreteMessage for MsgDops {
        const MESSAGE_TYPE: u16 = 520;
        const MESSAGE_NAME: &'static str = "MSG_DOPS";
    }

    impl SbpMessage for MsgDops {
        fn message_name(&self) -> &'static str {
            <Self as ConcreteMessage>::MESSAGE_NAME
        }
        fn message_type(&self) -> u16 {
            <Self as ConcreteMessage>::MESSAGE_TYPE
        }
        fn sender_id(&self) -> Option<u16> {
            self.sender_id
        }
        fn set_sender_id(&mut self, new_id: u16) {
            self.sender_id = Some(new_id);
        }
        fn encoded_len(&self) -> usize {
            WireFormat::len(self) + crate::HEADER_LEN + crate::CRC_LEN
        }
        #[cfg(feature = "swiftnav")]
        fn gps_time(&self) -> Option<std::result::Result<time::MessageTime, time::GpsTimeError>> {
            let tow_s = (self.tow as f64) / 1000.0;
            let gps_time = match time::GpsTime::new(0, tow_s) {
                Ok(gps_time) => gps_time.tow(),
                Err(e) => return Some(Err(e.into())),
            };
            Some(Ok(time::MessageTime::Rover(gps_time.into())))
        }
    }

    impl TryFrom<Sbp> for MsgDops {
        type Error = TryFromSbpError;
        fn try_from(msg: Sbp) -> Result<Self, Self::Error> {
            match msg {
                Sbp::MsgDops(m) => Ok(m),
                _ => Err(TryFromSbpError),
            }
        }
    }

    impl WireFormat for MsgDops {
        const MIN_LEN: usize = <u32 as WireFormat>::MIN_LEN
            + <u16 as WireFormat>::MIN_LEN
            + <u16 as WireFormat>::MIN_LEN
            + <u16 as WireFormat>::MIN_LEN
            + <u16 as WireFormat>::MIN_LEN
            + <u16 as WireFormat>::MIN_LEN
            + <u8 as WireFormat>::MIN_LEN;
        fn len(&self) -> usize {
            WireFormat::len(&self.tow)
                + WireFormat::len(&self.gdop)
                + WireFormat::len(&self.pdop)
                + WireFormat::len(&self.tdop)
                + WireFormat::len(&self.hdop)
                + WireFormat::len(&self.vdop)
                + WireFormat::len(&self.flags)
        }
        fn write<B: BufMut>(&self, buf: &mut B) {
            WireFormat::write(&self.tow, buf);
            WireFormat::write(&self.gdop, buf);
            WireFormat::write(&self.pdop, buf);
            WireFormat::write(&self.tdop, buf);
            WireFormat::write(&self.hdop, buf);
            WireFormat::write(&self.vdop, buf);
            WireFormat::write(&self.flags, buf);
        }
        fn parse_unchecked<B: Buf>(buf: &mut B) -> Self {
            MsgDops {
                sender_id: None,
                tow: WireFormat::parse_unchecked(buf),
                gdop: WireFormat::parse_unchecked(buf),
                pdop: WireFormat::parse_unchecked(buf),
                tdop: WireFormat::parse_unchecked(buf),
                hdop: WireFormat::parse_unchecked(buf),
                vdop: WireFormat::parse_unchecked(buf),
                flags: WireFormat::parse_unchecked(buf),
            }
        }
    }

    /// Fix mode
    #[derive(Debug, Clone, Copy, PartialEq, Eq, Hash)]
    pub enum FixMode {
        /// Invalid
        Invalid = 0,

        /// Single Point Position (SPP)
        SinglePointPosition = 1,

        /// Differential GNSS (DGNSS)
        DifferentialGnss = 2,

        /// Float RTK
        FloatRtk = 3,

        /// Fixed RTK
        FixedRtk = 4,

        /// Undefined
        Undefined = 5,

        /// SBAS Position
        SbasPosition = 6,
    }

    impl std::fmt::Display for FixMode {
        fn fmt(&self, f: &mut std::fmt::Formatter<'_>) -> std::fmt::Result {
            match self {
                FixMode::Invalid => f.write_str("Invalid"),
                FixMode::SinglePointPosition => f.write_str("Single Point Position (SPP)"),
                FixMode::DifferentialGnss => f.write_str("Differential GNSS (DGNSS)"),
                FixMode::FloatRtk => f.write_str("Float RTK"),
                FixMode::FixedRtk => f.write_str("Fixed RTK"),
                FixMode::Undefined => f.write_str("Undefined"),
                FixMode::SbasPosition => f.write_str("SBAS Position"),
            }
        }
    }

    impl TryFrom<u8> for FixMode {
        type Error = u8;
        fn try_from(i: u8) -> Result<Self, Self::Error> {
            match i {
                0 => Ok(FixMode::Invalid),
                1 => Ok(FixMode::SinglePointPosition),
                2 => Ok(FixMode::DifferentialGnss),
                3 => Ok(FixMode::FloatRtk),
                4 => Ok(FixMode::FixedRtk),
                5 => Ok(FixMode::Undefined),
                6 => Ok(FixMode::SbasPosition),
                i => Err(i),
            }
        }
    }
}

pub mod msg_dops_dep_a {
    #![allow(unused_imports)]

    use super::*;
    use crate::messages::lib::*;

    /// Dilution of Precision
    ///
    /// This dilution of precision (DOP) message describes the effect of
    /// navigation satellite geometry on positional measurement precision.
    ///
    #[cfg_attr(feature = "serde", derive(serde::Serialize))]
    #[derive(Debug, PartialEq, Clone)]
    pub struct MsgDopsDepA {
        /// The message sender_id
        #[cfg_attr(feature = "serde", serde(skip_serializing))]
        pub sender_id: Option<u16>,
        /// GPS Time of Week
        #[cfg_attr(feature = "serde", serde(rename(serialize = "tow")))]
        pub tow: u32,
        /// Geometric Dilution of Precision
        #[cfg_attr(feature = "serde", serde(rename(serialize = "gdop")))]
        pub gdop: u16,
        /// Position Dilution of Precision
        #[cfg_attr(feature = "serde", serde(rename(serialize = "pdop")))]
        pub pdop: u16,
        /// Time Dilution of Precision
        #[cfg_attr(feature = "serde", serde(rename(serialize = "tdop")))]
        pub tdop: u16,
        /// Horizontal Dilution of Precision
        #[cfg_attr(feature = "serde", serde(rename(serialize = "hdop")))]
        pub hdop: u16,
        /// Vertical Dilution of Precision
        #[cfg_attr(feature = "serde", serde(rename(serialize = "vdop")))]
        pub vdop: u16,
    }

    impl ConcreteMessage for MsgDopsDepA {
        const MESSAGE_TYPE: u16 = 518;
        const MESSAGE_NAME: &'static str = "MSG_DOPS_DEP_A";
    }

    impl SbpMessage for MsgDopsDepA {
        fn message_name(&self) -> &'static str {
            <Self as ConcreteMessage>::MESSAGE_NAME
        }
        fn message_type(&self) -> u16 {
            <Self as ConcreteMessage>::MESSAGE_TYPE
        }
        fn sender_id(&self) -> Option<u16> {
            self.sender_id
        }
        fn set_sender_id(&mut self, new_id: u16) {
            self.sender_id = Some(new_id);
        }
        fn encoded_len(&self) -> usize {
            WireFormat::len(self) + crate::HEADER_LEN + crate::CRC_LEN
        }
        #[cfg(feature = "swiftnav")]
        fn gps_time(&self) -> Option<std::result::Result<time::MessageTime, time::GpsTimeError>> {
            let tow_s = (self.tow as f64) / 1000.0;
            let gps_time = match time::GpsTime::new(0, tow_s) {
                Ok(gps_time) => gps_time.tow(),
                Err(e) => return Some(Err(e.into())),
            };
            Some(Ok(time::MessageTime::Rover(gps_time.into())))
        }
    }

    impl TryFrom<Sbp> for MsgDopsDepA {
        type Error = TryFromSbpError;
        fn try_from(msg: Sbp) -> Result<Self, Self::Error> {
            match msg {
                Sbp::MsgDopsDepA(m) => Ok(m),
                _ => Err(TryFromSbpError),
            }
        }
    }

    impl WireFormat for MsgDopsDepA {
        const MIN_LEN: usize = <u32 as WireFormat>::MIN_LEN
            + <u16 as WireFormat>::MIN_LEN
            + <u16 as WireFormat>::MIN_LEN
            + <u16 as WireFormat>::MIN_LEN
            + <u16 as WireFormat>::MIN_LEN
            + <u16 as WireFormat>::MIN_LEN;
        fn len(&self) -> usize {
            WireFormat::len(&self.tow)
                + WireFormat::len(&self.gdop)
                + WireFormat::len(&self.pdop)
                + WireFormat::len(&self.tdop)
                + WireFormat::len(&self.hdop)
                + WireFormat::len(&self.vdop)
        }
        fn write<B: BufMut>(&self, buf: &mut B) {
            WireFormat::write(&self.tow, buf);
            WireFormat::write(&self.gdop, buf);
            WireFormat::write(&self.pdop, buf);
            WireFormat::write(&self.tdop, buf);
            WireFormat::write(&self.hdop, buf);
            WireFormat::write(&self.vdop, buf);
        }
        fn parse_unchecked<B: Buf>(buf: &mut B) -> Self {
            MsgDopsDepA {
                sender_id: None,
                tow: WireFormat::parse_unchecked(buf),
                gdop: WireFormat::parse_unchecked(buf),
                pdop: WireFormat::parse_unchecked(buf),
                tdop: WireFormat::parse_unchecked(buf),
                hdop: WireFormat::parse_unchecked(buf),
                vdop: WireFormat::parse_unchecked(buf),
            }
        }
    }
}

<<<<<<< HEAD
pub mod msg_gps_leap_second {
    #![allow(unused_imports)]

    use super::*;
    use crate::messages::lib::*;

    /// Leap second SBP message.

    ///
    /// Emulates the GPS CNAV message, reserving bytes for future broadcast of the
    /// drift model parameters.
    ///
    #[cfg_attr(feature = "serde", derive(serde::Serialize))]
    #[derive(Debug, PartialEq, Clone)]
    pub struct MsgGpsLeapSecond {
        /// The message sender_id
        #[cfg_attr(feature = "serde", serde(skip_serializing))]
        pub sender_id: Option<u16>,
        #[cfg_attr(feature = "serde", serde(rename(serialize = "stub")))]
        pub stub: Vec<u8>,
    }

    impl ConcreteMessage for MsgGpsLeapSecond {
        const MESSAGE_TYPE: u16 = 570;
        const MESSAGE_NAME: &'static str = "MSG_GPS_LEAP_SECOND";
    }

    impl SbpMessage for MsgGpsLeapSecond {
        fn message_name(&self) -> &'static str {
            <Self as ConcreteMessage>::MESSAGE_NAME
        }
        fn message_type(&self) -> u16 {
            <Self as ConcreteMessage>::MESSAGE_TYPE
        }
        fn sender_id(&self) -> Option<u16> {
            self.sender_id
        }
        fn set_sender_id(&mut self, new_id: u16) {
            self.sender_id = Some(new_id);
        }
        fn encoded_len(&self) -> usize {
            WireFormat::len(self) + crate::HEADER_LEN + crate::CRC_LEN
        }
    }

    impl TryFrom<Sbp> for MsgGpsLeapSecond {
        type Error = TryFromSbpError;
        fn try_from(msg: Sbp) -> Result<Self, Self::Error> {
            match msg {
                Sbp::MsgGpsLeapSecond(m) => Ok(m),
                _ => Err(TryFromSbpError),
            }
        }
    }

    impl WireFormat for MsgGpsLeapSecond {
        const MIN_LEN: usize = <Vec<u8> as WireFormat>::MIN_LEN;
        fn len(&self) -> usize {
            WireFormat::len(&self.stub)
        }
        fn write<B: BufMut>(&self, buf: &mut B) {
            WireFormat::write(&self.stub, buf);
        }
        fn parse_unchecked<B: Buf>(buf: &mut B) -> Self {
            MsgGpsLeapSecond {
                sender_id: None,
                stub: WireFormat::parse_unchecked(buf),
            }
        }
    }
}

=======
>>>>>>> 12a4f230
pub mod msg_gps_time {
    #![allow(unused_imports)]

    use super::*;
    use crate::messages::lib::*;

    /// GPS Time
    ///
    /// This message reports the GPS time, representing the time since the GPS
    /// epoch began on midnight January 6, 1980 UTC. GPS time counts the weeks and
    /// seconds of the week. The weeks begin at the Saturday/Sunday transition.
    /// GPS week 0 began at the beginning of the GPS time scale.
    ///
    /// Within each week number, the GPS time of the week is between between 0 and
    /// 604800 seconds (=60*60*24*7). Note that GPS time does not accumulate leap
    /// seconds, and as of now, has a small offset from UTC. In a message stream,
    /// this message precedes a set of other navigation messages referenced to the
    /// same time (but lacking the ns field) and indicates a more precise time of
    /// these messages.
    ///
    #[cfg_attr(feature = "serde", derive(serde::Serialize))]
    #[derive(Debug, PartialEq, Clone)]
    pub struct MsgGpsTime {
        /// The message sender_id
        #[cfg_attr(feature = "serde", serde(skip_serializing))]
        pub sender_id: Option<u16>,
        /// GPS week number
        #[cfg_attr(feature = "serde", serde(rename(serialize = "wn")))]
        pub wn: u16,
        /// GPS time of week rounded to the nearest millisecond
        #[cfg_attr(feature = "serde", serde(rename(serialize = "tow")))]
        pub tow: u32,
        /// Nanosecond residual of millisecond-rounded TOW (ranges from -500000 to
        /// 500000)
        #[cfg_attr(feature = "serde", serde(rename(serialize = "ns_residual")))]
        pub ns_residual: i32,
        /// Status flags (reserved)
        #[cfg_attr(feature = "serde", serde(rename(serialize = "flags")))]
        pub flags: u8,
    }

    impl MsgGpsTime {
        /// Gets the [TimeSource][self::TimeSource] stored in the `flags` bitfield.
        ///
        /// Returns `Ok` if the bitrange contains a known `TimeSource` variant.
        /// Otherwise the value of the bitrange is returned as an `Err(u8)`. This may be because of a malformed message,
        /// or because new variants of `TimeSource` were added.
        pub fn time_source(&self) -> Result<TimeSource, u8> {
            get_bit_range!(self.flags, u8, u8, 2, 0).try_into()
        }

        /// Set the bitrange corresponding to the [TimeSource][TimeSource] of the `flags` bitfield.
        pub fn set_time_source(&mut self, time_source: TimeSource) {
            set_bit_range!(&mut self.flags, time_source, u8, u8, 2, 0);
        }
    }

    impl ConcreteMessage for MsgGpsTime {
        const MESSAGE_TYPE: u16 = 258;
        const MESSAGE_NAME: &'static str = "MSG_GPS_TIME";
    }

    impl SbpMessage for MsgGpsTime {
        fn message_name(&self) -> &'static str {
            <Self as ConcreteMessage>::MESSAGE_NAME
        }
        fn message_type(&self) -> u16 {
            <Self as ConcreteMessage>::MESSAGE_TYPE
        }
        fn sender_id(&self) -> Option<u16> {
            self.sender_id
        }
        fn set_sender_id(&mut self, new_id: u16) {
            self.sender_id = Some(new_id);
        }
        fn encoded_len(&self) -> usize {
            WireFormat::len(self) + crate::HEADER_LEN + crate::CRC_LEN
        }
        #[cfg(feature = "swiftnav")]
        fn gps_time(&self) -> Option<std::result::Result<time::MessageTime, time::GpsTimeError>> {
            let tow_s = (self.tow as f64) / 1000.0;
            #[allow(clippy::useless_conversion)]
            let wn: i16 = match self.wn.try_into() {
                Ok(wn) => wn,
                Err(e) => return Some(Err(e.into())),
            };
            let gps_time = match time::GpsTime::new(wn, tow_s) {
                Ok(gps_time) => gps_time,
                Err(e) => return Some(Err(e.into())),
            };
            Some(Ok(time::MessageTime::Rover(gps_time.into())))
        }
    }

    impl TryFrom<Sbp> for MsgGpsTime {
        type Error = TryFromSbpError;
        fn try_from(msg: Sbp) -> Result<Self, Self::Error> {
            match msg {
                Sbp::MsgGpsTime(m) => Ok(m),
                _ => Err(TryFromSbpError),
            }
        }
    }

    impl WireFormat for MsgGpsTime {
        const MIN_LEN: usize = <u16 as WireFormat>::MIN_LEN
            + <u32 as WireFormat>::MIN_LEN
            + <i32 as WireFormat>::MIN_LEN
            + <u8 as WireFormat>::MIN_LEN;
        fn len(&self) -> usize {
            WireFormat::len(&self.wn)
                + WireFormat::len(&self.tow)
                + WireFormat::len(&self.ns_residual)
                + WireFormat::len(&self.flags)
        }
        fn write<B: BufMut>(&self, buf: &mut B) {
            WireFormat::write(&self.wn, buf);
            WireFormat::write(&self.tow, buf);
            WireFormat::write(&self.ns_residual, buf);
            WireFormat::write(&self.flags, buf);
        }
        fn parse_unchecked<B: Buf>(buf: &mut B) -> Self {
            MsgGpsTime {
                sender_id: None,
                wn: WireFormat::parse_unchecked(buf),
                tow: WireFormat::parse_unchecked(buf),
                ns_residual: WireFormat::parse_unchecked(buf),
                flags: WireFormat::parse_unchecked(buf),
            }
        }
    }

    /// Time source
    #[derive(Debug, Clone, Copy, PartialEq, Eq, Hash)]
    pub enum TimeSource {
        /// None (invalid)
        None = 0,

        /// GNSS Solution
        GnssSolution = 1,

        /// Propagated
        Propagated = 2,
    }

    impl std::fmt::Display for TimeSource {
        fn fmt(&self, f: &mut std::fmt::Formatter<'_>) -> std::fmt::Result {
            match self {
                TimeSource::None => f.write_str("None (invalid)"),
                TimeSource::GnssSolution => f.write_str("GNSS Solution"),
                TimeSource::Propagated => f.write_str("Propagated"),
            }
        }
    }

    impl TryFrom<u8> for TimeSource {
        type Error = u8;
        fn try_from(i: u8) -> Result<Self, Self::Error> {
            match i {
                0 => Ok(TimeSource::None),
                1 => Ok(TimeSource::GnssSolution),
                2 => Ok(TimeSource::Propagated),
                i => Err(i),
            }
        }
    }
}

pub mod msg_gps_time_dep_a {
    #![allow(unused_imports)]

    use super::*;
    use crate::messages::lib::*;

    /// GPS Time (v1.0)
    ///
    /// This message reports the GPS time, representing the time since the GPS
    /// epoch began on midnight January 6, 1980 UTC. GPS time counts the weeks and
    /// seconds of the week. The weeks begin at the Saturday/Sunday transition.
    /// GPS week 0 began at the beginning of the GPS time scale.
    ///
    /// Within each week number, the GPS time of the week is between between 0 and
    /// 604800 seconds (=60*60*24*7). Note that GPS time does not accumulate leap
    /// seconds, and as of now, has a small offset from UTC. In a message stream,
    /// this message precedes a set of other navigation messages referenced to the
    /// same time (but lacking the ns field) and indicates a more precise time of
    /// these messages.
    ///
    #[cfg_attr(feature = "serde", derive(serde::Serialize))]
    #[derive(Debug, PartialEq, Clone)]
    pub struct MsgGpsTimeDepA {
        /// The message sender_id
        #[cfg_attr(feature = "serde", serde(skip_serializing))]
        pub sender_id: Option<u16>,
        /// GPS week number
        #[cfg_attr(feature = "serde", serde(rename(serialize = "wn")))]
        pub wn: u16,
        /// GPS time of week rounded to the nearest millisecond
        #[cfg_attr(feature = "serde", serde(rename(serialize = "tow")))]
        pub tow: u32,
        /// Nanosecond residual of millisecond-rounded TOW (ranges from -500000 to
        /// 500000)
        #[cfg_attr(feature = "serde", serde(rename(serialize = "ns_residual")))]
        pub ns_residual: i32,
        /// Status flags (reserved)
        #[cfg_attr(feature = "serde", serde(rename(serialize = "flags")))]
        pub flags: u8,
    }

    impl ConcreteMessage for MsgGpsTimeDepA {
        const MESSAGE_TYPE: u16 = 256;
        const MESSAGE_NAME: &'static str = "MSG_GPS_TIME_DEP_A";
    }

    impl SbpMessage for MsgGpsTimeDepA {
        fn message_name(&self) -> &'static str {
            <Self as ConcreteMessage>::MESSAGE_NAME
        }
        fn message_type(&self) -> u16 {
            <Self as ConcreteMessage>::MESSAGE_TYPE
        }
        fn sender_id(&self) -> Option<u16> {
            self.sender_id
        }
        fn set_sender_id(&mut self, new_id: u16) {
            self.sender_id = Some(new_id);
        }
        fn encoded_len(&self) -> usize {
            WireFormat::len(self) + crate::HEADER_LEN + crate::CRC_LEN
        }
        #[cfg(feature = "swiftnav")]
        fn gps_time(&self) -> Option<std::result::Result<time::MessageTime, time::GpsTimeError>> {
            let tow_s = (self.tow as f64) / 1000.0;
            #[allow(clippy::useless_conversion)]
            let wn: i16 = match self.wn.try_into() {
                Ok(wn) => wn,
                Err(e) => return Some(Err(e.into())),
            };
            let gps_time = match time::GpsTime::new(wn, tow_s) {
                Ok(gps_time) => gps_time,
                Err(e) => return Some(Err(e.into())),
            };
            Some(Ok(time::MessageTime::Rover(gps_time.into())))
        }
    }

    impl TryFrom<Sbp> for MsgGpsTimeDepA {
        type Error = TryFromSbpError;
        fn try_from(msg: Sbp) -> Result<Self, Self::Error> {
            match msg {
                Sbp::MsgGpsTimeDepA(m) => Ok(m),
                _ => Err(TryFromSbpError),
            }
        }
    }

    impl WireFormat for MsgGpsTimeDepA {
        const MIN_LEN: usize = <u16 as WireFormat>::MIN_LEN
            + <u32 as WireFormat>::MIN_LEN
            + <i32 as WireFormat>::MIN_LEN
            + <u8 as WireFormat>::MIN_LEN;
        fn len(&self) -> usize {
            WireFormat::len(&self.wn)
                + WireFormat::len(&self.tow)
                + WireFormat::len(&self.ns_residual)
                + WireFormat::len(&self.flags)
        }
        fn write<B: BufMut>(&self, buf: &mut B) {
            WireFormat::write(&self.wn, buf);
            WireFormat::write(&self.tow, buf);
            WireFormat::write(&self.ns_residual, buf);
            WireFormat::write(&self.flags, buf);
        }
        fn parse_unchecked<B: Buf>(buf: &mut B) -> Self {
            MsgGpsTimeDepA {
                sender_id: None,
                wn: WireFormat::parse_unchecked(buf),
                tow: WireFormat::parse_unchecked(buf),
                ns_residual: WireFormat::parse_unchecked(buf),
                flags: WireFormat::parse_unchecked(buf),
            }
        }
    }
}

pub mod msg_gps_time_gnss {
    #![allow(unused_imports)]

    use super::*;
    use crate::messages::lib::*;

    /// GPS Time
    ///
    /// This message reports the GPS time, representing the time since the GPS
    /// epoch began on midnight January 6, 1980 UTC. GPS time counts the weeks and
    /// seconds of the week. The weeks begin at the Saturday/Sunday transition.
    /// GPS week 0 began at the beginning of the GPS time scale.
    ///
    /// Within each week number, the GPS time of the week is between between 0 and
    /// 604800 seconds (=60*60*24*7). Note that GPS time does not accumulate leap
    /// seconds, and as of now, has a small offset from UTC. In a message stream,
    /// this message precedes a set of other navigation messages referenced to the
    /// same time (but lacking the ns field) and indicates a more precise time of
    /// these messages.
    ///
    #[cfg_attr(feature = "serde", derive(serde::Serialize))]
    #[derive(Debug, PartialEq, Clone)]
    pub struct MsgGpsTimeGnss {
        /// The message sender_id
        #[cfg_attr(feature = "serde", serde(skip_serializing))]
        pub sender_id: Option<u16>,
        /// GPS week number
        #[cfg_attr(feature = "serde", serde(rename(serialize = "wn")))]
        pub wn: u16,
        /// GPS time of week rounded to the nearest millisecond
        #[cfg_attr(feature = "serde", serde(rename(serialize = "tow")))]
        pub tow: u32,
        /// Nanosecond residual of millisecond-rounded TOW (ranges from -500000 to
        /// 500000)
        #[cfg_attr(feature = "serde", serde(rename(serialize = "ns_residual")))]
        pub ns_residual: i32,
        /// Status flags (reserved)
        #[cfg_attr(feature = "serde", serde(rename(serialize = "flags")))]
        pub flags: u8,
    }

    impl MsgGpsTimeGnss {
        /// Gets the [TimeSource][self::TimeSource] stored in the `flags` bitfield.
        ///
        /// Returns `Ok` if the bitrange contains a known `TimeSource` variant.
        /// Otherwise the value of the bitrange is returned as an `Err(u8)`. This may be because of a malformed message,
        /// or because new variants of `TimeSource` were added.
        pub fn time_source(&self) -> Result<TimeSource, u8> {
            get_bit_range!(self.flags, u8, u8, 2, 0).try_into()
        }

        /// Set the bitrange corresponding to the [TimeSource][TimeSource] of the `flags` bitfield.
        pub fn set_time_source(&mut self, time_source: TimeSource) {
            set_bit_range!(&mut self.flags, time_source, u8, u8, 2, 0);
        }
    }

    impl ConcreteMessage for MsgGpsTimeGnss {
        const MESSAGE_TYPE: u16 = 260;
        const MESSAGE_NAME: &'static str = "MSG_GPS_TIME_GNSS";
    }

    impl SbpMessage for MsgGpsTimeGnss {
        fn message_name(&self) -> &'static str {
            <Self as ConcreteMessage>::MESSAGE_NAME
        }
        fn message_type(&self) -> u16 {
            <Self as ConcreteMessage>::MESSAGE_TYPE
        }
        fn sender_id(&self) -> Option<u16> {
            self.sender_id
        }
        fn set_sender_id(&mut self, new_id: u16) {
            self.sender_id = Some(new_id);
        }
        fn encoded_len(&self) -> usize {
            WireFormat::len(self) + crate::HEADER_LEN + crate::CRC_LEN
        }
        #[cfg(feature = "swiftnav")]
        fn gps_time(&self) -> Option<std::result::Result<time::MessageTime, time::GpsTimeError>> {
            let tow_s = (self.tow as f64) / 1000.0;
            #[allow(clippy::useless_conversion)]
            let wn: i16 = match self.wn.try_into() {
                Ok(wn) => wn,
                Err(e) => return Some(Err(e.into())),
            };
            let gps_time = match time::GpsTime::new(wn, tow_s) {
                Ok(gps_time) => gps_time,
                Err(e) => return Some(Err(e.into())),
            };
            Some(Ok(time::MessageTime::Rover(gps_time.into())))
        }
    }

    impl TryFrom<Sbp> for MsgGpsTimeGnss {
        type Error = TryFromSbpError;
        fn try_from(msg: Sbp) -> Result<Self, Self::Error> {
            match msg {
                Sbp::MsgGpsTimeGnss(m) => Ok(m),
                _ => Err(TryFromSbpError),
            }
        }
    }

    impl WireFormat for MsgGpsTimeGnss {
        const MIN_LEN: usize = <u16 as WireFormat>::MIN_LEN
            + <u32 as WireFormat>::MIN_LEN
            + <i32 as WireFormat>::MIN_LEN
            + <u8 as WireFormat>::MIN_LEN;
        fn len(&self) -> usize {
            WireFormat::len(&self.wn)
                + WireFormat::len(&self.tow)
                + WireFormat::len(&self.ns_residual)
                + WireFormat::len(&self.flags)
        }
        fn write<B: BufMut>(&self, buf: &mut B) {
            WireFormat::write(&self.wn, buf);
            WireFormat::write(&self.tow, buf);
            WireFormat::write(&self.ns_residual, buf);
            WireFormat::write(&self.flags, buf);
        }
        fn parse_unchecked<B: Buf>(buf: &mut B) -> Self {
            MsgGpsTimeGnss {
                sender_id: None,
                wn: WireFormat::parse_unchecked(buf),
                tow: WireFormat::parse_unchecked(buf),
                ns_residual: WireFormat::parse_unchecked(buf),
                flags: WireFormat::parse_unchecked(buf),
            }
        }
    }

    /// Time source
    #[derive(Debug, Clone, Copy, PartialEq, Eq, Hash)]
    pub enum TimeSource {
        /// None (invalid)
        None = 0,

        /// GNSS Solution
        GnssSolution = 1,

        /// Propagated
        Propagated = 2,
    }

    impl std::fmt::Display for TimeSource {
        fn fmt(&self, f: &mut std::fmt::Formatter<'_>) -> std::fmt::Result {
            match self {
                TimeSource::None => f.write_str("None (invalid)"),
                TimeSource::GnssSolution => f.write_str("GNSS Solution"),
                TimeSource::Propagated => f.write_str("Propagated"),
            }
        }
    }

    impl TryFrom<u8> for TimeSource {
        type Error = u8;
        fn try_from(i: u8) -> Result<Self, Self::Error> {
            match i {
                0 => Ok(TimeSource::None),
                1 => Ok(TimeSource::GnssSolution),
                2 => Ok(TimeSource::Propagated),
                i => Err(i),
            }
        }
    }
}

<<<<<<< HEAD
pub mod msg_itrf {
    #![allow(unused_imports)]

    use super::*;
    use crate::messages::lib::*;
    /// Reference Frame Transformation Parameter
    #[cfg_attr(feature = "serde", derive(serde::Serialize))]
    #[derive(Debug, PartialEq, Clone)]
    pub struct MsgItrf {
        /// The message sender_id
        #[cfg_attr(feature = "serde", serde(skip_serializing))]
        pub sender_id: Option<u16>,
        #[cfg_attr(feature = "serde", serde(rename(serialize = "stub")))]
        pub stub: Vec<u8>,
    }

    impl ConcreteMessage for MsgItrf {
        const MESSAGE_TYPE: u16 = 580;
        const MESSAGE_NAME: &'static str = "MSG_ITRF";
    }

    impl SbpMessage for MsgItrf {
        fn message_name(&self) -> &'static str {
            <Self as ConcreteMessage>::MESSAGE_NAME
        }
        fn message_type(&self) -> u16 {
            <Self as ConcreteMessage>::MESSAGE_TYPE
        }
        fn sender_id(&self) -> Option<u16> {
            self.sender_id
        }
        fn set_sender_id(&mut self, new_id: u16) {
            self.sender_id = Some(new_id);
        }
        fn encoded_len(&self) -> usize {
            WireFormat::len(self) + crate::HEADER_LEN + crate::CRC_LEN
        }
    }

    impl TryFrom<Sbp> for MsgItrf {
        type Error = TryFromSbpError;
        fn try_from(msg: Sbp) -> Result<Self, Self::Error> {
            match msg {
                Sbp::MsgItrf(m) => Ok(m),
                _ => Err(TryFromSbpError),
            }
        }
    }

    impl WireFormat for MsgItrf {
        const MIN_LEN: usize = <Vec<u8> as WireFormat>::MIN_LEN;
        fn len(&self) -> usize {
            WireFormat::len(&self.stub)
        }
        fn write<B: BufMut>(&self, buf: &mut B) {
            WireFormat::write(&self.stub, buf);
        }
        fn parse_unchecked<B: Buf>(buf: &mut B) -> Self {
            MsgItrf {
                sender_id: None,
                stub: WireFormat::parse_unchecked(buf),
            }
        }
    }
}

=======
>>>>>>> 12a4f230
pub mod msg_pos_ecef {
    #![allow(unused_imports)]

    use super::*;
    use crate::messages::lib::*;

    /// Single-point position in ECEF
    ///
    /// The position solution message reports absolute Earth Centered Earth Fixed
    /// (ECEF) coordinates and the status (single point vs pseudo-absolute RTK) of
    /// the position solution. If the rover receiver knows the surveyed position
    /// of the base station and has an RTK solution, this reports a pseudo-
    /// absolute position solution using the base station position and the rover's
    /// RTK baseline vector. The full GPS time is given by the preceding
    /// MSG_GPS_TIME with the matching time-of-week (tow).
    ///
    #[cfg_attr(feature = "serde", derive(serde::Serialize))]
    #[derive(Debug, PartialEq, Clone)]
    pub struct MsgPosEcef {
        /// The message sender_id
        #[cfg_attr(feature = "serde", serde(skip_serializing))]
        pub sender_id: Option<u16>,
        /// GPS Time of Week
        #[cfg_attr(feature = "serde", serde(rename(serialize = "tow")))]
        pub tow: u32,
        /// ECEF X coordinate
        #[cfg_attr(feature = "serde", serde(rename(serialize = "x")))]
        pub x: f64,
        /// ECEF Y coordinate
        #[cfg_attr(feature = "serde", serde(rename(serialize = "y")))]
        pub y: f64,
        /// ECEF Z coordinate
        #[cfg_attr(feature = "serde", serde(rename(serialize = "z")))]
        pub z: f64,
        /// Position estimated standard deviation
        #[cfg_attr(feature = "serde", serde(rename(serialize = "accuracy")))]
        pub accuracy: u16,
        /// Number of satellites used in solution
        #[cfg_attr(feature = "serde", serde(rename(serialize = "n_sats")))]
        pub n_sats: u8,
        /// Status flags
        #[cfg_attr(feature = "serde", serde(rename(serialize = "flags")))]
        pub flags: u8,
    }

    impl MsgPosEcef {
        /// Gets the [TowType][self::TowType] stored in the `flags` bitfield.
        ///
        /// Returns `Ok` if the bitrange contains a known `TowType` variant.
        /// Otherwise the value of the bitrange is returned as an `Err(u8)`. This may be because of a malformed message,
        /// or because new variants of `TowType` were added.
        pub fn tow_type(&self) -> Result<TowType, u8> {
            get_bit_range!(self.flags, u8, u8, 5, 5).try_into()
        }

        /// Set the bitrange corresponding to the [TowType][TowType] of the `flags` bitfield.
        pub fn set_tow_type(&mut self, tow_type: TowType) {
            set_bit_range!(&mut self.flags, tow_type, u8, u8, 5, 5);
        }

        /// Gets the [InertialNavigationMode][self::InertialNavigationMode] stored in the `flags` bitfield.
        ///
        /// Returns `Ok` if the bitrange contains a known `InertialNavigationMode` variant.
        /// Otherwise the value of the bitrange is returned as an `Err(u8)`. This may be because of a malformed message,
        /// or because new variants of `InertialNavigationMode` were added.
        pub fn inertial_navigation_mode(&self) -> Result<InertialNavigationMode, u8> {
            get_bit_range!(self.flags, u8, u8, 4, 3).try_into()
        }

        /// Set the bitrange corresponding to the [InertialNavigationMode][InertialNavigationMode] of the `flags` bitfield.
        pub fn set_inertial_navigation_mode(
            &mut self,
            inertial_navigation_mode: InertialNavigationMode,
        ) {
            set_bit_range!(&mut self.flags, inertial_navigation_mode, u8, u8, 4, 3);
        }

        /// Gets the [FixMode][self::FixMode] stored in the `flags` bitfield.
        ///
        /// Returns `Ok` if the bitrange contains a known `FixMode` variant.
        /// Otherwise the value of the bitrange is returned as an `Err(u8)`. This may be because of a malformed message,
        /// or because new variants of `FixMode` were added.
        pub fn fix_mode(&self) -> Result<FixMode, u8> {
            get_bit_range!(self.flags, u8, u8, 2, 0).try_into()
        }

        /// Set the bitrange corresponding to the [FixMode][FixMode] of the `flags` bitfield.
        pub fn set_fix_mode(&mut self, fix_mode: FixMode) {
            set_bit_range!(&mut self.flags, fix_mode, u8, u8, 2, 0);
        }
    }

    impl ConcreteMessage for MsgPosEcef {
        const MESSAGE_TYPE: u16 = 521;
        const MESSAGE_NAME: &'static str = "MSG_POS_ECEF";
    }

    impl SbpMessage for MsgPosEcef {
        fn message_name(&self) -> &'static str {
            <Self as ConcreteMessage>::MESSAGE_NAME
        }
        fn message_type(&self) -> u16 {
            <Self as ConcreteMessage>::MESSAGE_TYPE
        }
        fn sender_id(&self) -> Option<u16> {
            self.sender_id
        }
        fn set_sender_id(&mut self, new_id: u16) {
            self.sender_id = Some(new_id);
        }
        fn encoded_len(&self) -> usize {
            WireFormat::len(self) + crate::HEADER_LEN + crate::CRC_LEN
        }
        #[cfg(feature = "swiftnav")]
        fn gps_time(&self) -> Option<std::result::Result<time::MessageTime, time::GpsTimeError>> {
            let tow_s = (self.tow as f64) / 1000.0;
            let gps_time = match time::GpsTime::new(0, tow_s) {
                Ok(gps_time) => gps_time.tow(),
                Err(e) => return Some(Err(e.into())),
            };
            Some(Ok(time::MessageTime::Rover(gps_time.into())))
        }
    }

    impl TryFrom<Sbp> for MsgPosEcef {
        type Error = TryFromSbpError;
        fn try_from(msg: Sbp) -> Result<Self, Self::Error> {
            match msg {
                Sbp::MsgPosEcef(m) => Ok(m),
                _ => Err(TryFromSbpError),
            }
        }
    }

    impl WireFormat for MsgPosEcef {
        const MIN_LEN: usize = <u32 as WireFormat>::MIN_LEN
            + <f64 as WireFormat>::MIN_LEN
            + <f64 as WireFormat>::MIN_LEN
            + <f64 as WireFormat>::MIN_LEN
            + <u16 as WireFormat>::MIN_LEN
            + <u8 as WireFormat>::MIN_LEN
            + <u8 as WireFormat>::MIN_LEN;
        fn len(&self) -> usize {
            WireFormat::len(&self.tow)
                + WireFormat::len(&self.x)
                + WireFormat::len(&self.y)
                + WireFormat::len(&self.z)
                + WireFormat::len(&self.accuracy)
                + WireFormat::len(&self.n_sats)
                + WireFormat::len(&self.flags)
        }
        fn write<B: BufMut>(&self, buf: &mut B) {
            WireFormat::write(&self.tow, buf);
            WireFormat::write(&self.x, buf);
            WireFormat::write(&self.y, buf);
            WireFormat::write(&self.z, buf);
            WireFormat::write(&self.accuracy, buf);
            WireFormat::write(&self.n_sats, buf);
            WireFormat::write(&self.flags, buf);
        }
        fn parse_unchecked<B: Buf>(buf: &mut B) -> Self {
            MsgPosEcef {
                sender_id: None,
                tow: WireFormat::parse_unchecked(buf),
                x: WireFormat::parse_unchecked(buf),
                y: WireFormat::parse_unchecked(buf),
                z: WireFormat::parse_unchecked(buf),
                accuracy: WireFormat::parse_unchecked(buf),
                n_sats: WireFormat::parse_unchecked(buf),
                flags: WireFormat::parse_unchecked(buf),
            }
        }
    }

    /// TOW type
    #[derive(Debug, Clone, Copy, PartialEq, Eq, Hash)]
    pub enum TowType {
        /// Time of Measurement
        TimeOfMeasurement = 0,

        /// Other
        Other = 1,
    }

    impl std::fmt::Display for TowType {
        fn fmt(&self, f: &mut std::fmt::Formatter<'_>) -> std::fmt::Result {
            match self {
                TowType::TimeOfMeasurement => f.write_str("Time of Measurement"),
                TowType::Other => f.write_str("Other"),
            }
        }
    }

    impl TryFrom<u8> for TowType {
        type Error = u8;
        fn try_from(i: u8) -> Result<Self, Self::Error> {
            match i {
                0 => Ok(TowType::TimeOfMeasurement),
                1 => Ok(TowType::Other),
                i => Err(i),
            }
        }
    }

    /// Inertial Navigation Mode
    #[derive(Debug, Clone, Copy, PartialEq, Eq, Hash)]
    pub enum InertialNavigationMode {
        /// None
        None = 0,

        /// INS used
        InsUsed = 1,
    }

    impl std::fmt::Display for InertialNavigationMode {
        fn fmt(&self, f: &mut std::fmt::Formatter<'_>) -> std::fmt::Result {
            match self {
                InertialNavigationMode::None => f.write_str("None"),
                InertialNavigationMode::InsUsed => f.write_str("INS used"),
            }
        }
    }

    impl TryFrom<u8> for InertialNavigationMode {
        type Error = u8;
        fn try_from(i: u8) -> Result<Self, Self::Error> {
            match i {
                0 => Ok(InertialNavigationMode::None),
                1 => Ok(InertialNavigationMode::InsUsed),
                i => Err(i),
            }
        }
    }

    /// Fix mode
    #[derive(Debug, Clone, Copy, PartialEq, Eq, Hash)]
    pub enum FixMode {
        /// Invalid
        Invalid = 0,

        /// Single Point Position (SPP)
        SinglePointPosition = 1,

        /// Differential GNSS (DGNSS)
        DifferentialGnss = 2,

        /// Float RTK
        FloatRtk = 3,

        /// Fixed RTK
        FixedRtk = 4,

        /// Dead Reckoning
        DeadReckoning = 5,

        /// SBAS Position
        SbasPosition = 6,
    }

    impl std::fmt::Display for FixMode {
        fn fmt(&self, f: &mut std::fmt::Formatter<'_>) -> std::fmt::Result {
            match self {
                FixMode::Invalid => f.write_str("Invalid"),
                FixMode::SinglePointPosition => f.write_str("Single Point Position (SPP)"),
                FixMode::DifferentialGnss => f.write_str("Differential GNSS (DGNSS)"),
                FixMode::FloatRtk => f.write_str("Float RTK"),
                FixMode::FixedRtk => f.write_str("Fixed RTK"),
                FixMode::DeadReckoning => f.write_str("Dead Reckoning"),
                FixMode::SbasPosition => f.write_str("SBAS Position"),
            }
        }
    }

    impl TryFrom<u8> for FixMode {
        type Error = u8;
        fn try_from(i: u8) -> Result<Self, Self::Error> {
            match i {
                0 => Ok(FixMode::Invalid),
                1 => Ok(FixMode::SinglePointPosition),
                2 => Ok(FixMode::DifferentialGnss),
                3 => Ok(FixMode::FloatRtk),
                4 => Ok(FixMode::FixedRtk),
                5 => Ok(FixMode::DeadReckoning),
                6 => Ok(FixMode::SbasPosition),
                i => Err(i),
            }
        }
    }
}

pub mod msg_pos_ecef_cov {
    #![allow(unused_imports)]

    use super::*;
    use crate::messages::lib::*;

    /// Single-point position in ECEF
    ///
    /// The position solution message reports absolute Earth Centered Earth Fixed
    /// (ECEF) coordinates and the status (single point vs pseudo-absolute RTK) of
    /// the position solution. The message also reports the upper triangular
    /// portion of the 3x3 covariance matrix. If the receiver knows the surveyed
    /// position of the base station and has an RTK solution, this reports a
    /// pseudo-absolute position solution using the base station position and the
    /// rover's RTK baseline vector. The full GPS time is given by the preceding
    /// MSG_GPS_TIME with the matching time-of-week (tow).
    ///
    #[cfg_attr(feature = "serde", derive(serde::Serialize))]
    #[derive(Debug, PartialEq, Clone)]
    pub struct MsgPosEcefCov {
        /// The message sender_id
        #[cfg_attr(feature = "serde", serde(skip_serializing))]
        pub sender_id: Option<u16>,
        /// GPS Time of Week
        #[cfg_attr(feature = "serde", serde(rename(serialize = "tow")))]
        pub tow: u32,
        /// ECEF X coordinate
        #[cfg_attr(feature = "serde", serde(rename(serialize = "x")))]
        pub x: f64,
        /// ECEF Y coordinate
        #[cfg_attr(feature = "serde", serde(rename(serialize = "y")))]
        pub y: f64,
        /// ECEF Z coordinate
        #[cfg_attr(feature = "serde", serde(rename(serialize = "z")))]
        pub z: f64,
        /// Estimated variance of x
        #[cfg_attr(feature = "serde", serde(rename(serialize = "cov_x_x")))]
        pub cov_x_x: f32,
        /// Estimated covariance of x and y
        #[cfg_attr(feature = "serde", serde(rename(serialize = "cov_x_y")))]
        pub cov_x_y: f32,
        /// Estimated covariance of x and z
        #[cfg_attr(feature = "serde", serde(rename(serialize = "cov_x_z")))]
        pub cov_x_z: f32,
        /// Estimated variance of y
        #[cfg_attr(feature = "serde", serde(rename(serialize = "cov_y_y")))]
        pub cov_y_y: f32,
        /// Estimated covariance of y and z
        #[cfg_attr(feature = "serde", serde(rename(serialize = "cov_y_z")))]
        pub cov_y_z: f32,
        /// Estimated variance of z
        #[cfg_attr(feature = "serde", serde(rename(serialize = "cov_z_z")))]
        pub cov_z_z: f32,
        /// Number of satellites used in solution
        #[cfg_attr(feature = "serde", serde(rename(serialize = "n_sats")))]
        pub n_sats: u8,
        /// Status flags
        #[cfg_attr(feature = "serde", serde(rename(serialize = "flags")))]
        pub flags: u8,
    }

    impl MsgPosEcefCov {
        /// Gets the [TypeOfReportedTow][self::TypeOfReportedTow] stored in the `flags` bitfield.
        ///
        /// Returns `Ok` if the bitrange contains a known `TypeOfReportedTow` variant.
        /// Otherwise the value of the bitrange is returned as an `Err(u8)`. This may be because of a malformed message,
        /// or because new variants of `TypeOfReportedTow` were added.
        pub fn type_of_reported_tow(&self) -> Result<TypeOfReportedTow, u8> {
            get_bit_range!(self.flags, u8, u8, 5, 5).try_into()
        }

        /// Set the bitrange corresponding to the [TypeOfReportedTow][TypeOfReportedTow] of the `flags` bitfield.
        pub fn set_type_of_reported_tow(&mut self, type_of_reported_tow: TypeOfReportedTow) {
            set_bit_range!(&mut self.flags, type_of_reported_tow, u8, u8, 5, 5);
        }

        /// Gets the [InertialNavigationMode][self::InertialNavigationMode] stored in the `flags` bitfield.
        ///
        /// Returns `Ok` if the bitrange contains a known `InertialNavigationMode` variant.
        /// Otherwise the value of the bitrange is returned as an `Err(u8)`. This may be because of a malformed message,
        /// or because new variants of `InertialNavigationMode` were added.
        pub fn inertial_navigation_mode(&self) -> Result<InertialNavigationMode, u8> {
            get_bit_range!(self.flags, u8, u8, 4, 3).try_into()
        }

        /// Set the bitrange corresponding to the [InertialNavigationMode][InertialNavigationMode] of the `flags` bitfield.
        pub fn set_inertial_navigation_mode(
            &mut self,
            inertial_navigation_mode: InertialNavigationMode,
        ) {
            set_bit_range!(&mut self.flags, inertial_navigation_mode, u8, u8, 4, 3);
        }

        /// Gets the [FixMode][self::FixMode] stored in the `flags` bitfield.
        ///
        /// Returns `Ok` if the bitrange contains a known `FixMode` variant.
        /// Otherwise the value of the bitrange is returned as an `Err(u8)`. This may be because of a malformed message,
        /// or because new variants of `FixMode` were added.
        pub fn fix_mode(&self) -> Result<FixMode, u8> {
            get_bit_range!(self.flags, u8, u8, 2, 0).try_into()
        }

        /// Set the bitrange corresponding to the [FixMode][FixMode] of the `flags` bitfield.
        pub fn set_fix_mode(&mut self, fix_mode: FixMode) {
            set_bit_range!(&mut self.flags, fix_mode, u8, u8, 2, 0);
        }
    }

    impl ConcreteMessage for MsgPosEcefCov {
        const MESSAGE_TYPE: u16 = 532;
        const MESSAGE_NAME: &'static str = "MSG_POS_ECEF_COV";
    }

    impl SbpMessage for MsgPosEcefCov {
        fn message_name(&self) -> &'static str {
            <Self as ConcreteMessage>::MESSAGE_NAME
        }
        fn message_type(&self) -> u16 {
            <Self as ConcreteMessage>::MESSAGE_TYPE
        }
        fn sender_id(&self) -> Option<u16> {
            self.sender_id
        }
        fn set_sender_id(&mut self, new_id: u16) {
            self.sender_id = Some(new_id);
        }
        fn encoded_len(&self) -> usize {
            WireFormat::len(self) + crate::HEADER_LEN + crate::CRC_LEN
        }
        #[cfg(feature = "swiftnav")]
        fn gps_time(&self) -> Option<std::result::Result<time::MessageTime, time::GpsTimeError>> {
            let tow_s = (self.tow as f64) / 1000.0;
            let gps_time = match time::GpsTime::new(0, tow_s) {
                Ok(gps_time) => gps_time.tow(),
                Err(e) => return Some(Err(e.into())),
            };
            Some(Ok(time::MessageTime::Rover(gps_time.into())))
        }
    }

    impl TryFrom<Sbp> for MsgPosEcefCov {
        type Error = TryFromSbpError;
        fn try_from(msg: Sbp) -> Result<Self, Self::Error> {
            match msg {
                Sbp::MsgPosEcefCov(m) => Ok(m),
                _ => Err(TryFromSbpError),
            }
        }
    }

    impl WireFormat for MsgPosEcefCov {
        const MIN_LEN: usize = <u32 as WireFormat>::MIN_LEN
            + <f64 as WireFormat>::MIN_LEN
            + <f64 as WireFormat>::MIN_LEN
            + <f64 as WireFormat>::MIN_LEN
            + <f32 as WireFormat>::MIN_LEN
            + <f32 as WireFormat>::MIN_LEN
            + <f32 as WireFormat>::MIN_LEN
            + <f32 as WireFormat>::MIN_LEN
            + <f32 as WireFormat>::MIN_LEN
            + <f32 as WireFormat>::MIN_LEN
            + <u8 as WireFormat>::MIN_LEN
            + <u8 as WireFormat>::MIN_LEN;
        fn len(&self) -> usize {
            WireFormat::len(&self.tow)
                + WireFormat::len(&self.x)
                + WireFormat::len(&self.y)
                + WireFormat::len(&self.z)
                + WireFormat::len(&self.cov_x_x)
                + WireFormat::len(&self.cov_x_y)
                + WireFormat::len(&self.cov_x_z)
                + WireFormat::len(&self.cov_y_y)
                + WireFormat::len(&self.cov_y_z)
                + WireFormat::len(&self.cov_z_z)
                + WireFormat::len(&self.n_sats)
                + WireFormat::len(&self.flags)
        }
        fn write<B: BufMut>(&self, buf: &mut B) {
            WireFormat::write(&self.tow, buf);
            WireFormat::write(&self.x, buf);
            WireFormat::write(&self.y, buf);
            WireFormat::write(&self.z, buf);
            WireFormat::write(&self.cov_x_x, buf);
            WireFormat::write(&self.cov_x_y, buf);
            WireFormat::write(&self.cov_x_z, buf);
            WireFormat::write(&self.cov_y_y, buf);
            WireFormat::write(&self.cov_y_z, buf);
            WireFormat::write(&self.cov_z_z, buf);
            WireFormat::write(&self.n_sats, buf);
            WireFormat::write(&self.flags, buf);
        }
        fn parse_unchecked<B: Buf>(buf: &mut B) -> Self {
            MsgPosEcefCov {
                sender_id: None,
                tow: WireFormat::parse_unchecked(buf),
                x: WireFormat::parse_unchecked(buf),
                y: WireFormat::parse_unchecked(buf),
                z: WireFormat::parse_unchecked(buf),
                cov_x_x: WireFormat::parse_unchecked(buf),
                cov_x_y: WireFormat::parse_unchecked(buf),
                cov_x_z: WireFormat::parse_unchecked(buf),
                cov_y_y: WireFormat::parse_unchecked(buf),
                cov_y_z: WireFormat::parse_unchecked(buf),
                cov_z_z: WireFormat::parse_unchecked(buf),
                n_sats: WireFormat::parse_unchecked(buf),
                flags: WireFormat::parse_unchecked(buf),
            }
        }
    }

    /// Type of reported TOW
    #[derive(Debug, Clone, Copy, PartialEq, Eq, Hash)]
    pub enum TypeOfReportedTow {
        /// Time of Measurement
        TimeOfMeasurement = 0,

        /// Other
        Other = 1,
    }

    impl std::fmt::Display for TypeOfReportedTow {
        fn fmt(&self, f: &mut std::fmt::Formatter<'_>) -> std::fmt::Result {
            match self {
                TypeOfReportedTow::TimeOfMeasurement => f.write_str("Time of Measurement"),
                TypeOfReportedTow::Other => f.write_str("Other"),
            }
        }
    }

    impl TryFrom<u8> for TypeOfReportedTow {
        type Error = u8;
        fn try_from(i: u8) -> Result<Self, Self::Error> {
            match i {
                0 => Ok(TypeOfReportedTow::TimeOfMeasurement),
                1 => Ok(TypeOfReportedTow::Other),
                i => Err(i),
            }
        }
    }

    /// Inertial Navigation Mode
    #[derive(Debug, Clone, Copy, PartialEq, Eq, Hash)]
    pub enum InertialNavigationMode {
        /// None
        None = 0,

        /// INS used
        InsUsed = 1,
    }

    impl std::fmt::Display for InertialNavigationMode {
        fn fmt(&self, f: &mut std::fmt::Formatter<'_>) -> std::fmt::Result {
            match self {
                InertialNavigationMode::None => f.write_str("None"),
                InertialNavigationMode::InsUsed => f.write_str("INS used"),
            }
        }
    }

    impl TryFrom<u8> for InertialNavigationMode {
        type Error = u8;
        fn try_from(i: u8) -> Result<Self, Self::Error> {
            match i {
                0 => Ok(InertialNavigationMode::None),
                1 => Ok(InertialNavigationMode::InsUsed),
                i => Err(i),
            }
        }
    }

    /// Fix mode
    #[derive(Debug, Clone, Copy, PartialEq, Eq, Hash)]
    pub enum FixMode {
        /// Invalid
        Invalid = 0,

        /// Single Point Position (SPP)
        SinglePointPosition = 1,

        /// Differential GNSS (DGNSS)
        DifferentialGnss = 2,

        /// Float RTK
        FloatRtk = 3,

        /// Fixed RTK
        FixedRtk = 4,

        /// Dead Reckoning
        DeadReckoning = 5,

        /// SBAS Position
        SbasPosition = 6,
    }

    impl std::fmt::Display for FixMode {
        fn fmt(&self, f: &mut std::fmt::Formatter<'_>) -> std::fmt::Result {
            match self {
                FixMode::Invalid => f.write_str("Invalid"),
                FixMode::SinglePointPosition => f.write_str("Single Point Position (SPP)"),
                FixMode::DifferentialGnss => f.write_str("Differential GNSS (DGNSS)"),
                FixMode::FloatRtk => f.write_str("Float RTK"),
                FixMode::FixedRtk => f.write_str("Fixed RTK"),
                FixMode::DeadReckoning => f.write_str("Dead Reckoning"),
                FixMode::SbasPosition => f.write_str("SBAS Position"),
            }
        }
    }

    impl TryFrom<u8> for FixMode {
        type Error = u8;
        fn try_from(i: u8) -> Result<Self, Self::Error> {
            match i {
                0 => Ok(FixMode::Invalid),
                1 => Ok(FixMode::SinglePointPosition),
                2 => Ok(FixMode::DifferentialGnss),
                3 => Ok(FixMode::FloatRtk),
                4 => Ok(FixMode::FixedRtk),
                5 => Ok(FixMode::DeadReckoning),
                6 => Ok(FixMode::SbasPosition),
                i => Err(i),
            }
        }
    }
}

pub mod msg_pos_ecef_cov_gnss {
    #![allow(unused_imports)]

    use super::*;
    use crate::messages::lib::*;

    /// GNSS-only Position in ECEF
    ///
    /// The position solution message reports absolute Earth Centered Earth Fixed
    /// (ECEF) coordinates and the status (single point vs pseudo-absolute RTK) of
    /// the position solution. The message also reports the upper triangular
    /// portion of the 3x3 covariance matrix. If the receiver knows the surveyed
    /// position of the base station and has an RTK solution, this reports a
    /// pseudo-absolute position solution using the base station position and the
    /// rover's RTK baseline vector. The full GPS time is given by the preceding
    /// MSG_GPS_TIME with the matching time-of-week (tow).
    ///
    #[cfg_attr(feature = "serde", derive(serde::Serialize))]
    #[derive(Debug, PartialEq, Clone)]
    pub struct MsgPosEcefCovGnss {
        /// The message sender_id
        #[cfg_attr(feature = "serde", serde(skip_serializing))]
        pub sender_id: Option<u16>,
        /// GPS Time of Week
        #[cfg_attr(feature = "serde", serde(rename(serialize = "tow")))]
        pub tow: u32,
        /// ECEF X coordinate
        #[cfg_attr(feature = "serde", serde(rename(serialize = "x")))]
        pub x: f64,
        /// ECEF Y coordinate
        #[cfg_attr(feature = "serde", serde(rename(serialize = "y")))]
        pub y: f64,
        /// ECEF Z coordinate
        #[cfg_attr(feature = "serde", serde(rename(serialize = "z")))]
        pub z: f64,
        /// Estimated variance of x
        #[cfg_attr(feature = "serde", serde(rename(serialize = "cov_x_x")))]
        pub cov_x_x: f32,
        /// Estimated covariance of x and y
        #[cfg_attr(feature = "serde", serde(rename(serialize = "cov_x_y")))]
        pub cov_x_y: f32,
        /// Estimated covariance of x and z
        #[cfg_attr(feature = "serde", serde(rename(serialize = "cov_x_z")))]
        pub cov_x_z: f32,
        /// Estimated variance of y
        #[cfg_attr(feature = "serde", serde(rename(serialize = "cov_y_y")))]
        pub cov_y_y: f32,
        /// Estimated covariance of y and z
        #[cfg_attr(feature = "serde", serde(rename(serialize = "cov_y_z")))]
        pub cov_y_z: f32,
        /// Estimated variance of z
        #[cfg_attr(feature = "serde", serde(rename(serialize = "cov_z_z")))]
        pub cov_z_z: f32,
        /// Number of satellites used in solution
        #[cfg_attr(feature = "serde", serde(rename(serialize = "n_sats")))]
        pub n_sats: u8,
        /// Status flags
        #[cfg_attr(feature = "serde", serde(rename(serialize = "flags")))]
        pub flags: u8,
    }

    impl MsgPosEcefCovGnss {
        /// Gets the [FixMode][self::FixMode] stored in the `flags` bitfield.
        ///
        /// Returns `Ok` if the bitrange contains a known `FixMode` variant.
        /// Otherwise the value of the bitrange is returned as an `Err(u8)`. This may be because of a malformed message,
        /// or because new variants of `FixMode` were added.
        pub fn fix_mode(&self) -> Result<FixMode, u8> {
            get_bit_range!(self.flags, u8, u8, 2, 0).try_into()
        }

        /// Set the bitrange corresponding to the [FixMode][FixMode] of the `flags` bitfield.
        pub fn set_fix_mode(&mut self, fix_mode: FixMode) {
            set_bit_range!(&mut self.flags, fix_mode, u8, u8, 2, 0);
        }
    }

    impl ConcreteMessage for MsgPosEcefCovGnss {
        const MESSAGE_TYPE: u16 = 564;
        const MESSAGE_NAME: &'static str = "MSG_POS_ECEF_COV_GNSS";
    }

    impl SbpMessage for MsgPosEcefCovGnss {
        fn message_name(&self) -> &'static str {
            <Self as ConcreteMessage>::MESSAGE_NAME
        }
        fn message_type(&self) -> u16 {
            <Self as ConcreteMessage>::MESSAGE_TYPE
        }
        fn sender_id(&self) -> Option<u16> {
            self.sender_id
        }
        fn set_sender_id(&mut self, new_id: u16) {
            self.sender_id = Some(new_id);
        }
        fn encoded_len(&self) -> usize {
            WireFormat::len(self) + crate::HEADER_LEN + crate::CRC_LEN
        }
        #[cfg(feature = "swiftnav")]
        fn gps_time(&self) -> Option<std::result::Result<time::MessageTime, time::GpsTimeError>> {
            let tow_s = (self.tow as f64) / 1000.0;
            let gps_time = match time::GpsTime::new(0, tow_s) {
                Ok(gps_time) => gps_time.tow(),
                Err(e) => return Some(Err(e.into())),
            };
            Some(Ok(time::MessageTime::Rover(gps_time.into())))
        }
    }

    impl TryFrom<Sbp> for MsgPosEcefCovGnss {
        type Error = TryFromSbpError;
        fn try_from(msg: Sbp) -> Result<Self, Self::Error> {
            match msg {
                Sbp::MsgPosEcefCovGnss(m) => Ok(m),
                _ => Err(TryFromSbpError),
            }
        }
    }

    impl WireFormat for MsgPosEcefCovGnss {
        const MIN_LEN: usize = <u32 as WireFormat>::MIN_LEN
            + <f64 as WireFormat>::MIN_LEN
            + <f64 as WireFormat>::MIN_LEN
            + <f64 as WireFormat>::MIN_LEN
            + <f32 as WireFormat>::MIN_LEN
            + <f32 as WireFormat>::MIN_LEN
            + <f32 as WireFormat>::MIN_LEN
            + <f32 as WireFormat>::MIN_LEN
            + <f32 as WireFormat>::MIN_LEN
            + <f32 as WireFormat>::MIN_LEN
            + <u8 as WireFormat>::MIN_LEN
            + <u8 as WireFormat>::MIN_LEN;
        fn len(&self) -> usize {
            WireFormat::len(&self.tow)
                + WireFormat::len(&self.x)
                + WireFormat::len(&self.y)
                + WireFormat::len(&self.z)
                + WireFormat::len(&self.cov_x_x)
                + WireFormat::len(&self.cov_x_y)
                + WireFormat::len(&self.cov_x_z)
                + WireFormat::len(&self.cov_y_y)
                + WireFormat::len(&self.cov_y_z)
                + WireFormat::len(&self.cov_z_z)
                + WireFormat::len(&self.n_sats)
                + WireFormat::len(&self.flags)
        }
        fn write<B: BufMut>(&self, buf: &mut B) {
            WireFormat::write(&self.tow, buf);
            WireFormat::write(&self.x, buf);
            WireFormat::write(&self.y, buf);
            WireFormat::write(&self.z, buf);
            WireFormat::write(&self.cov_x_x, buf);
            WireFormat::write(&self.cov_x_y, buf);
            WireFormat::write(&self.cov_x_z, buf);
            WireFormat::write(&self.cov_y_y, buf);
            WireFormat::write(&self.cov_y_z, buf);
            WireFormat::write(&self.cov_z_z, buf);
            WireFormat::write(&self.n_sats, buf);
            WireFormat::write(&self.flags, buf);
        }
        fn parse_unchecked<B: Buf>(buf: &mut B) -> Self {
            MsgPosEcefCovGnss {
                sender_id: None,
                tow: WireFormat::parse_unchecked(buf),
                x: WireFormat::parse_unchecked(buf),
                y: WireFormat::parse_unchecked(buf),
                z: WireFormat::parse_unchecked(buf),
                cov_x_x: WireFormat::parse_unchecked(buf),
                cov_x_y: WireFormat::parse_unchecked(buf),
                cov_x_z: WireFormat::parse_unchecked(buf),
                cov_y_y: WireFormat::parse_unchecked(buf),
                cov_y_z: WireFormat::parse_unchecked(buf),
                cov_z_z: WireFormat::parse_unchecked(buf),
                n_sats: WireFormat::parse_unchecked(buf),
                flags: WireFormat::parse_unchecked(buf),
            }
        }
    }

    /// Fix mode
    #[derive(Debug, Clone, Copy, PartialEq, Eq, Hash)]
    pub enum FixMode {
        /// Invalid
        Invalid = 0,

        /// Single Point Position (SPP)
        SinglePointPosition = 1,

        /// Differential GNSS (DGNSS)
        DifferentialGnss = 2,

        /// Float RTK
        FloatRtk = 3,

        /// Fixed RTK
        FixedRtk = 4,

        /// SBAS Position
        SbasPosition = 6,
    }

    impl std::fmt::Display for FixMode {
        fn fmt(&self, f: &mut std::fmt::Formatter<'_>) -> std::fmt::Result {
            match self {
                FixMode::Invalid => f.write_str("Invalid"),
                FixMode::SinglePointPosition => f.write_str("Single Point Position (SPP)"),
                FixMode::DifferentialGnss => f.write_str("Differential GNSS (DGNSS)"),
                FixMode::FloatRtk => f.write_str("Float RTK"),
                FixMode::FixedRtk => f.write_str("Fixed RTK"),
                FixMode::SbasPosition => f.write_str("SBAS Position"),
            }
        }
    }

    impl TryFrom<u8> for FixMode {
        type Error = u8;
        fn try_from(i: u8) -> Result<Self, Self::Error> {
            match i {
                0 => Ok(FixMode::Invalid),
                1 => Ok(FixMode::SinglePointPosition),
                2 => Ok(FixMode::DifferentialGnss),
                3 => Ok(FixMode::FloatRtk),
                4 => Ok(FixMode::FixedRtk),
                6 => Ok(FixMode::SbasPosition),
                i => Err(i),
            }
        }
    }
}

pub mod msg_pos_ecef_dep_a {
    #![allow(unused_imports)]

    use super::*;
    use crate::messages::lib::*;

    /// Single-point position in ECEF
    ///
    /// The position solution message reports absolute Earth Centered Earth Fixed
    /// (ECEF) coordinates and the status (single point vs pseudo-absolute RTK) of
    /// the position solution. If the rover receiver knows the surveyed position
    /// of the base station and has an RTK solution, this reports a pseudo-
    /// absolute position solution using the base station position and the rover's
    /// RTK baseline vector. The full GPS time is given by the preceding
    /// MSG_GPS_TIME with the matching time-of-week (tow).
    ///
    #[cfg_attr(feature = "serde", derive(serde::Serialize))]
    #[derive(Debug, PartialEq, Clone)]
    pub struct MsgPosEcefDepA {
        /// The message sender_id
        #[cfg_attr(feature = "serde", serde(skip_serializing))]
        pub sender_id: Option<u16>,
        /// GPS Time of Week
        #[cfg_attr(feature = "serde", serde(rename(serialize = "tow")))]
        pub tow: u32,
        /// ECEF X coordinate
        #[cfg_attr(feature = "serde", serde(rename(serialize = "x")))]
        pub x: f64,
        /// ECEF Y coordinate
        #[cfg_attr(feature = "serde", serde(rename(serialize = "y")))]
        pub y: f64,
        /// ECEF Z coordinate
        #[cfg_attr(feature = "serde", serde(rename(serialize = "z")))]
        pub z: f64,
        /// Position accuracy estimate (not implemented). Defaults to 0.
        #[cfg_attr(feature = "serde", serde(rename(serialize = "accuracy")))]
        pub accuracy: u16,
        /// Number of satellites used in solution
        #[cfg_attr(feature = "serde", serde(rename(serialize = "n_sats")))]
        pub n_sats: u8,
        /// Status flags
        #[cfg_attr(feature = "serde", serde(rename(serialize = "flags")))]
        pub flags: u8,
    }

    impl MsgPosEcefDepA {
        /// Gets the [RaimRepairFlag][self::RaimRepairFlag] stored in the `flags` bitfield.
        ///
        /// Returns `Ok` if the bitrange contains a known `RaimRepairFlag` variant.
        /// Otherwise the value of the bitrange is returned as an `Err(u8)`. This may be because of a malformed message,
        /// or because new variants of `RaimRepairFlag` were added.
        pub fn raim_repair_flag(&self) -> Result<RaimRepairFlag, u8> {
            get_bit_range!(self.flags, u8, u8, 4, 4).try_into()
        }

        /// Set the bitrange corresponding to the [RaimRepairFlag][RaimRepairFlag] of the `flags` bitfield.
        pub fn set_raim_repair_flag(&mut self, raim_repair_flag: RaimRepairFlag) {
            set_bit_range!(&mut self.flags, raim_repair_flag, u8, u8, 4, 4);
        }

        /// Gets the [RaimAvailabilityFlag][self::RaimAvailabilityFlag] stored in the `flags` bitfield.
        ///
        /// Returns `Ok` if the bitrange contains a known `RaimAvailabilityFlag` variant.
        /// Otherwise the value of the bitrange is returned as an `Err(u8)`. This may be because of a malformed message,
        /// or because new variants of `RaimAvailabilityFlag` were added.
        pub fn raim_availability_flag(&self) -> Result<RaimAvailabilityFlag, u8> {
            get_bit_range!(self.flags, u8, u8, 3, 3).try_into()
        }

        /// Set the bitrange corresponding to the [RaimAvailabilityFlag][RaimAvailabilityFlag] of the `flags` bitfield.
        pub fn set_raim_availability_flag(&mut self, raim_availability_flag: RaimAvailabilityFlag) {
            set_bit_range!(&mut self.flags, raim_availability_flag, u8, u8, 3, 3);
        }

        /// Gets the [FixMode][self::FixMode] stored in the `flags` bitfield.
        ///
        /// Returns `Ok` if the bitrange contains a known `FixMode` variant.
        /// Otherwise the value of the bitrange is returned as an `Err(u8)`. This may be because of a malformed message,
        /// or because new variants of `FixMode` were added.
        pub fn fix_mode(&self) -> Result<FixMode, u8> {
            get_bit_range!(self.flags, u8, u8, 2, 0).try_into()
        }

        /// Set the bitrange corresponding to the [FixMode][FixMode] of the `flags` bitfield.
        pub fn set_fix_mode(&mut self, fix_mode: FixMode) {
            set_bit_range!(&mut self.flags, fix_mode, u8, u8, 2, 0);
        }
    }

    impl ConcreteMessage for MsgPosEcefDepA {
        const MESSAGE_TYPE: u16 = 512;
        const MESSAGE_NAME: &'static str = "MSG_POS_ECEF_DEP_A";
    }

    impl SbpMessage for MsgPosEcefDepA {
        fn message_name(&self) -> &'static str {
            <Self as ConcreteMessage>::MESSAGE_NAME
        }
        fn message_type(&self) -> u16 {
            <Self as ConcreteMessage>::MESSAGE_TYPE
        }
        fn sender_id(&self) -> Option<u16> {
            self.sender_id
        }
        fn set_sender_id(&mut self, new_id: u16) {
            self.sender_id = Some(new_id);
        }
        fn encoded_len(&self) -> usize {
            WireFormat::len(self) + crate::HEADER_LEN + crate::CRC_LEN
        }
        #[cfg(feature = "swiftnav")]
        fn gps_time(&self) -> Option<std::result::Result<time::MessageTime, time::GpsTimeError>> {
            let tow_s = (self.tow as f64) / 1000.0;
            let gps_time = match time::GpsTime::new(0, tow_s) {
                Ok(gps_time) => gps_time.tow(),
                Err(e) => return Some(Err(e.into())),
            };
            Some(Ok(time::MessageTime::Rover(gps_time.into())))
        }
    }

    impl TryFrom<Sbp> for MsgPosEcefDepA {
        type Error = TryFromSbpError;
        fn try_from(msg: Sbp) -> Result<Self, Self::Error> {
            match msg {
                Sbp::MsgPosEcefDepA(m) => Ok(m),
                _ => Err(TryFromSbpError),
            }
        }
    }

    impl WireFormat for MsgPosEcefDepA {
        const MIN_LEN: usize = <u32 as WireFormat>::MIN_LEN
            + <f64 as WireFormat>::MIN_LEN
            + <f64 as WireFormat>::MIN_LEN
            + <f64 as WireFormat>::MIN_LEN
            + <u16 as WireFormat>::MIN_LEN
            + <u8 as WireFormat>::MIN_LEN
            + <u8 as WireFormat>::MIN_LEN;
        fn len(&self) -> usize {
            WireFormat::len(&self.tow)
                + WireFormat::len(&self.x)
                + WireFormat::len(&self.y)
                + WireFormat::len(&self.z)
                + WireFormat::len(&self.accuracy)
                + WireFormat::len(&self.n_sats)
                + WireFormat::len(&self.flags)
        }
        fn write<B: BufMut>(&self, buf: &mut B) {
            WireFormat::write(&self.tow, buf);
            WireFormat::write(&self.x, buf);
            WireFormat::write(&self.y, buf);
            WireFormat::write(&self.z, buf);
            WireFormat::write(&self.accuracy, buf);
            WireFormat::write(&self.n_sats, buf);
            WireFormat::write(&self.flags, buf);
        }
        fn parse_unchecked<B: Buf>(buf: &mut B) -> Self {
            MsgPosEcefDepA {
                sender_id: None,
                tow: WireFormat::parse_unchecked(buf),
                x: WireFormat::parse_unchecked(buf),
                y: WireFormat::parse_unchecked(buf),
                z: WireFormat::parse_unchecked(buf),
                accuracy: WireFormat::parse_unchecked(buf),
                n_sats: WireFormat::parse_unchecked(buf),
                flags: WireFormat::parse_unchecked(buf),
            }
        }
    }

    /// RAIM repair flag
    #[derive(Debug, Clone, Copy, PartialEq, Eq, Hash)]
    pub enum RaimRepairFlag {
        /// No repair
        NoRepair = 0,

        /// Solution came from RAIM repair
        SolutionCameFromRaimRepair = 1,
    }

    impl std::fmt::Display for RaimRepairFlag {
        fn fmt(&self, f: &mut std::fmt::Formatter<'_>) -> std::fmt::Result {
            match self {
                RaimRepairFlag::NoRepair => f.write_str("No repair"),
                RaimRepairFlag::SolutionCameFromRaimRepair => {
                    f.write_str("Solution came from RAIM repair")
                }
            }
        }
    }

    impl TryFrom<u8> for RaimRepairFlag {
        type Error = u8;
        fn try_from(i: u8) -> Result<Self, Self::Error> {
            match i {
                0 => Ok(RaimRepairFlag::NoRepair),
                1 => Ok(RaimRepairFlag::SolutionCameFromRaimRepair),
                i => Err(i),
            }
        }
    }

    /// RAIM availability flag
    #[derive(Debug, Clone, Copy, PartialEq, Eq, Hash)]
    pub enum RaimAvailabilityFlag {
        /// RAIM check was explicitly disabled or unavailable
        RaimCheckWasExplicitlyDisabledOrUnavailable = 0,

        /// RAIM check was available
        RaimCheckWasAvailable = 1,
    }

    impl std::fmt::Display for RaimAvailabilityFlag {
        fn fmt(&self, f: &mut std::fmt::Formatter<'_>) -> std::fmt::Result {
            match self {
                RaimAvailabilityFlag::RaimCheckWasExplicitlyDisabledOrUnavailable => {
                    f.write_str("RAIM check was explicitly disabled or unavailable")
                }
                RaimAvailabilityFlag::RaimCheckWasAvailable => {
                    f.write_str("RAIM check was available")
                }
            }
        }
    }

    impl TryFrom<u8> for RaimAvailabilityFlag {
        type Error = u8;
        fn try_from(i: u8) -> Result<Self, Self::Error> {
            match i {
                0 => Ok(RaimAvailabilityFlag::RaimCheckWasExplicitlyDisabledOrUnavailable),
                1 => Ok(RaimAvailabilityFlag::RaimCheckWasAvailable),
                i => Err(i),
            }
        }
    }

    /// Fix mode
    #[derive(Debug, Clone, Copy, PartialEq, Eq, Hash)]
    pub enum FixMode {
        /// Single Point Positioning (SPP)
        SinglePointPositioning = 0,

        /// Fixed RTK
        FixedRtk = 1,

        /// Float RTK
        FloatRtk = 2,
    }

    impl std::fmt::Display for FixMode {
        fn fmt(&self, f: &mut std::fmt::Formatter<'_>) -> std::fmt::Result {
            match self {
                FixMode::SinglePointPositioning => f.write_str("Single Point Positioning (SPP)"),
                FixMode::FixedRtk => f.write_str("Fixed RTK"),
                FixMode::FloatRtk => f.write_str("Float RTK"),
            }
        }
    }

    impl TryFrom<u8> for FixMode {
        type Error = u8;
        fn try_from(i: u8) -> Result<Self, Self::Error> {
            match i {
                0 => Ok(FixMode::SinglePointPositioning),
                1 => Ok(FixMode::FixedRtk),
                2 => Ok(FixMode::FloatRtk),
                i => Err(i),
            }
        }
    }
}

pub mod msg_pos_ecef_gnss {
    #![allow(unused_imports)]

    use super::*;
    use crate::messages::lib::*;

    /// GNSS-only Position in ECEF
    ///
    /// The position solution message reports absolute Earth Centered Earth Fixed
    /// (ECEF) coordinates and the status (single point vs pseudo-absolute RTK) of
    /// the position solution. If the rover receiver knows the surveyed position
    /// of the base station and has an RTK solution, this reports a pseudo-
    /// absolute position solution using the base station position and the rover's
    /// RTK baseline vector. The full GPS time is given by the preceding
    /// MSG_GPS_TIME with the matching time-of-week (tow).
    ///
    #[cfg_attr(feature = "serde", derive(serde::Serialize))]
    #[derive(Debug, PartialEq, Clone)]
    pub struct MsgPosEcefGnss {
        /// The message sender_id
        #[cfg_attr(feature = "serde", serde(skip_serializing))]
        pub sender_id: Option<u16>,
        /// GPS Time of Week
        #[cfg_attr(feature = "serde", serde(rename(serialize = "tow")))]
        pub tow: u32,
        /// ECEF X coordinate
        #[cfg_attr(feature = "serde", serde(rename(serialize = "x")))]
        pub x: f64,
        /// ECEF Y coordinate
        #[cfg_attr(feature = "serde", serde(rename(serialize = "y")))]
        pub y: f64,
        /// ECEF Z coordinate
        #[cfg_attr(feature = "serde", serde(rename(serialize = "z")))]
        pub z: f64,
        /// Position estimated standard deviation
        #[cfg_attr(feature = "serde", serde(rename(serialize = "accuracy")))]
        pub accuracy: u16,
        /// Number of satellites used in solution
        #[cfg_attr(feature = "serde", serde(rename(serialize = "n_sats")))]
        pub n_sats: u8,
        /// Status flags
        #[cfg_attr(feature = "serde", serde(rename(serialize = "flags")))]
        pub flags: u8,
    }

    impl MsgPosEcefGnss {
        /// Gets the [FixMode][self::FixMode] stored in the `flags` bitfield.
        ///
        /// Returns `Ok` if the bitrange contains a known `FixMode` variant.
        /// Otherwise the value of the bitrange is returned as an `Err(u8)`. This may be because of a malformed message,
        /// or because new variants of `FixMode` were added.
        pub fn fix_mode(&self) -> Result<FixMode, u8> {
            get_bit_range!(self.flags, u8, u8, 2, 0).try_into()
        }

        /// Set the bitrange corresponding to the [FixMode][FixMode] of the `flags` bitfield.
        pub fn set_fix_mode(&mut self, fix_mode: FixMode) {
            set_bit_range!(&mut self.flags, fix_mode, u8, u8, 2, 0);
        }
    }

    impl ConcreteMessage for MsgPosEcefGnss {
        const MESSAGE_TYPE: u16 = 553;
        const MESSAGE_NAME: &'static str = "MSG_POS_ECEF_GNSS";
    }

    impl SbpMessage for MsgPosEcefGnss {
        fn message_name(&self) -> &'static str {
            <Self as ConcreteMessage>::MESSAGE_NAME
        }
        fn message_type(&self) -> u16 {
            <Self as ConcreteMessage>::MESSAGE_TYPE
        }
        fn sender_id(&self) -> Option<u16> {
            self.sender_id
        }
        fn set_sender_id(&mut self, new_id: u16) {
            self.sender_id = Some(new_id);
        }
        fn encoded_len(&self) -> usize {
            WireFormat::len(self) + crate::HEADER_LEN + crate::CRC_LEN
        }
        #[cfg(feature = "swiftnav")]
        fn gps_time(&self) -> Option<std::result::Result<time::MessageTime, time::GpsTimeError>> {
            let tow_s = (self.tow as f64) / 1000.0;
            let gps_time = match time::GpsTime::new(0, tow_s) {
                Ok(gps_time) => gps_time.tow(),
                Err(e) => return Some(Err(e.into())),
            };
            Some(Ok(time::MessageTime::Rover(gps_time.into())))
        }
    }

    impl TryFrom<Sbp> for MsgPosEcefGnss {
        type Error = TryFromSbpError;
        fn try_from(msg: Sbp) -> Result<Self, Self::Error> {
            match msg {
                Sbp::MsgPosEcefGnss(m) => Ok(m),
                _ => Err(TryFromSbpError),
            }
        }
    }

    impl WireFormat for MsgPosEcefGnss {
        const MIN_LEN: usize = <u32 as WireFormat>::MIN_LEN
            + <f64 as WireFormat>::MIN_LEN
            + <f64 as WireFormat>::MIN_LEN
            + <f64 as WireFormat>::MIN_LEN
            + <u16 as WireFormat>::MIN_LEN
            + <u8 as WireFormat>::MIN_LEN
            + <u8 as WireFormat>::MIN_LEN;
        fn len(&self) -> usize {
            WireFormat::len(&self.tow)
                + WireFormat::len(&self.x)
                + WireFormat::len(&self.y)
                + WireFormat::len(&self.z)
                + WireFormat::len(&self.accuracy)
                + WireFormat::len(&self.n_sats)
                + WireFormat::len(&self.flags)
        }
        fn write<B: BufMut>(&self, buf: &mut B) {
            WireFormat::write(&self.tow, buf);
            WireFormat::write(&self.x, buf);
            WireFormat::write(&self.y, buf);
            WireFormat::write(&self.z, buf);
            WireFormat::write(&self.accuracy, buf);
            WireFormat::write(&self.n_sats, buf);
            WireFormat::write(&self.flags, buf);
        }
        fn parse_unchecked<B: Buf>(buf: &mut B) -> Self {
            MsgPosEcefGnss {
                sender_id: None,
                tow: WireFormat::parse_unchecked(buf),
                x: WireFormat::parse_unchecked(buf),
                y: WireFormat::parse_unchecked(buf),
                z: WireFormat::parse_unchecked(buf),
                accuracy: WireFormat::parse_unchecked(buf),
                n_sats: WireFormat::parse_unchecked(buf),
                flags: WireFormat::parse_unchecked(buf),
            }
        }
    }

    /// Fix mode
    #[derive(Debug, Clone, Copy, PartialEq, Eq, Hash)]
    pub enum FixMode {
        /// Invalid
        Invalid = 0,

        /// Single Point Position (SPP)
        SinglePointPosition = 1,

        /// Differential GNSS (DGNSS)
        DifferentialGnss = 2,

        /// Float RTK
        FloatRtk = 3,

        /// Fixed RTK
        FixedRtk = 4,

        /// SBAS Position
        SbasPosition = 6,
    }

    impl std::fmt::Display for FixMode {
        fn fmt(&self, f: &mut std::fmt::Formatter<'_>) -> std::fmt::Result {
            match self {
                FixMode::Invalid => f.write_str("Invalid"),
                FixMode::SinglePointPosition => f.write_str("Single Point Position (SPP)"),
                FixMode::DifferentialGnss => f.write_str("Differential GNSS (DGNSS)"),
                FixMode::FloatRtk => f.write_str("Float RTK"),
                FixMode::FixedRtk => f.write_str("Fixed RTK"),
                FixMode::SbasPosition => f.write_str("SBAS Position"),
            }
        }
    }

    impl TryFrom<u8> for FixMode {
        type Error = u8;
        fn try_from(i: u8) -> Result<Self, Self::Error> {
            match i {
                0 => Ok(FixMode::Invalid),
                1 => Ok(FixMode::SinglePointPosition),
                2 => Ok(FixMode::DifferentialGnss),
                3 => Ok(FixMode::FloatRtk),
                4 => Ok(FixMode::FixedRtk),
                6 => Ok(FixMode::SbasPosition),
                i => Err(i),
            }
        }
    }
}

pub mod msg_pos_llh {
    #![allow(unused_imports)]

    use super::*;
    use crate::messages::lib::*;

    /// Geodetic Position
    ///
    /// This position solution message reports the absolute geodetic coordinates
    /// and the status (single point vs pseudo-absolute RTK) of the position
    /// solution. If the rover receiver knows the surveyed position of the base
    /// station and has an RTK solution, this reports a pseudo-absolute position
    /// solution using the base station position and the rover's RTK baseline
    /// vector. The full GPS time is given by the preceding MSG_GPS_TIME with the
    /// matching time-of-week (tow).
    ///
    #[cfg_attr(feature = "serde", derive(serde::Serialize))]
    #[derive(Debug, PartialEq, Clone)]
    pub struct MsgPosLlh {
        /// The message sender_id
        #[cfg_attr(feature = "serde", serde(skip_serializing))]
        pub sender_id: Option<u16>,
        /// GPS Time of Week
        #[cfg_attr(feature = "serde", serde(rename(serialize = "tow")))]
        pub tow: u32,
        /// Latitude
        #[cfg_attr(feature = "serde", serde(rename(serialize = "lat")))]
        pub lat: f64,
        /// Longitude
        #[cfg_attr(feature = "serde", serde(rename(serialize = "lon")))]
        pub lon: f64,
        /// Height above WGS84 ellipsoid
        #[cfg_attr(feature = "serde", serde(rename(serialize = "height")))]
        pub height: f64,
        /// Horizontal position estimated standard deviation
        #[cfg_attr(feature = "serde", serde(rename(serialize = "h_accuracy")))]
        pub h_accuracy: u16,
        /// Vertical position estimated standard deviation
        #[cfg_attr(feature = "serde", serde(rename(serialize = "v_accuracy")))]
        pub v_accuracy: u16,
        /// Number of satellites used in solution.
        #[cfg_attr(feature = "serde", serde(rename(serialize = "n_sats")))]
        pub n_sats: u8,
        /// Status flags
        #[cfg_attr(feature = "serde", serde(rename(serialize = "flags")))]
        pub flags: u8,
    }

    impl MsgPosLlh {
        /// Gets the [TypeOfReportedTow][self::TypeOfReportedTow] stored in the `flags` bitfield.
        ///
        /// Returns `Ok` if the bitrange contains a known `TypeOfReportedTow` variant.
        /// Otherwise the value of the bitrange is returned as an `Err(u8)`. This may be because of a malformed message,
        /// or because new variants of `TypeOfReportedTow` were added.
        pub fn type_of_reported_tow(&self) -> Result<TypeOfReportedTow, u8> {
            get_bit_range!(self.flags, u8, u8, 5, 5).try_into()
        }

        /// Set the bitrange corresponding to the [TypeOfReportedTow][TypeOfReportedTow] of the `flags` bitfield.
        pub fn set_type_of_reported_tow(&mut self, type_of_reported_tow: TypeOfReportedTow) {
            set_bit_range!(&mut self.flags, type_of_reported_tow, u8, u8, 5, 5);
        }

        /// Gets the [InertialNavigationMode][self::InertialNavigationMode] stored in the `flags` bitfield.
        ///
        /// Returns `Ok` if the bitrange contains a known `InertialNavigationMode` variant.
        /// Otherwise the value of the bitrange is returned as an `Err(u8)`. This may be because of a malformed message,
        /// or because new variants of `InertialNavigationMode` were added.
        pub fn inertial_navigation_mode(&self) -> Result<InertialNavigationMode, u8> {
            get_bit_range!(self.flags, u8, u8, 4, 3).try_into()
        }

        /// Set the bitrange corresponding to the [InertialNavigationMode][InertialNavigationMode] of the `flags` bitfield.
        pub fn set_inertial_navigation_mode(
            &mut self,
            inertial_navigation_mode: InertialNavigationMode,
        ) {
            set_bit_range!(&mut self.flags, inertial_navigation_mode, u8, u8, 4, 3);
        }

        /// Gets the [FixMode][self::FixMode] stored in the `flags` bitfield.
        ///
        /// Returns `Ok` if the bitrange contains a known `FixMode` variant.
        /// Otherwise the value of the bitrange is returned as an `Err(u8)`. This may be because of a malformed message,
        /// or because new variants of `FixMode` were added.
        pub fn fix_mode(&self) -> Result<FixMode, u8> {
            get_bit_range!(self.flags, u8, u8, 2, 0).try_into()
        }

        /// Set the bitrange corresponding to the [FixMode][FixMode] of the `flags` bitfield.
        pub fn set_fix_mode(&mut self, fix_mode: FixMode) {
            set_bit_range!(&mut self.flags, fix_mode, u8, u8, 2, 0);
        }
    }

    impl ConcreteMessage for MsgPosLlh {
        const MESSAGE_TYPE: u16 = 522;
        const MESSAGE_NAME: &'static str = "MSG_POS_LLH";
    }

    impl SbpMessage for MsgPosLlh {
        fn message_name(&self) -> &'static str {
            <Self as ConcreteMessage>::MESSAGE_NAME
        }
        fn message_type(&self) -> u16 {
            <Self as ConcreteMessage>::MESSAGE_TYPE
        }
        fn sender_id(&self) -> Option<u16> {
            self.sender_id
        }
        fn set_sender_id(&mut self, new_id: u16) {
            self.sender_id = Some(new_id);
        }
        fn encoded_len(&self) -> usize {
            WireFormat::len(self) + crate::HEADER_LEN + crate::CRC_LEN
        }
        #[cfg(feature = "swiftnav")]
        fn gps_time(&self) -> Option<std::result::Result<time::MessageTime, time::GpsTimeError>> {
            let tow_s = (self.tow as f64) / 1000.0;
            let gps_time = match time::GpsTime::new(0, tow_s) {
                Ok(gps_time) => gps_time.tow(),
                Err(e) => return Some(Err(e.into())),
            };
            Some(Ok(time::MessageTime::Rover(gps_time.into())))
        }
    }

    impl TryFrom<Sbp> for MsgPosLlh {
        type Error = TryFromSbpError;
        fn try_from(msg: Sbp) -> Result<Self, Self::Error> {
            match msg {
                Sbp::MsgPosLlh(m) => Ok(m),
                _ => Err(TryFromSbpError),
            }
        }
    }

    impl WireFormat for MsgPosLlh {
        const MIN_LEN: usize = <u32 as WireFormat>::MIN_LEN
            + <f64 as WireFormat>::MIN_LEN
            + <f64 as WireFormat>::MIN_LEN
            + <f64 as WireFormat>::MIN_LEN
            + <u16 as WireFormat>::MIN_LEN
            + <u16 as WireFormat>::MIN_LEN
            + <u8 as WireFormat>::MIN_LEN
            + <u8 as WireFormat>::MIN_LEN;
        fn len(&self) -> usize {
            WireFormat::len(&self.tow)
                + WireFormat::len(&self.lat)
                + WireFormat::len(&self.lon)
                + WireFormat::len(&self.height)
                + WireFormat::len(&self.h_accuracy)
                + WireFormat::len(&self.v_accuracy)
                + WireFormat::len(&self.n_sats)
                + WireFormat::len(&self.flags)
        }
        fn write<B: BufMut>(&self, buf: &mut B) {
            WireFormat::write(&self.tow, buf);
            WireFormat::write(&self.lat, buf);
            WireFormat::write(&self.lon, buf);
            WireFormat::write(&self.height, buf);
            WireFormat::write(&self.h_accuracy, buf);
            WireFormat::write(&self.v_accuracy, buf);
            WireFormat::write(&self.n_sats, buf);
            WireFormat::write(&self.flags, buf);
        }
        fn parse_unchecked<B: Buf>(buf: &mut B) -> Self {
            MsgPosLlh {
                sender_id: None,
                tow: WireFormat::parse_unchecked(buf),
                lat: WireFormat::parse_unchecked(buf),
                lon: WireFormat::parse_unchecked(buf),
                height: WireFormat::parse_unchecked(buf),
                h_accuracy: WireFormat::parse_unchecked(buf),
                v_accuracy: WireFormat::parse_unchecked(buf),
                n_sats: WireFormat::parse_unchecked(buf),
                flags: WireFormat::parse_unchecked(buf),
            }
        }
    }

    /// Type of reported TOW
    #[derive(Debug, Clone, Copy, PartialEq, Eq, Hash)]
    pub enum TypeOfReportedTow {
        /// Time of Measurement
        TimeOfMeasurement = 0,

        /// Other
        Other = 1,
    }

    impl std::fmt::Display for TypeOfReportedTow {
        fn fmt(&self, f: &mut std::fmt::Formatter<'_>) -> std::fmt::Result {
            match self {
                TypeOfReportedTow::TimeOfMeasurement => f.write_str("Time of Measurement"),
                TypeOfReportedTow::Other => f.write_str("Other"),
            }
        }
    }

    impl TryFrom<u8> for TypeOfReportedTow {
        type Error = u8;
        fn try_from(i: u8) -> Result<Self, Self::Error> {
            match i {
                0 => Ok(TypeOfReportedTow::TimeOfMeasurement),
                1 => Ok(TypeOfReportedTow::Other),
                i => Err(i),
            }
        }
    }

    /// Inertial Navigation Mode
    #[derive(Debug, Clone, Copy, PartialEq, Eq, Hash)]
    pub enum InertialNavigationMode {
        /// None
        None = 0,

        /// INS used
        InsUsed = 1,
    }

    impl std::fmt::Display for InertialNavigationMode {
        fn fmt(&self, f: &mut std::fmt::Formatter<'_>) -> std::fmt::Result {
            match self {
                InertialNavigationMode::None => f.write_str("None"),
                InertialNavigationMode::InsUsed => f.write_str("INS used"),
            }
        }
    }

    impl TryFrom<u8> for InertialNavigationMode {
        type Error = u8;
        fn try_from(i: u8) -> Result<Self, Self::Error> {
            match i {
                0 => Ok(InertialNavigationMode::None),
                1 => Ok(InertialNavigationMode::InsUsed),
                i => Err(i),
            }
        }
    }

    /// Fix mode
    #[derive(Debug, Clone, Copy, PartialEq, Eq, Hash)]
    pub enum FixMode {
        /// Invalid
        Invalid = 0,

        /// Single Point Position (SPP)
        SinglePointPosition = 1,

        /// Differential GNSS (DGNSS)
        DifferentialGnss = 2,

        /// Float RTK
        FloatRtk = 3,

        /// Fixed RTK
        FixedRtk = 4,

        /// Dead Reckoning
        DeadReckoning = 5,

        /// SBAS Position
        SbasPosition = 6,
    }

    impl std::fmt::Display for FixMode {
        fn fmt(&self, f: &mut std::fmt::Formatter<'_>) -> std::fmt::Result {
            match self {
                FixMode::Invalid => f.write_str("Invalid"),
                FixMode::SinglePointPosition => f.write_str("Single Point Position (SPP)"),
                FixMode::DifferentialGnss => f.write_str("Differential GNSS (DGNSS)"),
                FixMode::FloatRtk => f.write_str("Float RTK"),
                FixMode::FixedRtk => f.write_str("Fixed RTK"),
                FixMode::DeadReckoning => f.write_str("Dead Reckoning"),
                FixMode::SbasPosition => f.write_str("SBAS Position"),
            }
        }
    }

    impl TryFrom<u8> for FixMode {
        type Error = u8;
        fn try_from(i: u8) -> Result<Self, Self::Error> {
            match i {
                0 => Ok(FixMode::Invalid),
                1 => Ok(FixMode::SinglePointPosition),
                2 => Ok(FixMode::DifferentialGnss),
                3 => Ok(FixMode::FloatRtk),
                4 => Ok(FixMode::FixedRtk),
                5 => Ok(FixMode::DeadReckoning),
                6 => Ok(FixMode::SbasPosition),
                i => Err(i),
            }
        }
    }
}

pub mod msg_pos_llh_acc {
    #![allow(unused_imports)]

    use super::*;
    use crate::messages::lib::*;

    /// Geodetic Position and Accuracy
    ///
    /// This position solution message reports the absolute geodetic coordinates
    /// and the status (single point vs pseudo-absolute RTK) of the position
    /// solution as well as the estimated horizontal, vertical, cross-track and
    /// along-track errors.  The position information and Fix Mode flags  follow
    /// the MSG_POS_LLH message. Since the covariance matrix is computed in the
    /// local-level North, East, Down frame, the estimated error terms follow that
    /// convention.
    ///
    /// The estimated errors are reported at a user-configurable confidence level.
    /// The user-configured percentile is encoded in the percentile field.
    ///
    #[cfg_attr(feature = "serde", derive(serde::Serialize))]
    #[derive(Debug, PartialEq, Clone)]
    pub struct MsgPosLlhAcc {
        /// The message sender_id
        #[cfg_attr(feature = "serde", serde(skip_serializing))]
        pub sender_id: Option<u16>,
        /// GPS Time of Week
        #[cfg_attr(feature = "serde", serde(rename(serialize = "tow")))]
        pub tow: u32,
        /// Latitude
        #[cfg_attr(feature = "serde", serde(rename(serialize = "lat")))]
        pub lat: f64,
        /// Longitude
        #[cfg_attr(feature = "serde", serde(rename(serialize = "lon")))]
        pub lon: f64,
        /// Height above WGS84 ellipsoid
        #[cfg_attr(feature = "serde", serde(rename(serialize = "height")))]
        pub height: f64,
        /// Height above the geoid (i.e. height above mean sea level). See
        /// confidence_and_geoid for geoid model used.
        #[cfg_attr(feature = "serde", serde(rename(serialize = "orthometric_height")))]
        pub orthometric_height: f64,
        /// Estimated horizontal error at the user-configured confidence level; zero
        /// implies invalid.
        #[cfg_attr(feature = "serde", serde(rename(serialize = "h_accuracy")))]
        pub h_accuracy: f32,
        /// Estimated vertical error at the user-configured confidence level; zero
        /// implies invalid.
        #[cfg_attr(feature = "serde", serde(rename(serialize = "v_accuracy")))]
        pub v_accuracy: f32,
        /// Estimated cross-track error at the user-configured confidence level;
        /// zero implies invalid.
        #[cfg_attr(feature = "serde", serde(rename(serialize = "ct_accuracy")))]
        pub ct_accuracy: f32,
        /// Estimated along-track error at the user-configured confidence level;
        /// zero implies invalid.
        #[cfg_attr(feature = "serde", serde(rename(serialize = "at_accuracy")))]
        pub at_accuracy: f32,
        /// The estimated horizontal error ellipse at the user-configured confidence
        /// level.
        #[cfg_attr(feature = "serde", serde(rename(serialize = "h_ellipse")))]
        pub h_ellipse: EstimatedHorizontalErrorEllipse,
        /// The lower bits describe the configured confidence level for the
        /// estimated position error. The middle bits describe the geoid model used
        /// to calculate the orthometric height.
        #[cfg_attr(feature = "serde", serde(rename(serialize = "confidence_and_geoid")))]
        pub confidence_and_geoid: u8,
        /// Number of satellites used in solution.
        #[cfg_attr(feature = "serde", serde(rename(serialize = "n_sats")))]
        pub n_sats: u8,
        /// Status flags
        #[cfg_attr(feature = "serde", serde(rename(serialize = "flags")))]
        pub flags: u8,
    }

    impl MsgPosLlhAcc {
        /// Gets the [GeoidModel][self::GeoidModel] stored in the `confidence_and_geoid` bitfield.
        ///
        /// Returns `Ok` if the bitrange contains a known `GeoidModel` variant.
        /// Otherwise the value of the bitrange is returned as an `Err(u8)`. This may be because of a malformed message,
        /// or because new variants of `GeoidModel` were added.
        pub fn geoid_model(&self) -> Result<GeoidModel, u8> {
            get_bit_range!(self.confidence_and_geoid, u8, u8, 6, 4).try_into()
        }

        /// Set the bitrange corresponding to the [GeoidModel][GeoidModel] of the `confidence_and_geoid` bitfield.
        pub fn set_geoid_model(&mut self, geoid_model: GeoidModel) {
            set_bit_range!(&mut self.confidence_and_geoid, geoid_model, u8, u8, 6, 4);
        }

        /// Gets the [ConfidenceLevel][self::ConfidenceLevel] stored in the `confidence_and_geoid` bitfield.
        ///
        /// Returns `Ok` if the bitrange contains a known `ConfidenceLevel` variant.
        /// Otherwise the value of the bitrange is returned as an `Err(u8)`. This may be because of a malformed message,
        /// or because new variants of `ConfidenceLevel` were added.
        pub fn confidence_level(&self) -> Result<ConfidenceLevel, u8> {
            get_bit_range!(self.confidence_and_geoid, u8, u8, 3, 0).try_into()
        }

        /// Set the bitrange corresponding to the [ConfidenceLevel][ConfidenceLevel] of the `confidence_and_geoid` bitfield.
        pub fn set_confidence_level(&mut self, confidence_level: ConfidenceLevel) {
            set_bit_range!(
                &mut self.confidence_and_geoid,
                confidence_level,
                u8,
                u8,
                3,
                0
            );
        }

        /// Gets the [TypeOfReportedTow][self::TypeOfReportedTow] stored in the `flags` bitfield.
        ///
        /// Returns `Ok` if the bitrange contains a known `TypeOfReportedTow` variant.
        /// Otherwise the value of the bitrange is returned as an `Err(u8)`. This may be because of a malformed message,
        /// or because new variants of `TypeOfReportedTow` were added.
        pub fn type_of_reported_tow(&self) -> Result<TypeOfReportedTow, u8> {
            get_bit_range!(self.flags, u8, u8, 5, 5).try_into()
        }

        /// Set the bitrange corresponding to the [TypeOfReportedTow][TypeOfReportedTow] of the `flags` bitfield.
        pub fn set_type_of_reported_tow(&mut self, type_of_reported_tow: TypeOfReportedTow) {
            set_bit_range!(&mut self.flags, type_of_reported_tow, u8, u8, 5, 5);
        }

        /// Gets the [InertialNavigationMode][self::InertialNavigationMode] stored in the `flags` bitfield.
        ///
        /// Returns `Ok` if the bitrange contains a known `InertialNavigationMode` variant.
        /// Otherwise the value of the bitrange is returned as an `Err(u8)`. This may be because of a malformed message,
        /// or because new variants of `InertialNavigationMode` were added.
        pub fn inertial_navigation_mode(&self) -> Result<InertialNavigationMode, u8> {
            get_bit_range!(self.flags, u8, u8, 4, 3).try_into()
        }

        /// Set the bitrange corresponding to the [InertialNavigationMode][InertialNavigationMode] of the `flags` bitfield.
        pub fn set_inertial_navigation_mode(
            &mut self,
            inertial_navigation_mode: InertialNavigationMode,
        ) {
            set_bit_range!(&mut self.flags, inertial_navigation_mode, u8, u8, 4, 3);
        }

        /// Gets the [FixMode][self::FixMode] stored in the `flags` bitfield.
        ///
        /// Returns `Ok` if the bitrange contains a known `FixMode` variant.
        /// Otherwise the value of the bitrange is returned as an `Err(u8)`. This may be because of a malformed message,
        /// or because new variants of `FixMode` were added.
        pub fn fix_mode(&self) -> Result<FixMode, u8> {
            get_bit_range!(self.flags, u8, u8, 2, 0).try_into()
        }

        /// Set the bitrange corresponding to the [FixMode][FixMode] of the `flags` bitfield.
        pub fn set_fix_mode(&mut self, fix_mode: FixMode) {
            set_bit_range!(&mut self.flags, fix_mode, u8, u8, 2, 0);
        }
    }

    impl ConcreteMessage for MsgPosLlhAcc {
        const MESSAGE_TYPE: u16 = 536;
        const MESSAGE_NAME: &'static str = "MSG_POS_LLH_ACC";
    }

    impl SbpMessage for MsgPosLlhAcc {
        fn message_name(&self) -> &'static str {
            <Self as ConcreteMessage>::MESSAGE_NAME
        }
        fn message_type(&self) -> u16 {
            <Self as ConcreteMessage>::MESSAGE_TYPE
        }
        fn sender_id(&self) -> Option<u16> {
            self.sender_id
        }
        fn set_sender_id(&mut self, new_id: u16) {
            self.sender_id = Some(new_id);
        }
        fn encoded_len(&self) -> usize {
            WireFormat::len(self) + crate::HEADER_LEN + crate::CRC_LEN
        }
        #[cfg(feature = "swiftnav")]
        fn gps_time(&self) -> Option<std::result::Result<time::MessageTime, time::GpsTimeError>> {
            let tow_s = (self.tow as f64) / 1000.0;
            let gps_time = match time::GpsTime::new(0, tow_s) {
                Ok(gps_time) => gps_time.tow(),
                Err(e) => return Some(Err(e.into())),
            };
            Some(Ok(time::MessageTime::Rover(gps_time.into())))
        }
    }

    impl TryFrom<Sbp> for MsgPosLlhAcc {
        type Error = TryFromSbpError;
        fn try_from(msg: Sbp) -> Result<Self, Self::Error> {
            match msg {
                Sbp::MsgPosLlhAcc(m) => Ok(m),
                _ => Err(TryFromSbpError),
            }
        }
    }

    impl WireFormat for MsgPosLlhAcc {
        const MIN_LEN: usize = <u32 as WireFormat>::MIN_LEN
            + <f64 as WireFormat>::MIN_LEN
            + <f64 as WireFormat>::MIN_LEN
            + <f64 as WireFormat>::MIN_LEN
            + <f64 as WireFormat>::MIN_LEN
            + <f32 as WireFormat>::MIN_LEN
            + <f32 as WireFormat>::MIN_LEN
            + <f32 as WireFormat>::MIN_LEN
            + <f32 as WireFormat>::MIN_LEN
            + <EstimatedHorizontalErrorEllipse as WireFormat>::MIN_LEN
            + <u8 as WireFormat>::MIN_LEN
            + <u8 as WireFormat>::MIN_LEN
            + <u8 as WireFormat>::MIN_LEN;
        fn len(&self) -> usize {
            WireFormat::len(&self.tow)
                + WireFormat::len(&self.lat)
                + WireFormat::len(&self.lon)
                + WireFormat::len(&self.height)
                + WireFormat::len(&self.orthometric_height)
                + WireFormat::len(&self.h_accuracy)
                + WireFormat::len(&self.v_accuracy)
                + WireFormat::len(&self.ct_accuracy)
                + WireFormat::len(&self.at_accuracy)
                + WireFormat::len(&self.h_ellipse)
                + WireFormat::len(&self.confidence_and_geoid)
                + WireFormat::len(&self.n_sats)
                + WireFormat::len(&self.flags)
        }
        fn write<B: BufMut>(&self, buf: &mut B) {
            WireFormat::write(&self.tow, buf);
            WireFormat::write(&self.lat, buf);
            WireFormat::write(&self.lon, buf);
            WireFormat::write(&self.height, buf);
            WireFormat::write(&self.orthometric_height, buf);
            WireFormat::write(&self.h_accuracy, buf);
            WireFormat::write(&self.v_accuracy, buf);
            WireFormat::write(&self.ct_accuracy, buf);
            WireFormat::write(&self.at_accuracy, buf);
            WireFormat::write(&self.h_ellipse, buf);
            WireFormat::write(&self.confidence_and_geoid, buf);
            WireFormat::write(&self.n_sats, buf);
            WireFormat::write(&self.flags, buf);
        }
        fn parse_unchecked<B: Buf>(buf: &mut B) -> Self {
            MsgPosLlhAcc {
                sender_id: None,
                tow: WireFormat::parse_unchecked(buf),
                lat: WireFormat::parse_unchecked(buf),
                lon: WireFormat::parse_unchecked(buf),
                height: WireFormat::parse_unchecked(buf),
                orthometric_height: WireFormat::parse_unchecked(buf),
                h_accuracy: WireFormat::parse_unchecked(buf),
                v_accuracy: WireFormat::parse_unchecked(buf),
                ct_accuracy: WireFormat::parse_unchecked(buf),
                at_accuracy: WireFormat::parse_unchecked(buf),
                h_ellipse: WireFormat::parse_unchecked(buf),
                confidence_and_geoid: WireFormat::parse_unchecked(buf),
                n_sats: WireFormat::parse_unchecked(buf),
                flags: WireFormat::parse_unchecked(buf),
            }
        }
    }

    /// Geoid model
    #[derive(Debug, Clone, Copy, PartialEq, Eq, Hash)]
    pub enum GeoidModel {
        /// No model
        NoModel = 0,

        /// EGM96
        EGM96 = 1,

        /// EGM2008
        EGM2008 = 2,
    }

    impl std::fmt::Display for GeoidModel {
        fn fmt(&self, f: &mut std::fmt::Formatter<'_>) -> std::fmt::Result {
            match self {
                GeoidModel::NoModel => f.write_str("No model"),
                GeoidModel::EGM96 => f.write_str("EGM96"),
                GeoidModel::EGM2008 => f.write_str("EGM2008"),
            }
        }
    }

    impl TryFrom<u8> for GeoidModel {
        type Error = u8;
        fn try_from(i: u8) -> Result<Self, Self::Error> {
            match i {
                0 => Ok(GeoidModel::NoModel),
                1 => Ok(GeoidModel::EGM96),
                2 => Ok(GeoidModel::EGM2008),
                i => Err(i),
            }
        }
    }

    /// Confidence level
    #[derive(Debug, Clone, Copy, PartialEq, Eq, Hash)]
    pub enum ConfidenceLevel {
        /// 39.35%
        _3935 = 1,

        /// 68.27%
        _6827 = 2,

        /// 95.45%
        _9545 = 3,
    }

    impl std::fmt::Display for ConfidenceLevel {
        fn fmt(&self, f: &mut std::fmt::Formatter<'_>) -> std::fmt::Result {
            match self {
                ConfidenceLevel::_3935 => f.write_str("39.35%"),
                ConfidenceLevel::_6827 => f.write_str("68.27%"),
                ConfidenceLevel::_9545 => f.write_str("95.45%"),
            }
        }
    }

    impl TryFrom<u8> for ConfidenceLevel {
        type Error = u8;
        fn try_from(i: u8) -> Result<Self, Self::Error> {
            match i {
                1 => Ok(ConfidenceLevel::_3935),
                2 => Ok(ConfidenceLevel::_6827),
                3 => Ok(ConfidenceLevel::_9545),
                i => Err(i),
            }
        }
    }

    /// Type of reported TOW
    #[derive(Debug, Clone, Copy, PartialEq, Eq, Hash)]
    pub enum TypeOfReportedTow {
        /// Time of Measurement
        TimeOfMeasurement = 0,

        /// Other
        Other = 1,
    }

    impl std::fmt::Display for TypeOfReportedTow {
        fn fmt(&self, f: &mut std::fmt::Formatter<'_>) -> std::fmt::Result {
            match self {
                TypeOfReportedTow::TimeOfMeasurement => f.write_str("Time of Measurement"),
                TypeOfReportedTow::Other => f.write_str("Other"),
            }
        }
    }

    impl TryFrom<u8> for TypeOfReportedTow {
        type Error = u8;
        fn try_from(i: u8) -> Result<Self, Self::Error> {
            match i {
                0 => Ok(TypeOfReportedTow::TimeOfMeasurement),
                1 => Ok(TypeOfReportedTow::Other),
                i => Err(i),
            }
        }
    }

    /// Inertial Navigation Mode
    #[derive(Debug, Clone, Copy, PartialEq, Eq, Hash)]
    pub enum InertialNavigationMode {
        /// None
        None = 0,

        /// INS used
        InsUsed = 1,
    }

    impl std::fmt::Display for InertialNavigationMode {
        fn fmt(&self, f: &mut std::fmt::Formatter<'_>) -> std::fmt::Result {
            match self {
                InertialNavigationMode::None => f.write_str("None"),
                InertialNavigationMode::InsUsed => f.write_str("INS used"),
            }
        }
    }

    impl TryFrom<u8> for InertialNavigationMode {
        type Error = u8;
        fn try_from(i: u8) -> Result<Self, Self::Error> {
            match i {
                0 => Ok(InertialNavigationMode::None),
                1 => Ok(InertialNavigationMode::InsUsed),
                i => Err(i),
            }
        }
    }

    /// Fix mode
    #[derive(Debug, Clone, Copy, PartialEq, Eq, Hash)]
    pub enum FixMode {
        /// Invalid
        Invalid = 0,

        /// Single Point Position (SPP)
        SinglePointPosition = 1,

        /// Differential GNSS (DGNSS)
        DifferentialGnss = 2,

        /// Float RTK
        FloatRtk = 3,

        /// Fixed RTK
        FixedRtk = 4,

        /// Dead Reckoning
        DeadReckoning = 5,

        /// SBAS Position
        SbasPosition = 6,
    }

    impl std::fmt::Display for FixMode {
        fn fmt(&self, f: &mut std::fmt::Formatter<'_>) -> std::fmt::Result {
            match self {
                FixMode::Invalid => f.write_str("Invalid"),
                FixMode::SinglePointPosition => f.write_str("Single Point Position (SPP)"),
                FixMode::DifferentialGnss => f.write_str("Differential GNSS (DGNSS)"),
                FixMode::FloatRtk => f.write_str("Float RTK"),
                FixMode::FixedRtk => f.write_str("Fixed RTK"),
                FixMode::DeadReckoning => f.write_str("Dead Reckoning"),
                FixMode::SbasPosition => f.write_str("SBAS Position"),
            }
        }
    }

    impl TryFrom<u8> for FixMode {
        type Error = u8;
        fn try_from(i: u8) -> Result<Self, Self::Error> {
            match i {
                0 => Ok(FixMode::Invalid),
                1 => Ok(FixMode::SinglePointPosition),
                2 => Ok(FixMode::DifferentialGnss),
                3 => Ok(FixMode::FloatRtk),
                4 => Ok(FixMode::FixedRtk),
                5 => Ok(FixMode::DeadReckoning),
                6 => Ok(FixMode::SbasPosition),
                i => Err(i),
            }
        }
    }
}

pub mod msg_pos_llh_cov {
    #![allow(unused_imports)]

    use super::*;
    use crate::messages::lib::*;

    /// Geodetic Position
    ///
    /// This position solution message reports the absolute geodetic coordinates
    /// and the status (single point vs pseudo-absolute RTK) of the position
    /// solution as well as the upper triangle of the 3x3 covariance matrix.  The
    /// position information and Fix Mode flags follow the MSG_POS_LLH message.
    /// Since the covariance matrix is computed in the local-level North, East,
    /// Down frame, the covariance terms follow that convention. Thus, covariances
    /// are reported against the "downward" measurement and care should be taken
    /// with the sign convention.
    ///
    #[cfg_attr(feature = "serde", derive(serde::Serialize))]
    #[derive(Debug, PartialEq, Clone)]
    pub struct MsgPosLlhCov {
        /// The message sender_id
        #[cfg_attr(feature = "serde", serde(skip_serializing))]
        pub sender_id: Option<u16>,
        /// GPS Time of Week
        #[cfg_attr(feature = "serde", serde(rename(serialize = "tow")))]
        pub tow: u32,
        /// Latitude
        #[cfg_attr(feature = "serde", serde(rename(serialize = "lat")))]
        pub lat: f64,
        /// Longitude
        #[cfg_attr(feature = "serde", serde(rename(serialize = "lon")))]
        pub lon: f64,
        /// Height above WGS84 ellipsoid
        #[cfg_attr(feature = "serde", serde(rename(serialize = "height")))]
        pub height: f64,
        /// Estimated variance of northing
        #[cfg_attr(feature = "serde", serde(rename(serialize = "cov_n_n")))]
        pub cov_n_n: f32,
        /// Covariance of northing and easting
        #[cfg_attr(feature = "serde", serde(rename(serialize = "cov_n_e")))]
        pub cov_n_e: f32,
        /// Covariance of northing and downward measurement
        #[cfg_attr(feature = "serde", serde(rename(serialize = "cov_n_d")))]
        pub cov_n_d: f32,
        /// Estimated variance of easting
        #[cfg_attr(feature = "serde", serde(rename(serialize = "cov_e_e")))]
        pub cov_e_e: f32,
        /// Covariance of easting and downward measurement
        #[cfg_attr(feature = "serde", serde(rename(serialize = "cov_e_d")))]
        pub cov_e_d: f32,
        /// Estimated variance of downward measurement
        #[cfg_attr(feature = "serde", serde(rename(serialize = "cov_d_d")))]
        pub cov_d_d: f32,
        /// Number of satellites used in solution.
        #[cfg_attr(feature = "serde", serde(rename(serialize = "n_sats")))]
        pub n_sats: u8,
        /// Status flags
        #[cfg_attr(feature = "serde", serde(rename(serialize = "flags")))]
        pub flags: u8,
    }

    impl MsgPosLlhCov {
        /// Gets the [TypeOfReportedTow][self::TypeOfReportedTow] stored in the `flags` bitfield.
        ///
        /// Returns `Ok` if the bitrange contains a known `TypeOfReportedTow` variant.
        /// Otherwise the value of the bitrange is returned as an `Err(u8)`. This may be because of a malformed message,
        /// or because new variants of `TypeOfReportedTow` were added.
        pub fn type_of_reported_tow(&self) -> Result<TypeOfReportedTow, u8> {
            get_bit_range!(self.flags, u8, u8, 5, 5).try_into()
        }

        /// Set the bitrange corresponding to the [TypeOfReportedTow][TypeOfReportedTow] of the `flags` bitfield.
        pub fn set_type_of_reported_tow(&mut self, type_of_reported_tow: TypeOfReportedTow) {
            set_bit_range!(&mut self.flags, type_of_reported_tow, u8, u8, 5, 5);
        }

        /// Gets the [InertialNavigationMode][self::InertialNavigationMode] stored in the `flags` bitfield.
        ///
        /// Returns `Ok` if the bitrange contains a known `InertialNavigationMode` variant.
        /// Otherwise the value of the bitrange is returned as an `Err(u8)`. This may be because of a malformed message,
        /// or because new variants of `InertialNavigationMode` were added.
        pub fn inertial_navigation_mode(&self) -> Result<InertialNavigationMode, u8> {
            get_bit_range!(self.flags, u8, u8, 4, 3).try_into()
        }

        /// Set the bitrange corresponding to the [InertialNavigationMode][InertialNavigationMode] of the `flags` bitfield.
        pub fn set_inertial_navigation_mode(
            &mut self,
            inertial_navigation_mode: InertialNavigationMode,
        ) {
            set_bit_range!(&mut self.flags, inertial_navigation_mode, u8, u8, 4, 3);
        }

        /// Gets the [FixMode][self::FixMode] stored in the `flags` bitfield.
        ///
        /// Returns `Ok` if the bitrange contains a known `FixMode` variant.
        /// Otherwise the value of the bitrange is returned as an `Err(u8)`. This may be because of a malformed message,
        /// or because new variants of `FixMode` were added.
        pub fn fix_mode(&self) -> Result<FixMode, u8> {
            get_bit_range!(self.flags, u8, u8, 2, 0).try_into()
        }

        /// Set the bitrange corresponding to the [FixMode][FixMode] of the `flags` bitfield.
        pub fn set_fix_mode(&mut self, fix_mode: FixMode) {
            set_bit_range!(&mut self.flags, fix_mode, u8, u8, 2, 0);
        }
    }

    impl ConcreteMessage for MsgPosLlhCov {
        const MESSAGE_TYPE: u16 = 529;
        const MESSAGE_NAME: &'static str = "MSG_POS_LLH_COV";
    }

    impl SbpMessage for MsgPosLlhCov {
        fn message_name(&self) -> &'static str {
            <Self as ConcreteMessage>::MESSAGE_NAME
        }
        fn message_type(&self) -> u16 {
            <Self as ConcreteMessage>::MESSAGE_TYPE
        }
        fn sender_id(&self) -> Option<u16> {
            self.sender_id
        }
        fn set_sender_id(&mut self, new_id: u16) {
            self.sender_id = Some(new_id);
        }
        fn encoded_len(&self) -> usize {
            WireFormat::len(self) + crate::HEADER_LEN + crate::CRC_LEN
        }
        #[cfg(feature = "swiftnav")]
        fn gps_time(&self) -> Option<std::result::Result<time::MessageTime, time::GpsTimeError>> {
            let tow_s = (self.tow as f64) / 1000.0;
            let gps_time = match time::GpsTime::new(0, tow_s) {
                Ok(gps_time) => gps_time.tow(),
                Err(e) => return Some(Err(e.into())),
            };
            Some(Ok(time::MessageTime::Rover(gps_time.into())))
        }
    }

    impl TryFrom<Sbp> for MsgPosLlhCov {
        type Error = TryFromSbpError;
        fn try_from(msg: Sbp) -> Result<Self, Self::Error> {
            match msg {
                Sbp::MsgPosLlhCov(m) => Ok(m),
                _ => Err(TryFromSbpError),
            }
        }
    }

    impl WireFormat for MsgPosLlhCov {
        const MIN_LEN: usize = <u32 as WireFormat>::MIN_LEN
            + <f64 as WireFormat>::MIN_LEN
            + <f64 as WireFormat>::MIN_LEN
            + <f64 as WireFormat>::MIN_LEN
            + <f32 as WireFormat>::MIN_LEN
            + <f32 as WireFormat>::MIN_LEN
            + <f32 as WireFormat>::MIN_LEN
            + <f32 as WireFormat>::MIN_LEN
            + <f32 as WireFormat>::MIN_LEN
            + <f32 as WireFormat>::MIN_LEN
            + <u8 as WireFormat>::MIN_LEN
            + <u8 as WireFormat>::MIN_LEN;
        fn len(&self) -> usize {
            WireFormat::len(&self.tow)
                + WireFormat::len(&self.lat)
                + WireFormat::len(&self.lon)
                + WireFormat::len(&self.height)
                + WireFormat::len(&self.cov_n_n)
                + WireFormat::len(&self.cov_n_e)
                + WireFormat::len(&self.cov_n_d)
                + WireFormat::len(&self.cov_e_e)
                + WireFormat::len(&self.cov_e_d)
                + WireFormat::len(&self.cov_d_d)
                + WireFormat::len(&self.n_sats)
                + WireFormat::len(&self.flags)
        }
        fn write<B: BufMut>(&self, buf: &mut B) {
            WireFormat::write(&self.tow, buf);
            WireFormat::write(&self.lat, buf);
            WireFormat::write(&self.lon, buf);
            WireFormat::write(&self.height, buf);
            WireFormat::write(&self.cov_n_n, buf);
            WireFormat::write(&self.cov_n_e, buf);
            WireFormat::write(&self.cov_n_d, buf);
            WireFormat::write(&self.cov_e_e, buf);
            WireFormat::write(&self.cov_e_d, buf);
            WireFormat::write(&self.cov_d_d, buf);
            WireFormat::write(&self.n_sats, buf);
            WireFormat::write(&self.flags, buf);
        }
        fn parse_unchecked<B: Buf>(buf: &mut B) -> Self {
            MsgPosLlhCov {
                sender_id: None,
                tow: WireFormat::parse_unchecked(buf),
                lat: WireFormat::parse_unchecked(buf),
                lon: WireFormat::parse_unchecked(buf),
                height: WireFormat::parse_unchecked(buf),
                cov_n_n: WireFormat::parse_unchecked(buf),
                cov_n_e: WireFormat::parse_unchecked(buf),
                cov_n_d: WireFormat::parse_unchecked(buf),
                cov_e_e: WireFormat::parse_unchecked(buf),
                cov_e_d: WireFormat::parse_unchecked(buf),
                cov_d_d: WireFormat::parse_unchecked(buf),
                n_sats: WireFormat::parse_unchecked(buf),
                flags: WireFormat::parse_unchecked(buf),
            }
        }
    }

    /// Type of reported TOW
    #[derive(Debug, Clone, Copy, PartialEq, Eq, Hash)]
    pub enum TypeOfReportedTow {
        /// Time of Measurement
        TimeOfMeasurement = 0,

        /// Other
        Other = 1,
    }

    impl std::fmt::Display for TypeOfReportedTow {
        fn fmt(&self, f: &mut std::fmt::Formatter<'_>) -> std::fmt::Result {
            match self {
                TypeOfReportedTow::TimeOfMeasurement => f.write_str("Time of Measurement"),
                TypeOfReportedTow::Other => f.write_str("Other"),
            }
        }
    }

    impl TryFrom<u8> for TypeOfReportedTow {
        type Error = u8;
        fn try_from(i: u8) -> Result<Self, Self::Error> {
            match i {
                0 => Ok(TypeOfReportedTow::TimeOfMeasurement),
                1 => Ok(TypeOfReportedTow::Other),
                i => Err(i),
            }
        }
    }

    /// Inertial Navigation Mode
    #[derive(Debug, Clone, Copy, PartialEq, Eq, Hash)]
    pub enum InertialNavigationMode {
        /// None
        None = 0,

        /// INS used
        InsUsed = 1,
    }

    impl std::fmt::Display for InertialNavigationMode {
        fn fmt(&self, f: &mut std::fmt::Formatter<'_>) -> std::fmt::Result {
            match self {
                InertialNavigationMode::None => f.write_str("None"),
                InertialNavigationMode::InsUsed => f.write_str("INS used"),
            }
        }
    }

    impl TryFrom<u8> for InertialNavigationMode {
        type Error = u8;
        fn try_from(i: u8) -> Result<Self, Self::Error> {
            match i {
                0 => Ok(InertialNavigationMode::None),
                1 => Ok(InertialNavigationMode::InsUsed),
                i => Err(i),
            }
        }
    }

    /// Fix mode
    #[derive(Debug, Clone, Copy, PartialEq, Eq, Hash)]
    pub enum FixMode {
        /// Invalid
        Invalid = 0,

        /// Single Point Position (SPP)
        SinglePointPosition = 1,

        /// Differential GNSS (DGNSS)
        DifferentialGnss = 2,

        /// Float RTK
        FloatRtk = 3,

        /// Fixed RTK
        FixedRtk = 4,

        /// Dead Reckoning
        DeadReckoning = 5,

        /// SBAS Position
        SbasPosition = 6,
    }

    impl std::fmt::Display for FixMode {
        fn fmt(&self, f: &mut std::fmt::Formatter<'_>) -> std::fmt::Result {
            match self {
                FixMode::Invalid => f.write_str("Invalid"),
                FixMode::SinglePointPosition => f.write_str("Single Point Position (SPP)"),
                FixMode::DifferentialGnss => f.write_str("Differential GNSS (DGNSS)"),
                FixMode::FloatRtk => f.write_str("Float RTK"),
                FixMode::FixedRtk => f.write_str("Fixed RTK"),
                FixMode::DeadReckoning => f.write_str("Dead Reckoning"),
                FixMode::SbasPosition => f.write_str("SBAS Position"),
            }
        }
    }

    impl TryFrom<u8> for FixMode {
        type Error = u8;
        fn try_from(i: u8) -> Result<Self, Self::Error> {
            match i {
                0 => Ok(FixMode::Invalid),
                1 => Ok(FixMode::SinglePointPosition),
                2 => Ok(FixMode::DifferentialGnss),
                3 => Ok(FixMode::FloatRtk),
                4 => Ok(FixMode::FixedRtk),
                5 => Ok(FixMode::DeadReckoning),
                6 => Ok(FixMode::SbasPosition),
                i => Err(i),
            }
        }
    }
}

pub mod msg_pos_llh_cov_gnss {
    #![allow(unused_imports)]

    use super::*;
    use crate::messages::lib::*;

    /// GNSS-only Geodetic Position
    ///
    /// This position solution message reports the absolute geodetic coordinates
    /// and the status (single point vs pseudo-absolute RTK) of the position
    /// solution as well as the upper triangle of the 3x3 covariance matrix.  The
    /// position information and Fix Mode flags should follow the MSG_POS_LLH
    /// message.  Since the covariance matrix is computed in the local-level
    /// North, East, Down frame, the covariance terms follow with that convention.
    /// Thus, covariances are reported against the "downward" measurement and care
    /// should be taken with the sign convention.
    ///
    #[cfg_attr(feature = "serde", derive(serde::Serialize))]
    #[derive(Debug, PartialEq, Clone)]
    pub struct MsgPosLlhCovGnss {
        /// The message sender_id
        #[cfg_attr(feature = "serde", serde(skip_serializing))]
        pub sender_id: Option<u16>,
        /// GPS Time of Week
        #[cfg_attr(feature = "serde", serde(rename(serialize = "tow")))]
        pub tow: u32,
        /// Latitude
        #[cfg_attr(feature = "serde", serde(rename(serialize = "lat")))]
        pub lat: f64,
        /// Longitude
        #[cfg_attr(feature = "serde", serde(rename(serialize = "lon")))]
        pub lon: f64,
        /// Height above WGS84 ellipsoid
        #[cfg_attr(feature = "serde", serde(rename(serialize = "height")))]
        pub height: f64,
        /// Estimated variance of northing
        #[cfg_attr(feature = "serde", serde(rename(serialize = "cov_n_n")))]
        pub cov_n_n: f32,
        /// Covariance of northing and easting
        #[cfg_attr(feature = "serde", serde(rename(serialize = "cov_n_e")))]
        pub cov_n_e: f32,
        /// Covariance of northing and downward measurement
        #[cfg_attr(feature = "serde", serde(rename(serialize = "cov_n_d")))]
        pub cov_n_d: f32,
        /// Estimated variance of easting
        #[cfg_attr(feature = "serde", serde(rename(serialize = "cov_e_e")))]
        pub cov_e_e: f32,
        /// Covariance of easting and downward measurement
        #[cfg_attr(feature = "serde", serde(rename(serialize = "cov_e_d")))]
        pub cov_e_d: f32,
        /// Estimated variance of downward measurement
        #[cfg_attr(feature = "serde", serde(rename(serialize = "cov_d_d")))]
        pub cov_d_d: f32,
        /// Number of satellites used in solution.
        #[cfg_attr(feature = "serde", serde(rename(serialize = "n_sats")))]
        pub n_sats: u8,
        /// Status flags
        #[cfg_attr(feature = "serde", serde(rename(serialize = "flags")))]
        pub flags: u8,
    }

    impl MsgPosLlhCovGnss {
        /// Gets the [FixMode][self::FixMode] stored in the `flags` bitfield.
        ///
        /// Returns `Ok` if the bitrange contains a known `FixMode` variant.
        /// Otherwise the value of the bitrange is returned as an `Err(u8)`. This may be because of a malformed message,
        /// or because new variants of `FixMode` were added.
        pub fn fix_mode(&self) -> Result<FixMode, u8> {
            get_bit_range!(self.flags, u8, u8, 2, 0).try_into()
        }

        /// Set the bitrange corresponding to the [FixMode][FixMode] of the `flags` bitfield.
        pub fn set_fix_mode(&mut self, fix_mode: FixMode) {
            set_bit_range!(&mut self.flags, fix_mode, u8, u8, 2, 0);
        }
    }

    impl ConcreteMessage for MsgPosLlhCovGnss {
        const MESSAGE_TYPE: u16 = 561;
        const MESSAGE_NAME: &'static str = "MSG_POS_LLH_COV_GNSS";
    }

    impl SbpMessage for MsgPosLlhCovGnss {
        fn message_name(&self) -> &'static str {
            <Self as ConcreteMessage>::MESSAGE_NAME
        }
        fn message_type(&self) -> u16 {
            <Self as ConcreteMessage>::MESSAGE_TYPE
        }
        fn sender_id(&self) -> Option<u16> {
            self.sender_id
        }
        fn set_sender_id(&mut self, new_id: u16) {
            self.sender_id = Some(new_id);
        }
        fn encoded_len(&self) -> usize {
            WireFormat::len(self) + crate::HEADER_LEN + crate::CRC_LEN
        }
        #[cfg(feature = "swiftnav")]
        fn gps_time(&self) -> Option<std::result::Result<time::MessageTime, time::GpsTimeError>> {
            let tow_s = (self.tow as f64) / 1000.0;
            let gps_time = match time::GpsTime::new(0, tow_s) {
                Ok(gps_time) => gps_time.tow(),
                Err(e) => return Some(Err(e.into())),
            };
            Some(Ok(time::MessageTime::Rover(gps_time.into())))
        }
    }

    impl TryFrom<Sbp> for MsgPosLlhCovGnss {
        type Error = TryFromSbpError;
        fn try_from(msg: Sbp) -> Result<Self, Self::Error> {
            match msg {
                Sbp::MsgPosLlhCovGnss(m) => Ok(m),
                _ => Err(TryFromSbpError),
            }
        }
    }

    impl WireFormat for MsgPosLlhCovGnss {
        const MIN_LEN: usize = <u32 as WireFormat>::MIN_LEN
            + <f64 as WireFormat>::MIN_LEN
            + <f64 as WireFormat>::MIN_LEN
            + <f64 as WireFormat>::MIN_LEN
            + <f32 as WireFormat>::MIN_LEN
            + <f32 as WireFormat>::MIN_LEN
            + <f32 as WireFormat>::MIN_LEN
            + <f32 as WireFormat>::MIN_LEN
            + <f32 as WireFormat>::MIN_LEN
            + <f32 as WireFormat>::MIN_LEN
            + <u8 as WireFormat>::MIN_LEN
            + <u8 as WireFormat>::MIN_LEN;
        fn len(&self) -> usize {
            WireFormat::len(&self.tow)
                + WireFormat::len(&self.lat)
                + WireFormat::len(&self.lon)
                + WireFormat::len(&self.height)
                + WireFormat::len(&self.cov_n_n)
                + WireFormat::len(&self.cov_n_e)
                + WireFormat::len(&self.cov_n_d)
                + WireFormat::len(&self.cov_e_e)
                + WireFormat::len(&self.cov_e_d)
                + WireFormat::len(&self.cov_d_d)
                + WireFormat::len(&self.n_sats)
                + WireFormat::len(&self.flags)
        }
        fn write<B: BufMut>(&self, buf: &mut B) {
            WireFormat::write(&self.tow, buf);
            WireFormat::write(&self.lat, buf);
            WireFormat::write(&self.lon, buf);
            WireFormat::write(&self.height, buf);
            WireFormat::write(&self.cov_n_n, buf);
            WireFormat::write(&self.cov_n_e, buf);
            WireFormat::write(&self.cov_n_d, buf);
            WireFormat::write(&self.cov_e_e, buf);
            WireFormat::write(&self.cov_e_d, buf);
            WireFormat::write(&self.cov_d_d, buf);
            WireFormat::write(&self.n_sats, buf);
            WireFormat::write(&self.flags, buf);
        }
        fn parse_unchecked<B: Buf>(buf: &mut B) -> Self {
            MsgPosLlhCovGnss {
                sender_id: None,
                tow: WireFormat::parse_unchecked(buf),
                lat: WireFormat::parse_unchecked(buf),
                lon: WireFormat::parse_unchecked(buf),
                height: WireFormat::parse_unchecked(buf),
                cov_n_n: WireFormat::parse_unchecked(buf),
                cov_n_e: WireFormat::parse_unchecked(buf),
                cov_n_d: WireFormat::parse_unchecked(buf),
                cov_e_e: WireFormat::parse_unchecked(buf),
                cov_e_d: WireFormat::parse_unchecked(buf),
                cov_d_d: WireFormat::parse_unchecked(buf),
                n_sats: WireFormat::parse_unchecked(buf),
                flags: WireFormat::parse_unchecked(buf),
            }
        }
    }

    /// Fix mode
    #[derive(Debug, Clone, Copy, PartialEq, Eq, Hash)]
    pub enum FixMode {
        /// Invalid
        Invalid = 0,

        /// Single Point Position (SPP)
        SinglePointPosition = 1,

        /// Differential GNSS (DGNSS)
        DifferentialGnss = 2,

        /// Float RTK
        FloatRtk = 3,

        /// Fixed RTK
        FixedRtk = 4,

        /// Dead Reckoning
        DeadReckoning = 5,

        /// SBAS Position
        SbasPosition = 6,
    }

    impl std::fmt::Display for FixMode {
        fn fmt(&self, f: &mut std::fmt::Formatter<'_>) -> std::fmt::Result {
            match self {
                FixMode::Invalid => f.write_str("Invalid"),
                FixMode::SinglePointPosition => f.write_str("Single Point Position (SPP)"),
                FixMode::DifferentialGnss => f.write_str("Differential GNSS (DGNSS)"),
                FixMode::FloatRtk => f.write_str("Float RTK"),
                FixMode::FixedRtk => f.write_str("Fixed RTK"),
                FixMode::DeadReckoning => f.write_str("Dead Reckoning"),
                FixMode::SbasPosition => f.write_str("SBAS Position"),
            }
        }
    }

    impl TryFrom<u8> for FixMode {
        type Error = u8;
        fn try_from(i: u8) -> Result<Self, Self::Error> {
            match i {
                0 => Ok(FixMode::Invalid),
                1 => Ok(FixMode::SinglePointPosition),
                2 => Ok(FixMode::DifferentialGnss),
                3 => Ok(FixMode::FloatRtk),
                4 => Ok(FixMode::FixedRtk),
                5 => Ok(FixMode::DeadReckoning),
                6 => Ok(FixMode::SbasPosition),
                i => Err(i),
            }
        }
    }
}

pub mod msg_pos_llh_dep_a {
    #![allow(unused_imports)]

    use super::*;
    use crate::messages::lib::*;

    /// Geodetic Position
    ///
    /// This position solution message reports the absolute geodetic coordinates
    /// and the status (single point vs pseudo-absolute RTK) of the position
    /// solution. If the rover receiver knows the surveyed position of the base
    /// station and has an RTK solution, this reports a pseudo-absolute position
    /// solution using the base station position and the rover's RTK baseline
    /// vector. The full GPS time is given by the preceding MSG_GPS_TIME with the
    /// matching time-of-week (tow).
    ///
    #[cfg_attr(feature = "serde", derive(serde::Serialize))]
    #[derive(Debug, PartialEq, Clone)]
    pub struct MsgPosLlhDepA {
        /// The message sender_id
        #[cfg_attr(feature = "serde", serde(skip_serializing))]
        pub sender_id: Option<u16>,
        /// GPS Time of Week
        #[cfg_attr(feature = "serde", serde(rename(serialize = "tow")))]
        pub tow: u32,
        /// Latitude
        #[cfg_attr(feature = "serde", serde(rename(serialize = "lat")))]
        pub lat: f64,
        /// Longitude
        #[cfg_attr(feature = "serde", serde(rename(serialize = "lon")))]
        pub lon: f64,
        /// Height
        #[cfg_attr(feature = "serde", serde(rename(serialize = "height")))]
        pub height: f64,
        /// Horizontal position accuracy estimate (not implemented). Defaults to 0.
        #[cfg_attr(feature = "serde", serde(rename(serialize = "h_accuracy")))]
        pub h_accuracy: u16,
        /// Vertical position accuracy estimate (not implemented). Defaults to 0.
        #[cfg_attr(feature = "serde", serde(rename(serialize = "v_accuracy")))]
        pub v_accuracy: u16,
        /// Number of satellites used in solution.
        #[cfg_attr(feature = "serde", serde(rename(serialize = "n_sats")))]
        pub n_sats: u8,
        /// Status flags
        #[cfg_attr(feature = "serde", serde(rename(serialize = "flags")))]
        pub flags: u8,
    }

    impl MsgPosLlhDepA {
        /// Gets the [RaimRepairFlag][self::RaimRepairFlag] stored in the `flags` bitfield.
        ///
        /// Returns `Ok` if the bitrange contains a known `RaimRepairFlag` variant.
        /// Otherwise the value of the bitrange is returned as an `Err(u8)`. This may be because of a malformed message,
        /// or because new variants of `RaimRepairFlag` were added.
        pub fn raim_repair_flag(&self) -> Result<RaimRepairFlag, u8> {
            get_bit_range!(self.flags, u8, u8, 5, 5).try_into()
        }

        /// Set the bitrange corresponding to the [RaimRepairFlag][RaimRepairFlag] of the `flags` bitfield.
        pub fn set_raim_repair_flag(&mut self, raim_repair_flag: RaimRepairFlag) {
            set_bit_range!(&mut self.flags, raim_repair_flag, u8, u8, 5, 5);
        }

        /// Gets the [RaimAvailabilityFlag][self::RaimAvailabilityFlag] stored in the `flags` bitfield.
        ///
        /// Returns `Ok` if the bitrange contains a known `RaimAvailabilityFlag` variant.
        /// Otherwise the value of the bitrange is returned as an `Err(u8)`. This may be because of a malformed message,
        /// or because new variants of `RaimAvailabilityFlag` were added.
        pub fn raim_availability_flag(&self) -> Result<RaimAvailabilityFlag, u8> {
            get_bit_range!(self.flags, u8, u8, 4, 4).try_into()
        }

        /// Set the bitrange corresponding to the [RaimAvailabilityFlag][RaimAvailabilityFlag] of the `flags` bitfield.
        pub fn set_raim_availability_flag(&mut self, raim_availability_flag: RaimAvailabilityFlag) {
            set_bit_range!(&mut self.flags, raim_availability_flag, u8, u8, 4, 4);
        }

        /// Gets the [HeightMode][self::HeightMode] stored in the `flags` bitfield.
        ///
        /// Returns `Ok` if the bitrange contains a known `HeightMode` variant.
        /// Otherwise the value of the bitrange is returned as an `Err(u8)`. This may be because of a malformed message,
        /// or because new variants of `HeightMode` were added.
        pub fn height_mode(&self) -> Result<HeightMode, u8> {
            get_bit_range!(self.flags, u8, u8, 3, 3).try_into()
        }

        /// Set the bitrange corresponding to the [HeightMode][HeightMode] of the `flags` bitfield.
        pub fn set_height_mode(&mut self, height_mode: HeightMode) {
            set_bit_range!(&mut self.flags, height_mode, u8, u8, 3, 3);
        }

        /// Gets the [FixMode][self::FixMode] stored in the `flags` bitfield.
        ///
        /// Returns `Ok` if the bitrange contains a known `FixMode` variant.
        /// Otherwise the value of the bitrange is returned as an `Err(u8)`. This may be because of a malformed message,
        /// or because new variants of `FixMode` were added.
        pub fn fix_mode(&self) -> Result<FixMode, u8> {
            get_bit_range!(self.flags, u8, u8, 2, 0).try_into()
        }

        /// Set the bitrange corresponding to the [FixMode][FixMode] of the `flags` bitfield.
        pub fn set_fix_mode(&mut self, fix_mode: FixMode) {
            set_bit_range!(&mut self.flags, fix_mode, u8, u8, 2, 0);
        }
    }

    impl ConcreteMessage for MsgPosLlhDepA {
        const MESSAGE_TYPE: u16 = 513;
        const MESSAGE_NAME: &'static str = "MSG_POS_LLH_DEP_A";
    }

    impl SbpMessage for MsgPosLlhDepA {
        fn message_name(&self) -> &'static str {
            <Self as ConcreteMessage>::MESSAGE_NAME
        }
        fn message_type(&self) -> u16 {
            <Self as ConcreteMessage>::MESSAGE_TYPE
        }
        fn sender_id(&self) -> Option<u16> {
            self.sender_id
        }
        fn set_sender_id(&mut self, new_id: u16) {
            self.sender_id = Some(new_id);
        }
        fn encoded_len(&self) -> usize {
            WireFormat::len(self) + crate::HEADER_LEN + crate::CRC_LEN
        }
        #[cfg(feature = "swiftnav")]
        fn gps_time(&self) -> Option<std::result::Result<time::MessageTime, time::GpsTimeError>> {
            let tow_s = (self.tow as f64) / 1000.0;
            let gps_time = match time::GpsTime::new(0, tow_s) {
                Ok(gps_time) => gps_time.tow(),
                Err(e) => return Some(Err(e.into())),
            };
            Some(Ok(time::MessageTime::Rover(gps_time.into())))
        }
    }

    impl TryFrom<Sbp> for MsgPosLlhDepA {
        type Error = TryFromSbpError;
        fn try_from(msg: Sbp) -> Result<Self, Self::Error> {
            match msg {
                Sbp::MsgPosLlhDepA(m) => Ok(m),
                _ => Err(TryFromSbpError),
            }
        }
    }

    impl WireFormat for MsgPosLlhDepA {
        const MIN_LEN: usize = <u32 as WireFormat>::MIN_LEN
            + <f64 as WireFormat>::MIN_LEN
            + <f64 as WireFormat>::MIN_LEN
            + <f64 as WireFormat>::MIN_LEN
            + <u16 as WireFormat>::MIN_LEN
            + <u16 as WireFormat>::MIN_LEN
            + <u8 as WireFormat>::MIN_LEN
            + <u8 as WireFormat>::MIN_LEN;
        fn len(&self) -> usize {
            WireFormat::len(&self.tow)
                + WireFormat::len(&self.lat)
                + WireFormat::len(&self.lon)
                + WireFormat::len(&self.height)
                + WireFormat::len(&self.h_accuracy)
                + WireFormat::len(&self.v_accuracy)
                + WireFormat::len(&self.n_sats)
                + WireFormat::len(&self.flags)
        }
        fn write<B: BufMut>(&self, buf: &mut B) {
            WireFormat::write(&self.tow, buf);
            WireFormat::write(&self.lat, buf);
            WireFormat::write(&self.lon, buf);
            WireFormat::write(&self.height, buf);
            WireFormat::write(&self.h_accuracy, buf);
            WireFormat::write(&self.v_accuracy, buf);
            WireFormat::write(&self.n_sats, buf);
            WireFormat::write(&self.flags, buf);
        }
        fn parse_unchecked<B: Buf>(buf: &mut B) -> Self {
            MsgPosLlhDepA {
                sender_id: None,
                tow: WireFormat::parse_unchecked(buf),
                lat: WireFormat::parse_unchecked(buf),
                lon: WireFormat::parse_unchecked(buf),
                height: WireFormat::parse_unchecked(buf),
                h_accuracy: WireFormat::parse_unchecked(buf),
                v_accuracy: WireFormat::parse_unchecked(buf),
                n_sats: WireFormat::parse_unchecked(buf),
                flags: WireFormat::parse_unchecked(buf),
            }
        }
    }

    /// RAIM repair flag
    #[derive(Debug, Clone, Copy, PartialEq, Eq, Hash)]
    pub enum RaimRepairFlag {
        /// No repair
        NoRepair = 0,

        /// Solution came from RAIM repair
        SolutionCameFromRaimRepair = 1,
    }

    impl std::fmt::Display for RaimRepairFlag {
        fn fmt(&self, f: &mut std::fmt::Formatter<'_>) -> std::fmt::Result {
            match self {
                RaimRepairFlag::NoRepair => f.write_str("No repair"),
                RaimRepairFlag::SolutionCameFromRaimRepair => {
                    f.write_str("Solution came from RAIM repair")
                }
            }
        }
    }

    impl TryFrom<u8> for RaimRepairFlag {
        type Error = u8;
        fn try_from(i: u8) -> Result<Self, Self::Error> {
            match i {
                0 => Ok(RaimRepairFlag::NoRepair),
                1 => Ok(RaimRepairFlag::SolutionCameFromRaimRepair),
                i => Err(i),
            }
        }
    }

    /// RAIM availability flag
    #[derive(Debug, Clone, Copy, PartialEq, Eq, Hash)]
    pub enum RaimAvailabilityFlag {
        /// RAIM check was explicitly disabled or unavailable
        RaimCheckWasExplicitlyDisabledOrUnavailable = 0,

        /// RAIM check was available
        RaimCheckWasAvailable = 1,
    }

    impl std::fmt::Display for RaimAvailabilityFlag {
        fn fmt(&self, f: &mut std::fmt::Formatter<'_>) -> std::fmt::Result {
            match self {
                RaimAvailabilityFlag::RaimCheckWasExplicitlyDisabledOrUnavailable => {
                    f.write_str("RAIM check was explicitly disabled or unavailable")
                }
                RaimAvailabilityFlag::RaimCheckWasAvailable => {
                    f.write_str("RAIM check was available")
                }
            }
        }
    }

    impl TryFrom<u8> for RaimAvailabilityFlag {
        type Error = u8;
        fn try_from(i: u8) -> Result<Self, Self::Error> {
            match i {
                0 => Ok(RaimAvailabilityFlag::RaimCheckWasExplicitlyDisabledOrUnavailable),
                1 => Ok(RaimAvailabilityFlag::RaimCheckWasAvailable),
                i => Err(i),
            }
        }
    }

    /// Height Mode
    #[derive(Debug, Clone, Copy, PartialEq, Eq, Hash)]
    pub enum HeightMode {
        /// Height above WGS84 ellipsoid
        HeightAboveWgs84Ellipsoid = 0,

        /// Height above mean sea level
        HeightAboveMeanSeaLevel = 1,
    }

    impl std::fmt::Display for HeightMode {
        fn fmt(&self, f: &mut std::fmt::Formatter<'_>) -> std::fmt::Result {
            match self {
                HeightMode::HeightAboveWgs84Ellipsoid => {
                    f.write_str("Height above WGS84 ellipsoid")
                }
                HeightMode::HeightAboveMeanSeaLevel => f.write_str("Height above mean sea level"),
            }
        }
    }

    impl TryFrom<u8> for HeightMode {
        type Error = u8;
        fn try_from(i: u8) -> Result<Self, Self::Error> {
            match i {
                0 => Ok(HeightMode::HeightAboveWgs84Ellipsoid),
                1 => Ok(HeightMode::HeightAboveMeanSeaLevel),
                i => Err(i),
            }
        }
    }

    /// Fix mode
    #[derive(Debug, Clone, Copy, PartialEq, Eq, Hash)]
    pub enum FixMode {
        /// Single Point Positioning (SPP)
        SinglePointPositioning = 0,

        /// Fixed RTK
        FixedRtk = 1,

        /// Float RTK
        FloatRtk = 2,
    }

    impl std::fmt::Display for FixMode {
        fn fmt(&self, f: &mut std::fmt::Formatter<'_>) -> std::fmt::Result {
            match self {
                FixMode::SinglePointPositioning => f.write_str("Single Point Positioning (SPP)"),
                FixMode::FixedRtk => f.write_str("Fixed RTK"),
                FixMode::FloatRtk => f.write_str("Float RTK"),
            }
        }
    }

    impl TryFrom<u8> for FixMode {
        type Error = u8;
        fn try_from(i: u8) -> Result<Self, Self::Error> {
            match i {
                0 => Ok(FixMode::SinglePointPositioning),
                1 => Ok(FixMode::FixedRtk),
                2 => Ok(FixMode::FloatRtk),
                i => Err(i),
            }
        }
    }
}

pub mod msg_pos_llh_gnss {
    #![allow(unused_imports)]

    use super::*;
    use crate::messages::lib::*;

    /// GNSS-only Geodetic Position
    ///
    /// This position solution message reports the absolute geodetic coordinates
    /// and the status (single point vs pseudo-absolute RTK) of the position
    /// solution. If the rover receiver knows the surveyed position of the base
    /// station and has an RTK solution, this reports a pseudo-absolute position
    /// solution using the base station position and the rover's RTK baseline
    /// vector. The full GPS time is given by the preceding MSG_GPS_TIME with the
    /// matching time-of-week (tow).
    ///
    #[cfg_attr(feature = "serde", derive(serde::Serialize))]
    #[derive(Debug, PartialEq, Clone)]
    pub struct MsgPosLlhGnss {
        /// The message sender_id
        #[cfg_attr(feature = "serde", serde(skip_serializing))]
        pub sender_id: Option<u16>,
        /// GPS Time of Week
        #[cfg_attr(feature = "serde", serde(rename(serialize = "tow")))]
        pub tow: u32,
        /// Latitude
        #[cfg_attr(feature = "serde", serde(rename(serialize = "lat")))]
        pub lat: f64,
        /// Longitude
        #[cfg_attr(feature = "serde", serde(rename(serialize = "lon")))]
        pub lon: f64,
        /// Height above WGS84 ellipsoid
        #[cfg_attr(feature = "serde", serde(rename(serialize = "height")))]
        pub height: f64,
        /// Horizontal position estimated standard deviation
        #[cfg_attr(feature = "serde", serde(rename(serialize = "h_accuracy")))]
        pub h_accuracy: u16,
        /// Vertical position estimated standard deviation
        #[cfg_attr(feature = "serde", serde(rename(serialize = "v_accuracy")))]
        pub v_accuracy: u16,
        /// Number of satellites used in solution.
        #[cfg_attr(feature = "serde", serde(rename(serialize = "n_sats")))]
        pub n_sats: u8,
        /// Status flags
        #[cfg_attr(feature = "serde", serde(rename(serialize = "flags")))]
        pub flags: u8,
    }

    impl MsgPosLlhGnss {
        /// Gets the [FixMode][self::FixMode] stored in the `flags` bitfield.
        ///
        /// Returns `Ok` if the bitrange contains a known `FixMode` variant.
        /// Otherwise the value of the bitrange is returned as an `Err(u8)`. This may be because of a malformed message,
        /// or because new variants of `FixMode` were added.
        pub fn fix_mode(&self) -> Result<FixMode, u8> {
            get_bit_range!(self.flags, u8, u8, 2, 0).try_into()
        }

        /// Set the bitrange corresponding to the [FixMode][FixMode] of the `flags` bitfield.
        pub fn set_fix_mode(&mut self, fix_mode: FixMode) {
            set_bit_range!(&mut self.flags, fix_mode, u8, u8, 2, 0);
        }
    }

    impl ConcreteMessage for MsgPosLlhGnss {
        const MESSAGE_TYPE: u16 = 554;
        const MESSAGE_NAME: &'static str = "MSG_POS_LLH_GNSS";
    }

    impl SbpMessage for MsgPosLlhGnss {
        fn message_name(&self) -> &'static str {
            <Self as ConcreteMessage>::MESSAGE_NAME
        }
        fn message_type(&self) -> u16 {
            <Self as ConcreteMessage>::MESSAGE_TYPE
        }
        fn sender_id(&self) -> Option<u16> {
            self.sender_id
        }
        fn set_sender_id(&mut self, new_id: u16) {
            self.sender_id = Some(new_id);
        }
        fn encoded_len(&self) -> usize {
            WireFormat::len(self) + crate::HEADER_LEN + crate::CRC_LEN
        }
        #[cfg(feature = "swiftnav")]
        fn gps_time(&self) -> Option<std::result::Result<time::MessageTime, time::GpsTimeError>> {
            let tow_s = (self.tow as f64) / 1000.0;
            let gps_time = match time::GpsTime::new(0, tow_s) {
                Ok(gps_time) => gps_time.tow(),
                Err(e) => return Some(Err(e.into())),
            };
            Some(Ok(time::MessageTime::Rover(gps_time.into())))
        }
    }

    impl TryFrom<Sbp> for MsgPosLlhGnss {
        type Error = TryFromSbpError;
        fn try_from(msg: Sbp) -> Result<Self, Self::Error> {
            match msg {
                Sbp::MsgPosLlhGnss(m) => Ok(m),
                _ => Err(TryFromSbpError),
            }
        }
    }

    impl WireFormat for MsgPosLlhGnss {
        const MIN_LEN: usize = <u32 as WireFormat>::MIN_LEN
            + <f64 as WireFormat>::MIN_LEN
            + <f64 as WireFormat>::MIN_LEN
            + <f64 as WireFormat>::MIN_LEN
            + <u16 as WireFormat>::MIN_LEN
            + <u16 as WireFormat>::MIN_LEN
            + <u8 as WireFormat>::MIN_LEN
            + <u8 as WireFormat>::MIN_LEN;
        fn len(&self) -> usize {
            WireFormat::len(&self.tow)
                + WireFormat::len(&self.lat)
                + WireFormat::len(&self.lon)
                + WireFormat::len(&self.height)
                + WireFormat::len(&self.h_accuracy)
                + WireFormat::len(&self.v_accuracy)
                + WireFormat::len(&self.n_sats)
                + WireFormat::len(&self.flags)
        }
        fn write<B: BufMut>(&self, buf: &mut B) {
            WireFormat::write(&self.tow, buf);
            WireFormat::write(&self.lat, buf);
            WireFormat::write(&self.lon, buf);
            WireFormat::write(&self.height, buf);
            WireFormat::write(&self.h_accuracy, buf);
            WireFormat::write(&self.v_accuracy, buf);
            WireFormat::write(&self.n_sats, buf);
            WireFormat::write(&self.flags, buf);
        }
        fn parse_unchecked<B: Buf>(buf: &mut B) -> Self {
            MsgPosLlhGnss {
                sender_id: None,
                tow: WireFormat::parse_unchecked(buf),
                lat: WireFormat::parse_unchecked(buf),
                lon: WireFormat::parse_unchecked(buf),
                height: WireFormat::parse_unchecked(buf),
                h_accuracy: WireFormat::parse_unchecked(buf),
                v_accuracy: WireFormat::parse_unchecked(buf),
                n_sats: WireFormat::parse_unchecked(buf),
                flags: WireFormat::parse_unchecked(buf),
            }
        }
    }

    /// Fix mode
    #[derive(Debug, Clone, Copy, PartialEq, Eq, Hash)]
    pub enum FixMode {
        /// Invalid
        Invalid = 0,

        /// Single Point Position (SPP)
        SinglePointPosition = 1,

        /// Differential GNSS (DGNSS)
        DifferentialGnss = 2,

        /// Float RTK
        FloatRtk = 3,

        /// Fixed RTK
        FixedRtk = 4,

        /// SBAS Position
        SbasPosition = 6,
    }

    impl std::fmt::Display for FixMode {
        fn fmt(&self, f: &mut std::fmt::Formatter<'_>) -> std::fmt::Result {
            match self {
                FixMode::Invalid => f.write_str("Invalid"),
                FixMode::SinglePointPosition => f.write_str("Single Point Position (SPP)"),
                FixMode::DifferentialGnss => f.write_str("Differential GNSS (DGNSS)"),
                FixMode::FloatRtk => f.write_str("Float RTK"),
                FixMode::FixedRtk => f.write_str("Fixed RTK"),
                FixMode::SbasPosition => f.write_str("SBAS Position"),
            }
        }
    }

    impl TryFrom<u8> for FixMode {
        type Error = u8;
        fn try_from(i: u8) -> Result<Self, Self::Error> {
            match i {
                0 => Ok(FixMode::Invalid),
                1 => Ok(FixMode::SinglePointPosition),
                2 => Ok(FixMode::DifferentialGnss),
                3 => Ok(FixMode::FloatRtk),
                4 => Ok(FixMode::FixedRtk),
                6 => Ok(FixMode::SbasPosition),
                i => Err(i),
            }
        }
    }
}

pub mod msg_protection_level {
    #![allow(unused_imports)]

    use super::*;
    use crate::messages::lib::*;

    /// Computed state and Protection Levels
    ///
    /// This message reports the protection levels associated to the given state
    /// estimate. The full GPS time is given by the preceding MSG_GPS_TIME with
    /// the matching time-of-week (tow).
    ///
    #[cfg_attr(feature = "serde", derive(serde::Serialize))]
    #[derive(Debug, PartialEq, Clone)]
    pub struct MsgProtectionLevel {
        /// The message sender_id
        #[cfg_attr(feature = "serde", serde(skip_serializing))]
        pub sender_id: Option<u16>,
        /// GPS Time of Week
        #[cfg_attr(feature = "serde", serde(rename(serialize = "tow")))]
        pub tow: u32,
        /// GPS week number
        #[cfg_attr(feature = "serde", serde(rename(serialize = "wn")))]
        pub wn: i16,
        /// Horizontal protection level
        #[cfg_attr(feature = "serde", serde(rename(serialize = "hpl")))]
        pub hpl: u16,
        /// Vertical protection level
        #[cfg_attr(feature = "serde", serde(rename(serialize = "vpl")))]
        pub vpl: u16,
        /// Along-track position error protection level
        #[cfg_attr(feature = "serde", serde(rename(serialize = "atpl")))]
        pub atpl: u16,
        /// Cross-track position error protection level
        #[cfg_attr(feature = "serde", serde(rename(serialize = "ctpl")))]
        pub ctpl: u16,
        /// Protection level for the error vector between estimated and true
        /// along/cross track velocity vector
        #[cfg_attr(feature = "serde", serde(rename(serialize = "hvpl")))]
        pub hvpl: u16,
        /// Protection level for the velocity in vehicle upright direction
        /// (different from vertical direction if on a slope)
        #[cfg_attr(feature = "serde", serde(rename(serialize = "vvpl")))]
        pub vvpl: u16,
        /// Heading orientation protection level
        #[cfg_attr(feature = "serde", serde(rename(serialize = "hopl")))]
        pub hopl: u16,
        /// Pitch orientation protection level
        #[cfg_attr(feature = "serde", serde(rename(serialize = "popl")))]
        pub popl: u16,
        /// Roll orientation protection level
        #[cfg_attr(feature = "serde", serde(rename(serialize = "ropl")))]
        pub ropl: u16,
        /// Latitude
        #[cfg_attr(feature = "serde", serde(rename(serialize = "lat")))]
        pub lat: f64,
        /// Longitude
        #[cfg_attr(feature = "serde", serde(rename(serialize = "lon")))]
        pub lon: f64,
        /// Height
        #[cfg_attr(feature = "serde", serde(rename(serialize = "height")))]
        pub height: f64,
        /// Velocity in vehicle x direction
        #[cfg_attr(feature = "serde", serde(rename(serialize = "v_x")))]
        pub v_x: i32,
        /// Velocity in vehicle y direction
        #[cfg_attr(feature = "serde", serde(rename(serialize = "v_y")))]
        pub v_y: i32,
        /// Velocity in vehicle z direction
        #[cfg_attr(feature = "serde", serde(rename(serialize = "v_z")))]
        pub v_z: i32,
        /// Roll angle
        #[cfg_attr(feature = "serde", serde(rename(serialize = "roll")))]
        pub roll: i32,
        /// Pitch angle
        #[cfg_attr(feature = "serde", serde(rename(serialize = "pitch")))]
        pub pitch: i32,
        /// Heading angle
        #[cfg_attr(feature = "serde", serde(rename(serialize = "heading")))]
        pub heading: i32,
        /// Status flags
        #[cfg_attr(feature = "serde", serde(rename(serialize = "flags")))]
        pub flags: u32,
    }

    impl MsgProtectionLevel {
        /// Gets the `target_integrity_risk_tir_level` stored in `flags`.
        pub fn target_integrity_risk_tir_level(&self) -> u8 {
            get_bit_range!(self.flags, u32, u8, 2, 0)
        }

        /// Sets the `target_integrity_risk_tir_level` bitrange of `flags`.
        pub fn set_target_integrity_risk_tir_level(&mut self, target_integrity_risk_tir_level: u8) {
            set_bit_range!(
                &mut self.flags,
                target_integrity_risk_tir_level,
                u32,
                u8,
                2,
                0
            );
        }

        /// Gets the [FixMode][self::FixMode] stored in the `flags` bitfield.
        ///
        /// Returns `Ok` if the bitrange contains a known `FixMode` variant.
        /// Otherwise the value of the bitrange is returned as an `Err(u8)`. This may be because of a malformed message,
        /// or because new variants of `FixMode` were added.
        pub fn fix_mode(&self) -> Result<FixMode, u8> {
            get_bit_range!(self.flags, u32, u8, 17, 15).try_into()
        }

        /// Set the bitrange corresponding to the [FixMode][FixMode] of the `flags` bitfield.
        pub fn set_fix_mode(&mut self, fix_mode: FixMode) {
            set_bit_range!(&mut self.flags, fix_mode, u32, u8, 17, 15);
        }

        /// Gets the [InertialNavigationMode][self::InertialNavigationMode] stored in the `flags` bitfield.
        ///
        /// Returns `Ok` if the bitrange contains a known `InertialNavigationMode` variant.
        /// Otherwise the value of the bitrange is returned as an `Err(u8)`. This may be because of a malformed message,
        /// or because new variants of `InertialNavigationMode` were added.
        pub fn inertial_navigation_mode(&self) -> Result<InertialNavigationMode, u8> {
            get_bit_range!(self.flags, u32, u8, 19, 18).try_into()
        }

        /// Set the bitrange corresponding to the [InertialNavigationMode][InertialNavigationMode] of the `flags` bitfield.
        pub fn set_inertial_navigation_mode(
            &mut self,
            inertial_navigation_mode: InertialNavigationMode,
        ) {
            set_bit_range!(&mut self.flags, inertial_navigation_mode, u32, u8, 19, 18);
        }

        /// Gets the [TimeStatus][self::TimeStatus] stored in the `flags` bitfield.
        ///
        /// Returns `Ok` if the bitrange contains a known `TimeStatus` variant.
        /// Otherwise the value of the bitrange is returned as an `Err(u8)`. This may be because of a malformed message,
        /// or because new variants of `TimeStatus` were added.
        pub fn time_status(&self) -> Result<TimeStatus, u8> {
            get_bit_range!(self.flags, u32, u8, 20, 20).try_into()
        }

        /// Set the bitrange corresponding to the [TimeStatus][TimeStatus] of the `flags` bitfield.
        pub fn set_time_status(&mut self, time_status: TimeStatus) {
            set_bit_range!(&mut self.flags, time_status, u32, u8, 20, 20);
        }

        /// Gets the `velocity_valid` flag.
        pub fn velocity_valid(&self) -> bool {
            ((self.flags >> 21) & 1) == 1
        }

        /// Sets the `velocity_valid` flag.
        pub fn set_velocity_valid(&mut self, velocity_valid: bool) {
            self.flags ^= (!(velocity_valid as u32)) & (1 << 21)
        }

        /// Gets the `attitude_valid` flag.
        pub fn attitude_valid(&self) -> bool {
            ((self.flags >> 22) & 1) == 1
        }

        /// Sets the `attitude_valid` flag.
        pub fn set_attitude_valid(&mut self, attitude_valid: bool) {
            self.flags ^= (!(attitude_valid as u32)) & (1 << 22)
        }

        /// Gets the `safe_state_hpl` flag.
        pub fn safe_state_hpl(&self) -> bool {
            ((self.flags >> 23) & 1) == 1
        }

        /// Sets the `safe_state_hpl` flag.
        pub fn set_safe_state_hpl(&mut self, safe_state_hpl: bool) {
            self.flags ^= (!(safe_state_hpl as u32)) & (1 << 23)
        }

        /// Gets the `safe_state_vpl` flag.
        pub fn safe_state_vpl(&self) -> bool {
            ((self.flags >> 24) & 1) == 1
        }

        /// Sets the `safe_state_vpl` flag.
        pub fn set_safe_state_vpl(&mut self, safe_state_vpl: bool) {
            self.flags ^= (!(safe_state_vpl as u32)) & (1 << 24)
        }

        /// Gets the `safe_state_atpl` flag.
        pub fn safe_state_atpl(&self) -> bool {
            ((self.flags >> 25) & 1) == 1
        }

        /// Sets the `safe_state_atpl` flag.
        pub fn set_safe_state_atpl(&mut self, safe_state_atpl: bool) {
            self.flags ^= (!(safe_state_atpl as u32)) & (1 << 25)
        }

        /// Gets the `safe_state_ctpl` flag.
        pub fn safe_state_ctpl(&self) -> bool {
            ((self.flags >> 26) & 1) == 1
        }

        /// Sets the `safe_state_ctpl` flag.
        pub fn set_safe_state_ctpl(&mut self, safe_state_ctpl: bool) {
            self.flags ^= (!(safe_state_ctpl as u32)) & (1 << 26)
        }

        /// Gets the `safe_state_hvpl` flag.
        pub fn safe_state_hvpl(&self) -> bool {
            ((self.flags >> 27) & 1) == 1
        }

        /// Sets the `safe_state_hvpl` flag.
        pub fn set_safe_state_hvpl(&mut self, safe_state_hvpl: bool) {
            self.flags ^= (!(safe_state_hvpl as u32)) & (1 << 27)
        }

        /// Gets the `safe_state_vvpl` flag.
        pub fn safe_state_vvpl(&self) -> bool {
            ((self.flags >> 28) & 1) == 1
        }

        /// Sets the `safe_state_vvpl` flag.
        pub fn set_safe_state_vvpl(&mut self, safe_state_vvpl: bool) {
            self.flags ^= (!(safe_state_vvpl as u32)) & (1 << 28)
        }

        /// Gets the `safe_state_hopl` flag.
        pub fn safe_state_hopl(&self) -> bool {
            ((self.flags >> 29) & 1) == 1
        }

        /// Sets the `safe_state_hopl` flag.
        pub fn set_safe_state_hopl(&mut self, safe_state_hopl: bool) {
            self.flags ^= (!(safe_state_hopl as u32)) & (1 << 29)
        }

        /// Gets the `safe_state_popl` flag.
        pub fn safe_state_popl(&self) -> bool {
            ((self.flags >> 30) & 1) == 1
        }

        /// Sets the `safe_state_popl` flag.
        pub fn set_safe_state_popl(&mut self, safe_state_popl: bool) {
            self.flags ^= (!(safe_state_popl as u32)) & (1 << 30)
        }

        /// Gets the `safe_state_ropl` flag.
        pub fn safe_state_ropl(&self) -> bool {
            ((self.flags >> 31) & 1) == 1
        }

        /// Sets the `safe_state_ropl` flag.
        pub fn set_safe_state_ropl(&mut self, safe_state_ropl: bool) {
            self.flags ^= (!(safe_state_ropl as u32)) & (1 << 31)
        }
    }

    impl ConcreteMessage for MsgProtectionLevel {
        const MESSAGE_TYPE: u16 = 535;
        const MESSAGE_NAME: &'static str = "MSG_PROTECTION_LEVEL";
    }

    impl SbpMessage for MsgProtectionLevel {
        fn message_name(&self) -> &'static str {
            <Self as ConcreteMessage>::MESSAGE_NAME
        }
        fn message_type(&self) -> u16 {
            <Self as ConcreteMessage>::MESSAGE_TYPE
        }
        fn sender_id(&self) -> Option<u16> {
            self.sender_id
        }
        fn set_sender_id(&mut self, new_id: u16) {
            self.sender_id = Some(new_id);
        }
        fn encoded_len(&self) -> usize {
            WireFormat::len(self) + crate::HEADER_LEN + crate::CRC_LEN
        }
        #[cfg(feature = "swiftnav")]
        fn gps_time(&self) -> Option<std::result::Result<time::MessageTime, time::GpsTimeError>> {
            let tow_s = (self.tow as f64) / 1000.0;
            #[allow(clippy::useless_conversion)]
            let wn: i16 = match self.wn.try_into() {
                Ok(wn) => wn,
                Err(e) => return Some(Err(e.into())),
            };
            let gps_time = match time::GpsTime::new(wn, tow_s) {
                Ok(gps_time) => gps_time,
                Err(e) => return Some(Err(e.into())),
            };
            Some(Ok(time::MessageTime::Rover(gps_time.into())))
        }
    }

    impl TryFrom<Sbp> for MsgProtectionLevel {
        type Error = TryFromSbpError;
        fn try_from(msg: Sbp) -> Result<Self, Self::Error> {
            match msg {
                Sbp::MsgProtectionLevel(m) => Ok(m),
                _ => Err(TryFromSbpError),
            }
        }
    }

    impl WireFormat for MsgProtectionLevel {
        const MIN_LEN: usize = <u32 as WireFormat>::MIN_LEN
            + <i16 as WireFormat>::MIN_LEN
            + <u16 as WireFormat>::MIN_LEN
            + <u16 as WireFormat>::MIN_LEN
            + <u16 as WireFormat>::MIN_LEN
            + <u16 as WireFormat>::MIN_LEN
            + <u16 as WireFormat>::MIN_LEN
            + <u16 as WireFormat>::MIN_LEN
            + <u16 as WireFormat>::MIN_LEN
            + <u16 as WireFormat>::MIN_LEN
            + <u16 as WireFormat>::MIN_LEN
            + <f64 as WireFormat>::MIN_LEN
            + <f64 as WireFormat>::MIN_LEN
            + <f64 as WireFormat>::MIN_LEN
            + <i32 as WireFormat>::MIN_LEN
            + <i32 as WireFormat>::MIN_LEN
            + <i32 as WireFormat>::MIN_LEN
            + <i32 as WireFormat>::MIN_LEN
            + <i32 as WireFormat>::MIN_LEN
            + <i32 as WireFormat>::MIN_LEN
            + <u32 as WireFormat>::MIN_LEN;
        fn len(&self) -> usize {
            WireFormat::len(&self.tow)
                + WireFormat::len(&self.wn)
                + WireFormat::len(&self.hpl)
                + WireFormat::len(&self.vpl)
                + WireFormat::len(&self.atpl)
                + WireFormat::len(&self.ctpl)
                + WireFormat::len(&self.hvpl)
                + WireFormat::len(&self.vvpl)
                + WireFormat::len(&self.hopl)
                + WireFormat::len(&self.popl)
                + WireFormat::len(&self.ropl)
                + WireFormat::len(&self.lat)
                + WireFormat::len(&self.lon)
                + WireFormat::len(&self.height)
                + WireFormat::len(&self.v_x)
                + WireFormat::len(&self.v_y)
                + WireFormat::len(&self.v_z)
                + WireFormat::len(&self.roll)
                + WireFormat::len(&self.pitch)
                + WireFormat::len(&self.heading)
                + WireFormat::len(&self.flags)
        }
        fn write<B: BufMut>(&self, buf: &mut B) {
            WireFormat::write(&self.tow, buf);
            WireFormat::write(&self.wn, buf);
            WireFormat::write(&self.hpl, buf);
            WireFormat::write(&self.vpl, buf);
            WireFormat::write(&self.atpl, buf);
            WireFormat::write(&self.ctpl, buf);
            WireFormat::write(&self.hvpl, buf);
            WireFormat::write(&self.vvpl, buf);
            WireFormat::write(&self.hopl, buf);
            WireFormat::write(&self.popl, buf);
            WireFormat::write(&self.ropl, buf);
            WireFormat::write(&self.lat, buf);
            WireFormat::write(&self.lon, buf);
            WireFormat::write(&self.height, buf);
            WireFormat::write(&self.v_x, buf);
            WireFormat::write(&self.v_y, buf);
            WireFormat::write(&self.v_z, buf);
            WireFormat::write(&self.roll, buf);
            WireFormat::write(&self.pitch, buf);
            WireFormat::write(&self.heading, buf);
            WireFormat::write(&self.flags, buf);
        }
        fn parse_unchecked<B: Buf>(buf: &mut B) -> Self {
            MsgProtectionLevel {
                sender_id: None,
                tow: WireFormat::parse_unchecked(buf),
                wn: WireFormat::parse_unchecked(buf),
                hpl: WireFormat::parse_unchecked(buf),
                vpl: WireFormat::parse_unchecked(buf),
                atpl: WireFormat::parse_unchecked(buf),
                ctpl: WireFormat::parse_unchecked(buf),
                hvpl: WireFormat::parse_unchecked(buf),
                vvpl: WireFormat::parse_unchecked(buf),
                hopl: WireFormat::parse_unchecked(buf),
                popl: WireFormat::parse_unchecked(buf),
                ropl: WireFormat::parse_unchecked(buf),
                lat: WireFormat::parse_unchecked(buf),
                lon: WireFormat::parse_unchecked(buf),
                height: WireFormat::parse_unchecked(buf),
                v_x: WireFormat::parse_unchecked(buf),
                v_y: WireFormat::parse_unchecked(buf),
                v_z: WireFormat::parse_unchecked(buf),
                roll: WireFormat::parse_unchecked(buf),
                pitch: WireFormat::parse_unchecked(buf),
                heading: WireFormat::parse_unchecked(buf),
                flags: WireFormat::parse_unchecked(buf),
            }
        }
    }

    /// Fix mode
    #[derive(Debug, Clone, Copy, PartialEq, Eq, Hash)]
    pub enum FixMode {
        /// Invalid
        Invalid = 0,

        /// Single Point Position (SPP)
        SinglePointPosition = 1,

        /// Differential GNSS (DGNSS)
        DifferentialGnss = 2,

        /// Float RTK
        FloatRtk = 3,

        /// Fixed RTK
        FixedRtk = 4,

        /// Dead Reckoning
        DeadReckoning = 5,

        /// SBAS Position
        SbasPosition = 6,
    }

    impl std::fmt::Display for FixMode {
        fn fmt(&self, f: &mut std::fmt::Formatter<'_>) -> std::fmt::Result {
            match self {
                FixMode::Invalid => f.write_str("Invalid"),
                FixMode::SinglePointPosition => f.write_str("Single Point Position (SPP)"),
                FixMode::DifferentialGnss => f.write_str("Differential GNSS (DGNSS)"),
                FixMode::FloatRtk => f.write_str("Float RTK"),
                FixMode::FixedRtk => f.write_str("Fixed RTK"),
                FixMode::DeadReckoning => f.write_str("Dead Reckoning"),
                FixMode::SbasPosition => f.write_str("SBAS Position"),
            }
        }
    }

    impl TryFrom<u8> for FixMode {
        type Error = u8;
        fn try_from(i: u8) -> Result<Self, Self::Error> {
            match i {
                0 => Ok(FixMode::Invalid),
                1 => Ok(FixMode::SinglePointPosition),
                2 => Ok(FixMode::DifferentialGnss),
                3 => Ok(FixMode::FloatRtk),
                4 => Ok(FixMode::FixedRtk),
                5 => Ok(FixMode::DeadReckoning),
                6 => Ok(FixMode::SbasPosition),
                i => Err(i),
            }
        }
    }

    /// Inertial Navigation Mode
    #[derive(Debug, Clone, Copy, PartialEq, Eq, Hash)]
    pub enum InertialNavigationMode {
        /// None
        None = 0,

        /// INS used
        InsUsed = 1,
    }

    impl std::fmt::Display for InertialNavigationMode {
        fn fmt(&self, f: &mut std::fmt::Formatter<'_>) -> std::fmt::Result {
            match self {
                InertialNavigationMode::None => f.write_str("None"),
                InertialNavigationMode::InsUsed => f.write_str("INS used"),
            }
        }
    }

    impl TryFrom<u8> for InertialNavigationMode {
        type Error = u8;
        fn try_from(i: u8) -> Result<Self, Self::Error> {
            match i {
                0 => Ok(InertialNavigationMode::None),
                1 => Ok(InertialNavigationMode::InsUsed),
                i => Err(i),
            }
        }
    }

    /// Time status
    #[derive(Debug, Clone, Copy, PartialEq, Eq, Hash)]
    pub enum TimeStatus {
        /// GNSS time of validity
        GnssTimeOfValidity = 0,

        /// Other
        Other = 1,
    }

    impl std::fmt::Display for TimeStatus {
        fn fmt(&self, f: &mut std::fmt::Formatter<'_>) -> std::fmt::Result {
            match self {
                TimeStatus::GnssTimeOfValidity => f.write_str("GNSS time of validity"),
                TimeStatus::Other => f.write_str("Other"),
            }
        }
    }

    impl TryFrom<u8> for TimeStatus {
        type Error = u8;
        fn try_from(i: u8) -> Result<Self, Self::Error> {
            match i {
                0 => Ok(TimeStatus::GnssTimeOfValidity),
                1 => Ok(TimeStatus::Other),
                i => Err(i),
            }
        }
    }
}

pub mod msg_protection_level_dep_a {
    #![allow(unused_imports)]

    use super::*;
    use crate::messages::lib::*;

    /// Computed Position and Protection Level
    ///
    /// This message reports the local vertical and horizontal protection levels
    /// associated with a given LLH position solution. The full GPS time is given
    /// by the preceding MSG_GPS_TIME with the matching time-of-week (tow).
    ///
    #[cfg_attr(feature = "serde", derive(serde::Serialize))]
    #[derive(Debug, PartialEq, Clone)]
    pub struct MsgProtectionLevelDepA {
        /// The message sender_id
        #[cfg_attr(feature = "serde", serde(skip_serializing))]
        pub sender_id: Option<u16>,
        /// GPS Time of Week
        #[cfg_attr(feature = "serde", serde(rename(serialize = "tow")))]
        pub tow: u32,
        /// Vertical protection level
        #[cfg_attr(feature = "serde", serde(rename(serialize = "vpl")))]
        pub vpl: u16,
        /// Horizontal protection level
        #[cfg_attr(feature = "serde", serde(rename(serialize = "hpl")))]
        pub hpl: u16,
        /// Latitude
        #[cfg_attr(feature = "serde", serde(rename(serialize = "lat")))]
        pub lat: f64,
        /// Longitude
        #[cfg_attr(feature = "serde", serde(rename(serialize = "lon")))]
        pub lon: f64,
        /// Height
        #[cfg_attr(feature = "serde", serde(rename(serialize = "height")))]
        pub height: f64,
        /// Status flags
        #[cfg_attr(feature = "serde", serde(rename(serialize = "flags")))]
        pub flags: u8,
    }

    impl MsgProtectionLevelDepA {
        /// Gets the [TargetIntegrityRiskTirLevel][self::TargetIntegrityRiskTirLevel] stored in the `flags` bitfield.
        ///
        /// Returns `Ok` if the bitrange contains a known `TargetIntegrityRiskTirLevel` variant.
        /// Otherwise the value of the bitrange is returned as an `Err(u8)`. This may be because of a malformed message,
        /// or because new variants of `TargetIntegrityRiskTirLevel` were added.
        pub fn target_integrity_risk_tir_level(&self) -> Result<TargetIntegrityRiskTirLevel, u8> {
            get_bit_range!(self.flags, u8, u8, 2, 0).try_into()
        }

        /// Set the bitrange corresponding to the [TargetIntegrityRiskTirLevel][TargetIntegrityRiskTirLevel] of the `flags` bitfield.
        pub fn set_target_integrity_risk_tir_level(
            &mut self,
            target_integrity_risk_tir_level: TargetIntegrityRiskTirLevel,
        ) {
            set_bit_range!(
                &mut self.flags,
                target_integrity_risk_tir_level,
                u8,
                u8,
                2,
                0
            );
        }
    }

    impl ConcreteMessage for MsgProtectionLevelDepA {
        const MESSAGE_TYPE: u16 = 534;
        const MESSAGE_NAME: &'static str = "MSG_PROTECTION_LEVEL_DEP_A";
    }

    impl SbpMessage for MsgProtectionLevelDepA {
        fn message_name(&self) -> &'static str {
            <Self as ConcreteMessage>::MESSAGE_NAME
        }
        fn message_type(&self) -> u16 {
            <Self as ConcreteMessage>::MESSAGE_TYPE
        }
        fn sender_id(&self) -> Option<u16> {
            self.sender_id
        }
        fn set_sender_id(&mut self, new_id: u16) {
            self.sender_id = Some(new_id);
        }
        fn encoded_len(&self) -> usize {
            WireFormat::len(self) + crate::HEADER_LEN + crate::CRC_LEN
        }
        #[cfg(feature = "swiftnav")]
        fn gps_time(&self) -> Option<std::result::Result<time::MessageTime, time::GpsTimeError>> {
            let tow_s = (self.tow as f64) / 1000.0;
            let gps_time = match time::GpsTime::new(0, tow_s) {
                Ok(gps_time) => gps_time.tow(),
                Err(e) => return Some(Err(e.into())),
            };
            Some(Ok(time::MessageTime::Rover(gps_time.into())))
        }
    }

    impl TryFrom<Sbp> for MsgProtectionLevelDepA {
        type Error = TryFromSbpError;
        fn try_from(msg: Sbp) -> Result<Self, Self::Error> {
            match msg {
                Sbp::MsgProtectionLevelDepA(m) => Ok(m),
                _ => Err(TryFromSbpError),
            }
        }
    }

    impl WireFormat for MsgProtectionLevelDepA {
        const MIN_LEN: usize = <u32 as WireFormat>::MIN_LEN
            + <u16 as WireFormat>::MIN_LEN
            + <u16 as WireFormat>::MIN_LEN
            + <f64 as WireFormat>::MIN_LEN
            + <f64 as WireFormat>::MIN_LEN
            + <f64 as WireFormat>::MIN_LEN
            + <u8 as WireFormat>::MIN_LEN;
        fn len(&self) -> usize {
            WireFormat::len(&self.tow)
                + WireFormat::len(&self.vpl)
                + WireFormat::len(&self.hpl)
                + WireFormat::len(&self.lat)
                + WireFormat::len(&self.lon)
                + WireFormat::len(&self.height)
                + WireFormat::len(&self.flags)
        }
        fn write<B: BufMut>(&self, buf: &mut B) {
            WireFormat::write(&self.tow, buf);
            WireFormat::write(&self.vpl, buf);
            WireFormat::write(&self.hpl, buf);
            WireFormat::write(&self.lat, buf);
            WireFormat::write(&self.lon, buf);
            WireFormat::write(&self.height, buf);
            WireFormat::write(&self.flags, buf);
        }
        fn parse_unchecked<B: Buf>(buf: &mut B) -> Self {
            MsgProtectionLevelDepA {
                sender_id: None,
                tow: WireFormat::parse_unchecked(buf),
                vpl: WireFormat::parse_unchecked(buf),
                hpl: WireFormat::parse_unchecked(buf),
                lat: WireFormat::parse_unchecked(buf),
                lon: WireFormat::parse_unchecked(buf),
                height: WireFormat::parse_unchecked(buf),
                flags: WireFormat::parse_unchecked(buf),
            }
        }
    }

    /// Target Integrity Risk (TIR) Level
    #[derive(Debug, Clone, Copy, PartialEq, Eq, Hash)]
    pub enum TargetIntegrityRiskTirLevel {
        /// Safe state, protection level shall not be used for safety-critical
        /// application
        SafeStateProtectionLevelShallNotBeUsedForSafetyCriticalApplication = 0,

        /// TIR Level 1
        TirLevel1 = 1,

        /// TIR Level 2
        TirLevel2 = 2,

        /// TIR Level 3
        TirLevel3 = 3,
    }

    impl std::fmt::Display for TargetIntegrityRiskTirLevel {
        fn fmt(&self, f: &mut std::fmt::Formatter<'_>) -> std::fmt::Result {
            match self {
            TargetIntegrityRiskTirLevel::SafeStateProtectionLevelShallNotBeUsedForSafetyCriticalApplication => f.write_str("Safe state, protection level shall not be used for safety-critical application"),
            TargetIntegrityRiskTirLevel::TirLevel1 => f.write_str("TIR Level 1"),
            TargetIntegrityRiskTirLevel::TirLevel2 => f.write_str("TIR Level 2"),
            TargetIntegrityRiskTirLevel::TirLevel3 => f.write_str("TIR Level 3"),
        }
        }
    }

    impl TryFrom<u8> for TargetIntegrityRiskTirLevel {
        type Error = u8;
        fn try_from(i: u8) -> Result<Self, Self::Error> {
            match i {
            0 => Ok( TargetIntegrityRiskTirLevel :: SafeStateProtectionLevelShallNotBeUsedForSafetyCriticalApplication ),
            1 => Ok( TargetIntegrityRiskTirLevel :: TirLevel1 ),
            2 => Ok( TargetIntegrityRiskTirLevel :: TirLevel2 ),
            3 => Ok( TargetIntegrityRiskTirLevel :: TirLevel3 ),
            i => Err(i),
        }
        }
    }
}

pub mod msg_reference_frame_param {
    #![allow(unused_imports)]

    use super::*;
    use crate::messages::lib::*;
    /// Reference Frame Transformation Parameter
    #[cfg_attr(feature = "serde", derive(serde::Serialize))]
    #[derive(Debug, Clone)]
    pub struct MsgReferenceFrameParam {
        /// The message sender_id
        #[cfg_attr(feature = "serde", serde(skip_serializing))]
        pub sender_id: Option<u16>,
        #[cfg_attr(feature = "serde", serde(rename(serialize = "stub")))]
        pub stub: Vec<u8>,
    }

    impl ConcreteMessage for MsgReferenceFrameParam {
        const MESSAGE_TYPE: u16 = 580;
        const MESSAGE_NAME: &'static str = "MSG_REFERENCE_FRAME_PARAM";
    }

    impl SbpMessage for MsgReferenceFrameParam {
        fn message_name(&self) -> &'static str {
            <Self as ConcreteMessage>::MESSAGE_NAME
        }
        fn message_type(&self) -> u16 {
            <Self as ConcreteMessage>::MESSAGE_TYPE
        }
        fn sender_id(&self) -> Option<u16> {
            self.sender_id
        }
        fn set_sender_id(&mut self, new_id: u16) {
            self.sender_id = Some(new_id);
        }
        fn encoded_len(&self) -> usize {
            WireFormat::len(self) + crate::HEADER_LEN + crate::CRC_LEN
        }
    }

    impl TryFrom<Sbp> for MsgReferenceFrameParam {
        type Error = TryFromSbpError;
        fn try_from(msg: Sbp) -> Result<Self, Self::Error> {
            match msg {
                Sbp::MsgReferenceFrameParam(m) => Ok(m),
                _ => Err(TryFromSbpError),
            }
        }
    }

    impl WireFormat for MsgReferenceFrameParam {
        const MIN_LEN: usize = <Vec<u8> as WireFormat>::MIN_LEN;
        fn len(&self) -> usize {
            WireFormat::len(&self.stub)
        }
        fn write<B: BufMut>(&self, buf: &mut B) {
            WireFormat::write(&self.stub, buf);
        }
        fn parse_unchecked<B: Buf>(buf: &mut B) -> Self {
            MsgReferenceFrameParam {
                sender_id: None,
                stub: WireFormat::parse_unchecked(buf),
            }
        }
    }
}

pub mod msg_utc_leap_second {
    #![allow(unused_imports)]

    use super::*;
    use crate::messages::lib::*;

    /// Leap second SBP message.

    ///
    /// Emulates the GPS CNAV message, reserving bytes for future broadcast of the
    /// drift model parameters.
    ///
    #[cfg_attr(feature = "serde", derive(serde::Serialize))]
    #[derive(Debug, Clone)]
    pub struct MsgUtcLeapSecond {
        /// The message sender_id
        #[cfg_attr(feature = "serde", serde(skip_serializing))]
        pub sender_id: Option<u16>,
        #[cfg_attr(feature = "serde", serde(rename(serialize = "stub")))]
        pub stub: Vec<u8>,
    }

    impl ConcreteMessage for MsgUtcLeapSecond {
        const MESSAGE_TYPE: u16 = 570;
        const MESSAGE_NAME: &'static str = "MSG_UTC_LEAP_SECOND";
    }

    impl SbpMessage for MsgUtcLeapSecond {
        fn message_name(&self) -> &'static str {
            <Self as ConcreteMessage>::MESSAGE_NAME
        }
        fn message_type(&self) -> u16 {
            <Self as ConcreteMessage>::MESSAGE_TYPE
        }
        fn sender_id(&self) -> Option<u16> {
            self.sender_id
        }
        fn set_sender_id(&mut self, new_id: u16) {
            self.sender_id = Some(new_id);
        }
        fn encoded_len(&self) -> usize {
            WireFormat::len(self) + crate::HEADER_LEN + crate::CRC_LEN
        }
    }

    impl TryFrom<Sbp> for MsgUtcLeapSecond {
        type Error = TryFromSbpError;
        fn try_from(msg: Sbp) -> Result<Self, Self::Error> {
            match msg {
                Sbp::MsgUtcLeapSecond(m) => Ok(m),
                _ => Err(TryFromSbpError),
            }
        }
    }

    impl WireFormat for MsgUtcLeapSecond {
        const MIN_LEN: usize = <Vec<u8> as WireFormat>::MIN_LEN;
        fn len(&self) -> usize {
            WireFormat::len(&self.stub)
        }
        fn write<B: BufMut>(&self, buf: &mut B) {
            WireFormat::write(&self.stub, buf);
        }
        fn parse_unchecked<B: Buf>(buf: &mut B) -> Self {
            MsgUtcLeapSecond {
                sender_id: None,
                stub: WireFormat::parse_unchecked(buf),
            }
        }
    }
}

pub mod msg_utc_time {
    #![allow(unused_imports)]

    use super::*;
    use crate::messages::lib::*;

    /// UTC Time
    ///
    /// This message reports the Universal Coordinated Time (UTC).  Note the flags
    /// which indicate the source of the UTC offset value and source of the time
    /// fix.
    ///
    #[cfg_attr(feature = "serde", derive(serde::Serialize))]
    #[derive(Debug, PartialEq, Clone)]
    pub struct MsgUtcTime {
        /// The message sender_id
        #[cfg_attr(feature = "serde", serde(skip_serializing))]
        pub sender_id: Option<u16>,
        /// Indicates source and time validity
        #[cfg_attr(feature = "serde", serde(rename(serialize = "flags")))]
        pub flags: u8,
        /// GPS time of week rounded to the nearest millisecond
        #[cfg_attr(feature = "serde", serde(rename(serialize = "tow")))]
        pub tow: u32,
        /// Year
        #[cfg_attr(feature = "serde", serde(rename(serialize = "year")))]
        pub year: u16,
        /// Month (range 1 .. 12)
        #[cfg_attr(feature = "serde", serde(rename(serialize = "month")))]
        pub month: u8,
        /// days in the month (range 1-31)
        #[cfg_attr(feature = "serde", serde(rename(serialize = "day")))]
        pub day: u8,
        /// hours of day (range 0-23)
        #[cfg_attr(feature = "serde", serde(rename(serialize = "hours")))]
        pub hours: u8,
        /// minutes of hour (range 0-59)
        #[cfg_attr(feature = "serde", serde(rename(serialize = "minutes")))]
        pub minutes: u8,
        /// seconds of minute (range 0-60) rounded down
        #[cfg_attr(feature = "serde", serde(rename(serialize = "seconds")))]
        pub seconds: u8,
        /// nanoseconds of second (range 0-999999999)
        #[cfg_attr(feature = "serde", serde(rename(serialize = "ns")))]
        pub ns: u32,
    }

    impl MsgUtcTime {
        /// Gets the [UtcOffsetSource][self::UtcOffsetSource] stored in the `flags` bitfield.
        ///
        /// Returns `Ok` if the bitrange contains a known `UtcOffsetSource` variant.
        /// Otherwise the value of the bitrange is returned as an `Err(u8)`. This may be because of a malformed message,
        /// or because new variants of `UtcOffsetSource` were added.
        pub fn utc_offset_source(&self) -> Result<UtcOffsetSource, u8> {
            get_bit_range!(self.flags, u8, u8, 4, 3).try_into()
        }

        /// Set the bitrange corresponding to the [UtcOffsetSource][UtcOffsetSource] of the `flags` bitfield.
        pub fn set_utc_offset_source(&mut self, utc_offset_source: UtcOffsetSource) {
            set_bit_range!(&mut self.flags, utc_offset_source, u8, u8, 4, 3);
        }

        /// Gets the [TimeSource][self::TimeSource] stored in the `flags` bitfield.
        ///
        /// Returns `Ok` if the bitrange contains a known `TimeSource` variant.
        /// Otherwise the value of the bitrange is returned as an `Err(u8)`. This may be because of a malformed message,
        /// or because new variants of `TimeSource` were added.
        pub fn time_source(&self) -> Result<TimeSource, u8> {
            get_bit_range!(self.flags, u8, u8, 2, 0).try_into()
        }

        /// Set the bitrange corresponding to the [TimeSource][TimeSource] of the `flags` bitfield.
        pub fn set_time_source(&mut self, time_source: TimeSource) {
            set_bit_range!(&mut self.flags, time_source, u8, u8, 2, 0);
        }
    }

    impl ConcreteMessage for MsgUtcTime {
        const MESSAGE_TYPE: u16 = 259;
        const MESSAGE_NAME: &'static str = "MSG_UTC_TIME";
    }

    impl SbpMessage for MsgUtcTime {
        fn message_name(&self) -> &'static str {
            <Self as ConcreteMessage>::MESSAGE_NAME
        }
        fn message_type(&self) -> u16 {
            <Self as ConcreteMessage>::MESSAGE_TYPE
        }
        fn sender_id(&self) -> Option<u16> {
            self.sender_id
        }
        fn set_sender_id(&mut self, new_id: u16) {
            self.sender_id = Some(new_id);
        }
        fn encoded_len(&self) -> usize {
            WireFormat::len(self) + crate::HEADER_LEN + crate::CRC_LEN
        }
        #[cfg(feature = "swiftnav")]
        fn gps_time(&self) -> Option<std::result::Result<time::MessageTime, time::GpsTimeError>> {
            let tow_s = (self.tow as f64) / 1000.0;
            let gps_time = match time::GpsTime::new(0, tow_s) {
                Ok(gps_time) => gps_time.tow(),
                Err(e) => return Some(Err(e.into())),
            };
            Some(Ok(time::MessageTime::Rover(gps_time.into())))
        }
    }

    impl TryFrom<Sbp> for MsgUtcTime {
        type Error = TryFromSbpError;
        fn try_from(msg: Sbp) -> Result<Self, Self::Error> {
            match msg {
                Sbp::MsgUtcTime(m) => Ok(m),
                _ => Err(TryFromSbpError),
            }
        }
    }

    impl WireFormat for MsgUtcTime {
        const MIN_LEN: usize = <u8 as WireFormat>::MIN_LEN
            + <u32 as WireFormat>::MIN_LEN
            + <u16 as WireFormat>::MIN_LEN
            + <u8 as WireFormat>::MIN_LEN
            + <u8 as WireFormat>::MIN_LEN
            + <u8 as WireFormat>::MIN_LEN
            + <u8 as WireFormat>::MIN_LEN
            + <u8 as WireFormat>::MIN_LEN
            + <u32 as WireFormat>::MIN_LEN;
        fn len(&self) -> usize {
            WireFormat::len(&self.flags)
                + WireFormat::len(&self.tow)
                + WireFormat::len(&self.year)
                + WireFormat::len(&self.month)
                + WireFormat::len(&self.day)
                + WireFormat::len(&self.hours)
                + WireFormat::len(&self.minutes)
                + WireFormat::len(&self.seconds)
                + WireFormat::len(&self.ns)
        }
        fn write<B: BufMut>(&self, buf: &mut B) {
            WireFormat::write(&self.flags, buf);
            WireFormat::write(&self.tow, buf);
            WireFormat::write(&self.year, buf);
            WireFormat::write(&self.month, buf);
            WireFormat::write(&self.day, buf);
            WireFormat::write(&self.hours, buf);
            WireFormat::write(&self.minutes, buf);
            WireFormat::write(&self.seconds, buf);
            WireFormat::write(&self.ns, buf);
        }
        fn parse_unchecked<B: Buf>(buf: &mut B) -> Self {
            MsgUtcTime {
                sender_id: None,
                flags: WireFormat::parse_unchecked(buf),
                tow: WireFormat::parse_unchecked(buf),
                year: WireFormat::parse_unchecked(buf),
                month: WireFormat::parse_unchecked(buf),
                day: WireFormat::parse_unchecked(buf),
                hours: WireFormat::parse_unchecked(buf),
                minutes: WireFormat::parse_unchecked(buf),
                seconds: WireFormat::parse_unchecked(buf),
                ns: WireFormat::parse_unchecked(buf),
            }
        }
    }

    /// UTC offset source
    #[derive(Debug, Clone, Copy, PartialEq, Eq, Hash)]
    pub enum UtcOffsetSource {
        /// Factory Default
        FactoryDefault = 0,

        /// Non Volatile Memory
        NonVolatileMemory = 1,

        /// Decoded this Session
        DecodedThisSession = 2,
    }

    impl std::fmt::Display for UtcOffsetSource {
        fn fmt(&self, f: &mut std::fmt::Formatter<'_>) -> std::fmt::Result {
            match self {
                UtcOffsetSource::FactoryDefault => f.write_str("Factory Default"),
                UtcOffsetSource::NonVolatileMemory => f.write_str("Non Volatile Memory"),
                UtcOffsetSource::DecodedThisSession => f.write_str("Decoded this Session"),
            }
        }
    }

    impl TryFrom<u8> for UtcOffsetSource {
        type Error = u8;
        fn try_from(i: u8) -> Result<Self, Self::Error> {
            match i {
                0 => Ok(UtcOffsetSource::FactoryDefault),
                1 => Ok(UtcOffsetSource::NonVolatileMemory),
                2 => Ok(UtcOffsetSource::DecodedThisSession),
                i => Err(i),
            }
        }
    }

    /// Time source
    #[derive(Debug, Clone, Copy, PartialEq, Eq, Hash)]
    pub enum TimeSource {
        /// None (invalid)
        None = 0,

        /// GNSS Solution
        GnssSolution = 1,

        /// Propagated
        Propagated = 2,
    }

    impl std::fmt::Display for TimeSource {
        fn fmt(&self, f: &mut std::fmt::Formatter<'_>) -> std::fmt::Result {
            match self {
                TimeSource::None => f.write_str("None (invalid)"),
                TimeSource::GnssSolution => f.write_str("GNSS Solution"),
                TimeSource::Propagated => f.write_str("Propagated"),
            }
        }
    }

    impl TryFrom<u8> for TimeSource {
        type Error = u8;
        fn try_from(i: u8) -> Result<Self, Self::Error> {
            match i {
                0 => Ok(TimeSource::None),
                1 => Ok(TimeSource::GnssSolution),
                2 => Ok(TimeSource::Propagated),
                i => Err(i),
            }
        }
    }
}

pub mod msg_utc_time_gnss {
    #![allow(unused_imports)]

    use super::*;
    use crate::messages::lib::*;

    /// UTC Time
    ///
    /// This message reports the Universal Coordinated Time (UTC).  Note the flags
    /// which indicate the source of the UTC offset value and source of the time
    /// fix.
    ///
    #[cfg_attr(feature = "serde", derive(serde::Serialize))]
    #[derive(Debug, PartialEq, Clone)]
    pub struct MsgUtcTimeGnss {
        /// The message sender_id
        #[cfg_attr(feature = "serde", serde(skip_serializing))]
        pub sender_id: Option<u16>,
        /// Indicates source and time validity
        #[cfg_attr(feature = "serde", serde(rename(serialize = "flags")))]
        pub flags: u8,
        /// GPS time of week rounded to the nearest millisecond
        #[cfg_attr(feature = "serde", serde(rename(serialize = "tow")))]
        pub tow: u32,
        /// Year
        #[cfg_attr(feature = "serde", serde(rename(serialize = "year")))]
        pub year: u16,
        /// Month (range 1 .. 12)
        #[cfg_attr(feature = "serde", serde(rename(serialize = "month")))]
        pub month: u8,
        /// days in the month (range 1-31)
        #[cfg_attr(feature = "serde", serde(rename(serialize = "day")))]
        pub day: u8,
        /// hours of day (range 0-23)
        #[cfg_attr(feature = "serde", serde(rename(serialize = "hours")))]
        pub hours: u8,
        /// minutes of hour (range 0-59)
        #[cfg_attr(feature = "serde", serde(rename(serialize = "minutes")))]
        pub minutes: u8,
        /// seconds of minute (range 0-60) rounded down
        #[cfg_attr(feature = "serde", serde(rename(serialize = "seconds")))]
        pub seconds: u8,
        /// nanoseconds of second (range 0-999999999)
        #[cfg_attr(feature = "serde", serde(rename(serialize = "ns")))]
        pub ns: u32,
    }

    impl MsgUtcTimeGnss {
        /// Gets the [UtcOffsetSource][self::UtcOffsetSource] stored in the `flags` bitfield.
        ///
        /// Returns `Ok` if the bitrange contains a known `UtcOffsetSource` variant.
        /// Otherwise the value of the bitrange is returned as an `Err(u8)`. This may be because of a malformed message,
        /// or because new variants of `UtcOffsetSource` were added.
        pub fn utc_offset_source(&self) -> Result<UtcOffsetSource, u8> {
            get_bit_range!(self.flags, u8, u8, 4, 3).try_into()
        }

        /// Set the bitrange corresponding to the [UtcOffsetSource][UtcOffsetSource] of the `flags` bitfield.
        pub fn set_utc_offset_source(&mut self, utc_offset_source: UtcOffsetSource) {
            set_bit_range!(&mut self.flags, utc_offset_source, u8, u8, 4, 3);
        }

        /// Gets the [TimeSource][self::TimeSource] stored in the `flags` bitfield.
        ///
        /// Returns `Ok` if the bitrange contains a known `TimeSource` variant.
        /// Otherwise the value of the bitrange is returned as an `Err(u8)`. This may be because of a malformed message,
        /// or because new variants of `TimeSource` were added.
        pub fn time_source(&self) -> Result<TimeSource, u8> {
            get_bit_range!(self.flags, u8, u8, 2, 0).try_into()
        }

        /// Set the bitrange corresponding to the [TimeSource][TimeSource] of the `flags` bitfield.
        pub fn set_time_source(&mut self, time_source: TimeSource) {
            set_bit_range!(&mut self.flags, time_source, u8, u8, 2, 0);
        }
    }

    impl ConcreteMessage for MsgUtcTimeGnss {
        const MESSAGE_TYPE: u16 = 261;
        const MESSAGE_NAME: &'static str = "MSG_UTC_TIME_GNSS";
    }

    impl SbpMessage for MsgUtcTimeGnss {
        fn message_name(&self) -> &'static str {
            <Self as ConcreteMessage>::MESSAGE_NAME
        }
        fn message_type(&self) -> u16 {
            <Self as ConcreteMessage>::MESSAGE_TYPE
        }
        fn sender_id(&self) -> Option<u16> {
            self.sender_id
        }
        fn set_sender_id(&mut self, new_id: u16) {
            self.sender_id = Some(new_id);
        }
        fn encoded_len(&self) -> usize {
            WireFormat::len(self) + crate::HEADER_LEN + crate::CRC_LEN
        }
        #[cfg(feature = "swiftnav")]
        fn gps_time(&self) -> Option<std::result::Result<time::MessageTime, time::GpsTimeError>> {
            let tow_s = (self.tow as f64) / 1000.0;
            let gps_time = match time::GpsTime::new(0, tow_s) {
                Ok(gps_time) => gps_time.tow(),
                Err(e) => return Some(Err(e.into())),
            };
            Some(Ok(time::MessageTime::Rover(gps_time.into())))
        }
    }

    impl TryFrom<Sbp> for MsgUtcTimeGnss {
        type Error = TryFromSbpError;
        fn try_from(msg: Sbp) -> Result<Self, Self::Error> {
            match msg {
                Sbp::MsgUtcTimeGnss(m) => Ok(m),
                _ => Err(TryFromSbpError),
            }
        }
    }

    impl WireFormat for MsgUtcTimeGnss {
        const MIN_LEN: usize = <u8 as WireFormat>::MIN_LEN
            + <u32 as WireFormat>::MIN_LEN
            + <u16 as WireFormat>::MIN_LEN
            + <u8 as WireFormat>::MIN_LEN
            + <u8 as WireFormat>::MIN_LEN
            + <u8 as WireFormat>::MIN_LEN
            + <u8 as WireFormat>::MIN_LEN
            + <u8 as WireFormat>::MIN_LEN
            + <u32 as WireFormat>::MIN_LEN;
        fn len(&self) -> usize {
            WireFormat::len(&self.flags)
                + WireFormat::len(&self.tow)
                + WireFormat::len(&self.year)
                + WireFormat::len(&self.month)
                + WireFormat::len(&self.day)
                + WireFormat::len(&self.hours)
                + WireFormat::len(&self.minutes)
                + WireFormat::len(&self.seconds)
                + WireFormat::len(&self.ns)
        }
        fn write<B: BufMut>(&self, buf: &mut B) {
            WireFormat::write(&self.flags, buf);
            WireFormat::write(&self.tow, buf);
            WireFormat::write(&self.year, buf);
            WireFormat::write(&self.month, buf);
            WireFormat::write(&self.day, buf);
            WireFormat::write(&self.hours, buf);
            WireFormat::write(&self.minutes, buf);
            WireFormat::write(&self.seconds, buf);
            WireFormat::write(&self.ns, buf);
        }
        fn parse_unchecked<B: Buf>(buf: &mut B) -> Self {
            MsgUtcTimeGnss {
                sender_id: None,
                flags: WireFormat::parse_unchecked(buf),
                tow: WireFormat::parse_unchecked(buf),
                year: WireFormat::parse_unchecked(buf),
                month: WireFormat::parse_unchecked(buf),
                day: WireFormat::parse_unchecked(buf),
                hours: WireFormat::parse_unchecked(buf),
                minutes: WireFormat::parse_unchecked(buf),
                seconds: WireFormat::parse_unchecked(buf),
                ns: WireFormat::parse_unchecked(buf),
            }
        }
    }

    /// UTC offset source
    #[derive(Debug, Clone, Copy, PartialEq, Eq, Hash)]
    pub enum UtcOffsetSource {
        /// Factory Default
        FactoryDefault = 0,

        /// Non Volatile Memory
        NonVolatileMemory = 1,

        /// Decoded this Session
        DecodedThisSession = 2,
    }

    impl std::fmt::Display for UtcOffsetSource {
        fn fmt(&self, f: &mut std::fmt::Formatter<'_>) -> std::fmt::Result {
            match self {
                UtcOffsetSource::FactoryDefault => f.write_str("Factory Default"),
                UtcOffsetSource::NonVolatileMemory => f.write_str("Non Volatile Memory"),
                UtcOffsetSource::DecodedThisSession => f.write_str("Decoded this Session"),
            }
        }
    }

    impl TryFrom<u8> for UtcOffsetSource {
        type Error = u8;
        fn try_from(i: u8) -> Result<Self, Self::Error> {
            match i {
                0 => Ok(UtcOffsetSource::FactoryDefault),
                1 => Ok(UtcOffsetSource::NonVolatileMemory),
                2 => Ok(UtcOffsetSource::DecodedThisSession),
                i => Err(i),
            }
        }
    }

    /// Time source
    #[derive(Debug, Clone, Copy, PartialEq, Eq, Hash)]
    pub enum TimeSource {
        /// None (invalid)
        None = 0,

        /// GNSS Solution
        GnssSolution = 1,

        /// Propagated
        Propagated = 2,
    }

    impl std::fmt::Display for TimeSource {
        fn fmt(&self, f: &mut std::fmt::Formatter<'_>) -> std::fmt::Result {
            match self {
                TimeSource::None => f.write_str("None (invalid)"),
                TimeSource::GnssSolution => f.write_str("GNSS Solution"),
                TimeSource::Propagated => f.write_str("Propagated"),
            }
        }
    }

    impl TryFrom<u8> for TimeSource {
        type Error = u8;
        fn try_from(i: u8) -> Result<Self, Self::Error> {
            match i {
                0 => Ok(TimeSource::None),
                1 => Ok(TimeSource::GnssSolution),
                2 => Ok(TimeSource::Propagated),
                i => Err(i),
            }
        }
    }
}

pub mod msg_vel_body {
    #![allow(unused_imports)]

    use super::*;
    use crate::messages::lib::*;

    /// Velocity in User Frame
    ///
    /// This message reports the velocity in the Vehicle Body Frame. By
    /// convention, the x-axis should point out the nose of the vehicle and
    /// represent the forward direction, while as the y-axis should point out the
    /// right hand side of the vehicle. Since this is a right handed system, z
    /// should point out the bottom of the vehicle. The orientation and origin of
    /// the Vehicle Body Frame are specified via the device settings. The full GPS
    /// time is given by the preceding MSG_GPS_TIME with the matching time-of-week
    /// (tow). This message is only produced by inertial versions of Swift
    /// products and is not available from Piksi Multi or Duro.
    ///
    #[cfg_attr(feature = "serde", derive(serde::Serialize))]
    #[derive(Debug, PartialEq, Clone)]
    pub struct MsgVelBody {
        /// The message sender_id
        #[cfg_attr(feature = "serde", serde(skip_serializing))]
        pub sender_id: Option<u16>,
        /// GPS Time of Week
        #[cfg_attr(feature = "serde", serde(rename(serialize = "tow")))]
        pub tow: u32,
        /// Velocity in x direction
        #[cfg_attr(feature = "serde", serde(rename(serialize = "x")))]
        pub x: i32,
        /// Velocity in y direction
        #[cfg_attr(feature = "serde", serde(rename(serialize = "y")))]
        pub y: i32,
        /// Velocity in z direction
        #[cfg_attr(feature = "serde", serde(rename(serialize = "z")))]
        pub z: i32,
        /// Estimated variance of x
        #[cfg_attr(feature = "serde", serde(rename(serialize = "cov_x_x")))]
        pub cov_x_x: f32,
        /// Covariance of x and y
        #[cfg_attr(feature = "serde", serde(rename(serialize = "cov_x_y")))]
        pub cov_x_y: f32,
        /// Covariance of x and z
        #[cfg_attr(feature = "serde", serde(rename(serialize = "cov_x_z")))]
        pub cov_x_z: f32,
        /// Estimated variance of y
        #[cfg_attr(feature = "serde", serde(rename(serialize = "cov_y_y")))]
        pub cov_y_y: f32,
        /// Covariance of y and z
        #[cfg_attr(feature = "serde", serde(rename(serialize = "cov_y_z")))]
        pub cov_y_z: f32,
        /// Estimated variance of z
        #[cfg_attr(feature = "serde", serde(rename(serialize = "cov_z_z")))]
        pub cov_z_z: f32,
        /// Number of satellites used in solution
        #[cfg_attr(feature = "serde", serde(rename(serialize = "n_sats")))]
        pub n_sats: u8,
        /// Status flags
        #[cfg_attr(feature = "serde", serde(rename(serialize = "flags")))]
        pub flags: u8,
    }

    impl MsgVelBody {
        /// Gets the [InsNavigationMode][self::InsNavigationMode] stored in the `flags` bitfield.
        ///
        /// Returns `Ok` if the bitrange contains a known `InsNavigationMode` variant.
        /// Otherwise the value of the bitrange is returned as an `Err(u8)`. This may be because of a malformed message,
        /// or because new variants of `InsNavigationMode` were added.
        pub fn ins_navigation_mode(&self) -> Result<InsNavigationMode, u8> {
            get_bit_range!(self.flags, u8, u8, 4, 3).try_into()
        }

        /// Set the bitrange corresponding to the [InsNavigationMode][InsNavigationMode] of the `flags` bitfield.
        pub fn set_ins_navigation_mode(&mut self, ins_navigation_mode: InsNavigationMode) {
            set_bit_range!(&mut self.flags, ins_navigation_mode, u8, u8, 4, 3);
        }

        /// Gets the [VelocityMode][self::VelocityMode] stored in the `flags` bitfield.
        ///
        /// Returns `Ok` if the bitrange contains a known `VelocityMode` variant.
        /// Otherwise the value of the bitrange is returned as an `Err(u8)`. This may be because of a malformed message,
        /// or because new variants of `VelocityMode` were added.
        pub fn velocity_mode(&self) -> Result<VelocityMode, u8> {
            get_bit_range!(self.flags, u8, u8, 2, 0).try_into()
        }

        /// Set the bitrange corresponding to the [VelocityMode][VelocityMode] of the `flags` bitfield.
        pub fn set_velocity_mode(&mut self, velocity_mode: VelocityMode) {
            set_bit_range!(&mut self.flags, velocity_mode, u8, u8, 2, 0);
        }
    }

    impl ConcreteMessage for MsgVelBody {
        const MESSAGE_TYPE: u16 = 531;
        const MESSAGE_NAME: &'static str = "MSG_VEL_BODY";
    }

    impl SbpMessage for MsgVelBody {
        fn message_name(&self) -> &'static str {
            <Self as ConcreteMessage>::MESSAGE_NAME
        }
        fn message_type(&self) -> u16 {
            <Self as ConcreteMessage>::MESSAGE_TYPE
        }
        fn sender_id(&self) -> Option<u16> {
            self.sender_id
        }
        fn set_sender_id(&mut self, new_id: u16) {
            self.sender_id = Some(new_id);
        }
        fn encoded_len(&self) -> usize {
            WireFormat::len(self) + crate::HEADER_LEN + crate::CRC_LEN
        }
        #[cfg(feature = "swiftnav")]
        fn gps_time(&self) -> Option<std::result::Result<time::MessageTime, time::GpsTimeError>> {
            let tow_s = (self.tow as f64) / 1000.0;
            let gps_time = match time::GpsTime::new(0, tow_s) {
                Ok(gps_time) => gps_time.tow(),
                Err(e) => return Some(Err(e.into())),
            };
            Some(Ok(time::MessageTime::Rover(gps_time.into())))
        }
    }

    impl TryFrom<Sbp> for MsgVelBody {
        type Error = TryFromSbpError;
        fn try_from(msg: Sbp) -> Result<Self, Self::Error> {
            match msg {
                Sbp::MsgVelBody(m) => Ok(m),
                _ => Err(TryFromSbpError),
            }
        }
    }

    impl WireFormat for MsgVelBody {
        const MIN_LEN: usize = <u32 as WireFormat>::MIN_LEN
            + <i32 as WireFormat>::MIN_LEN
            + <i32 as WireFormat>::MIN_LEN
            + <i32 as WireFormat>::MIN_LEN
            + <f32 as WireFormat>::MIN_LEN
            + <f32 as WireFormat>::MIN_LEN
            + <f32 as WireFormat>::MIN_LEN
            + <f32 as WireFormat>::MIN_LEN
            + <f32 as WireFormat>::MIN_LEN
            + <f32 as WireFormat>::MIN_LEN
            + <u8 as WireFormat>::MIN_LEN
            + <u8 as WireFormat>::MIN_LEN;
        fn len(&self) -> usize {
            WireFormat::len(&self.tow)
                + WireFormat::len(&self.x)
                + WireFormat::len(&self.y)
                + WireFormat::len(&self.z)
                + WireFormat::len(&self.cov_x_x)
                + WireFormat::len(&self.cov_x_y)
                + WireFormat::len(&self.cov_x_z)
                + WireFormat::len(&self.cov_y_y)
                + WireFormat::len(&self.cov_y_z)
                + WireFormat::len(&self.cov_z_z)
                + WireFormat::len(&self.n_sats)
                + WireFormat::len(&self.flags)
        }
        fn write<B: BufMut>(&self, buf: &mut B) {
            WireFormat::write(&self.tow, buf);
            WireFormat::write(&self.x, buf);
            WireFormat::write(&self.y, buf);
            WireFormat::write(&self.z, buf);
            WireFormat::write(&self.cov_x_x, buf);
            WireFormat::write(&self.cov_x_y, buf);
            WireFormat::write(&self.cov_x_z, buf);
            WireFormat::write(&self.cov_y_y, buf);
            WireFormat::write(&self.cov_y_z, buf);
            WireFormat::write(&self.cov_z_z, buf);
            WireFormat::write(&self.n_sats, buf);
            WireFormat::write(&self.flags, buf);
        }
        fn parse_unchecked<B: Buf>(buf: &mut B) -> Self {
            MsgVelBody {
                sender_id: None,
                tow: WireFormat::parse_unchecked(buf),
                x: WireFormat::parse_unchecked(buf),
                y: WireFormat::parse_unchecked(buf),
                z: WireFormat::parse_unchecked(buf),
                cov_x_x: WireFormat::parse_unchecked(buf),
                cov_x_y: WireFormat::parse_unchecked(buf),
                cov_x_z: WireFormat::parse_unchecked(buf),
                cov_y_y: WireFormat::parse_unchecked(buf),
                cov_y_z: WireFormat::parse_unchecked(buf),
                cov_z_z: WireFormat::parse_unchecked(buf),
                n_sats: WireFormat::parse_unchecked(buf),
                flags: WireFormat::parse_unchecked(buf),
            }
        }
    }

    /// INS Navigation Mode
    #[derive(Debug, Clone, Copy, PartialEq, Eq, Hash)]
    pub enum InsNavigationMode {
        /// None
        None = 0,

        /// INS used
        InsUsed = 1,
    }

    impl std::fmt::Display for InsNavigationMode {
        fn fmt(&self, f: &mut std::fmt::Formatter<'_>) -> std::fmt::Result {
            match self {
                InsNavigationMode::None => f.write_str("None"),
                InsNavigationMode::InsUsed => f.write_str("INS used"),
            }
        }
    }

    impl TryFrom<u8> for InsNavigationMode {
        type Error = u8;
        fn try_from(i: u8) -> Result<Self, Self::Error> {
            match i {
                0 => Ok(InsNavigationMode::None),
                1 => Ok(InsNavigationMode::InsUsed),
                i => Err(i),
            }
        }
    }

    /// Velocity mode
    #[derive(Debug, Clone, Copy, PartialEq, Eq, Hash)]
    pub enum VelocityMode {
        /// Invalid
        Invalid = 0,

        /// Measured Doppler derived
        MeasuredDopplerDerived = 1,

        /// Computed Doppler derived
        ComputedDopplerDerived = 2,

        /// Dead Reckoning
        DeadReckoning = 3,
    }

    impl std::fmt::Display for VelocityMode {
        fn fmt(&self, f: &mut std::fmt::Formatter<'_>) -> std::fmt::Result {
            match self {
                VelocityMode::Invalid => f.write_str("Invalid"),
                VelocityMode::MeasuredDopplerDerived => f.write_str("Measured Doppler derived"),
                VelocityMode::ComputedDopplerDerived => f.write_str("Computed Doppler derived"),
                VelocityMode::DeadReckoning => f.write_str("Dead Reckoning"),
            }
        }
    }

    impl TryFrom<u8> for VelocityMode {
        type Error = u8;
        fn try_from(i: u8) -> Result<Self, Self::Error> {
            match i {
                0 => Ok(VelocityMode::Invalid),
                1 => Ok(VelocityMode::MeasuredDopplerDerived),
                2 => Ok(VelocityMode::ComputedDopplerDerived),
                3 => Ok(VelocityMode::DeadReckoning),
                i => Err(i),
            }
        }
    }
}

pub mod msg_vel_cog {
    #![allow(unused_imports)]

    use super::*;
    use crate::messages::lib::*;

    /// Velocity expressed as course over ground
    ///
    /// This message reports the receiver course over ground (COG) and speed over
    /// ground (SOG) based on the horizontal (N-E) components of the NED velocity
    /// vector. It also includes the vertical velocity coordinate. A flag is
    /// provided to indicate whether the COG value has been frozen. When  the flag
    /// is set to true, the COG field is set to its last valid value until  the
    /// system exceeds a minimum velocity threshold. No other fields are  affected
    /// by this flag.  The NED coordinate system is defined as the local WGS84
    /// tangent  plane centered at the current position. The full GPS time is
    /// given by the  preceding MSG_GPS_TIME with the matching time-of-week (tow).
    /// Note: course over ground represents the receiver's direction of travel,
    /// but not necessarily the device heading.
    ///
    #[cfg_attr(feature = "serde", derive(serde::Serialize))]
    #[derive(Debug, PartialEq, Clone)]
    pub struct MsgVelCog {
        /// The message sender_id
        #[cfg_attr(feature = "serde", serde(skip_serializing))]
        pub sender_id: Option<u16>,
        /// GPS Time of Week
        #[cfg_attr(feature = "serde", serde(rename(serialize = "tow")))]
        pub tow: u32,
        /// Course over ground relative to north direction
        #[cfg_attr(feature = "serde", serde(rename(serialize = "cog")))]
        pub cog: u32,
        /// Speed over ground (based on horizontal velocity)
        #[cfg_attr(feature = "serde", serde(rename(serialize = "sog")))]
        pub sog: u32,
        /// Vertical velocity component (positive up)
        #[cfg_attr(feature = "serde", serde(rename(serialize = "v_up")))]
        pub v_up: i32,
        /// Course over ground estimated standard deviation
        #[cfg_attr(feature = "serde", serde(rename(serialize = "cog_accuracy")))]
        pub cog_accuracy: u32,
        /// Speed over ground estimated standard deviation
        #[cfg_attr(feature = "serde", serde(rename(serialize = "sog_accuracy")))]
        pub sog_accuracy: u32,
        /// Vertical velocity estimated standard deviation
        #[cfg_attr(feature = "serde", serde(rename(serialize = "v_up_accuracy")))]
        pub v_up_accuracy: u32,
        /// Status flags
        #[cfg_attr(feature = "serde", serde(rename(serialize = "flags")))]
        pub flags: u16,
    }

    impl MsgVelCog {
        /// Gets the [CogFrozen][self::CogFrozen] stored in the `flags` bitfield.
        ///
        /// Returns `Ok` if the bitrange contains a known `CogFrozen` variant.
        /// Otherwise the value of the bitrange is returned as an `Err(u8)`. This may be because of a malformed message,
        /// or because new variants of `CogFrozen` were added.
        pub fn cog_frozen(&self) -> Result<CogFrozen, u8> {
            get_bit_range!(self.flags, u16, u8, 9, 9).try_into()
        }

        /// Set the bitrange corresponding to the [CogFrozen][CogFrozen] of the `flags` bitfield.
        pub fn set_cog_frozen(&mut self, cog_frozen: CogFrozen) {
            set_bit_range!(&mut self.flags, cog_frozen, u16, u8, 9, 9);
        }

        /// Gets the [VerticalVelocityValidity][self::VerticalVelocityValidity] stored in the `flags` bitfield.
        ///
        /// Returns `Ok` if the bitrange contains a known `VerticalVelocityValidity` variant.
        /// Otherwise the value of the bitrange is returned as an `Err(u8)`. This may be because of a malformed message,
        /// or because new variants of `VerticalVelocityValidity` were added.
        pub fn vertical_velocity_validity(&self) -> Result<VerticalVelocityValidity, u8> {
            get_bit_range!(self.flags, u16, u8, 8, 8).try_into()
        }

        /// Set the bitrange corresponding to the [VerticalVelocityValidity][VerticalVelocityValidity] of the `flags` bitfield.
        pub fn set_vertical_velocity_validity(
            &mut self,
            vertical_velocity_validity: VerticalVelocityValidity,
        ) {
            set_bit_range!(&mut self.flags, vertical_velocity_validity, u16, u8, 8, 8);
        }

        /// Gets the [SogValidity][self::SogValidity] stored in the `flags` bitfield.
        ///
        /// Returns `Ok` if the bitrange contains a known `SogValidity` variant.
        /// Otherwise the value of the bitrange is returned as an `Err(u8)`. This may be because of a malformed message,
        /// or because new variants of `SogValidity` were added.
        pub fn sog_validity(&self) -> Result<SogValidity, u8> {
            get_bit_range!(self.flags, u16, u8, 7, 7).try_into()
        }

        /// Set the bitrange corresponding to the [SogValidity][SogValidity] of the `flags` bitfield.
        pub fn set_sog_validity(&mut self, sog_validity: SogValidity) {
            set_bit_range!(&mut self.flags, sog_validity, u16, u8, 7, 7);
        }

        /// Gets the [CogValidity][self::CogValidity] stored in the `flags` bitfield.
        ///
        /// Returns `Ok` if the bitrange contains a known `CogValidity` variant.
        /// Otherwise the value of the bitrange is returned as an `Err(u8)`. This may be because of a malformed message,
        /// or because new variants of `CogValidity` were added.
        pub fn cog_validity(&self) -> Result<CogValidity, u8> {
            get_bit_range!(self.flags, u16, u8, 6, 6).try_into()
        }

        /// Set the bitrange corresponding to the [CogValidity][CogValidity] of the `flags` bitfield.
        pub fn set_cog_validity(&mut self, cog_validity: CogValidity) {
            set_bit_range!(&mut self.flags, cog_validity, u16, u8, 6, 6);
        }

        /// Gets the [TypeOfReportedTow][self::TypeOfReportedTow] stored in the `flags` bitfield.
        ///
        /// Returns `Ok` if the bitrange contains a known `TypeOfReportedTow` variant.
        /// Otherwise the value of the bitrange is returned as an `Err(u8)`. This may be because of a malformed message,
        /// or because new variants of `TypeOfReportedTow` were added.
        pub fn type_of_reported_tow(&self) -> Result<TypeOfReportedTow, u8> {
            get_bit_range!(self.flags, u16, u8, 5, 5).try_into()
        }

        /// Set the bitrange corresponding to the [TypeOfReportedTow][TypeOfReportedTow] of the `flags` bitfield.
        pub fn set_type_of_reported_tow(&mut self, type_of_reported_tow: TypeOfReportedTow) {
            set_bit_range!(&mut self.flags, type_of_reported_tow, u16, u8, 5, 5);
        }

        /// Gets the [InsNavigationMode][self::InsNavigationMode] stored in the `flags` bitfield.
        ///
        /// Returns `Ok` if the bitrange contains a known `InsNavigationMode` variant.
        /// Otherwise the value of the bitrange is returned as an `Err(u8)`. This may be because of a malformed message,
        /// or because new variants of `InsNavigationMode` were added.
        pub fn ins_navigation_mode(&self) -> Result<InsNavigationMode, u8> {
            get_bit_range!(self.flags, u16, u8, 4, 3).try_into()
        }

        /// Set the bitrange corresponding to the [InsNavigationMode][InsNavigationMode] of the `flags` bitfield.
        pub fn set_ins_navigation_mode(&mut self, ins_navigation_mode: InsNavigationMode) {
            set_bit_range!(&mut self.flags, ins_navigation_mode, u16, u8, 4, 3);
        }

        /// Gets the [VelocityMode][self::VelocityMode] stored in the `flags` bitfield.
        ///
        /// Returns `Ok` if the bitrange contains a known `VelocityMode` variant.
        /// Otherwise the value of the bitrange is returned as an `Err(u8)`. This may be because of a malformed message,
        /// or because new variants of `VelocityMode` were added.
        pub fn velocity_mode(&self) -> Result<VelocityMode, u8> {
            get_bit_range!(self.flags, u16, u8, 2, 0).try_into()
        }

        /// Set the bitrange corresponding to the [VelocityMode][VelocityMode] of the `flags` bitfield.
        pub fn set_velocity_mode(&mut self, velocity_mode: VelocityMode) {
            set_bit_range!(&mut self.flags, velocity_mode, u16, u8, 2, 0);
        }
    }

    impl ConcreteMessage for MsgVelCog {
        const MESSAGE_TYPE: u16 = 540;
        const MESSAGE_NAME: &'static str = "MSG_VEL_COG";
    }

    impl SbpMessage for MsgVelCog {
        fn message_name(&self) -> &'static str {
            <Self as ConcreteMessage>::MESSAGE_NAME
        }
        fn message_type(&self) -> u16 {
            <Self as ConcreteMessage>::MESSAGE_TYPE
        }
        fn sender_id(&self) -> Option<u16> {
            self.sender_id
        }
        fn set_sender_id(&mut self, new_id: u16) {
            self.sender_id = Some(new_id);
        }
        fn encoded_len(&self) -> usize {
            WireFormat::len(self) + crate::HEADER_LEN + crate::CRC_LEN
        }
        #[cfg(feature = "swiftnav")]
        fn gps_time(&self) -> Option<std::result::Result<time::MessageTime, time::GpsTimeError>> {
            let tow_s = (self.tow as f64) / 1000.0;
            let gps_time = match time::GpsTime::new(0, tow_s) {
                Ok(gps_time) => gps_time.tow(),
                Err(e) => return Some(Err(e.into())),
            };
            Some(Ok(time::MessageTime::Rover(gps_time.into())))
        }
    }

    impl TryFrom<Sbp> for MsgVelCog {
        type Error = TryFromSbpError;
        fn try_from(msg: Sbp) -> Result<Self, Self::Error> {
            match msg {
                Sbp::MsgVelCog(m) => Ok(m),
                _ => Err(TryFromSbpError),
            }
        }
    }

    impl WireFormat for MsgVelCog {
        const MIN_LEN: usize = <u32 as WireFormat>::MIN_LEN
            + <u32 as WireFormat>::MIN_LEN
            + <u32 as WireFormat>::MIN_LEN
            + <i32 as WireFormat>::MIN_LEN
            + <u32 as WireFormat>::MIN_LEN
            + <u32 as WireFormat>::MIN_LEN
            + <u32 as WireFormat>::MIN_LEN
            + <u16 as WireFormat>::MIN_LEN;
        fn len(&self) -> usize {
            WireFormat::len(&self.tow)
                + WireFormat::len(&self.cog)
                + WireFormat::len(&self.sog)
                + WireFormat::len(&self.v_up)
                + WireFormat::len(&self.cog_accuracy)
                + WireFormat::len(&self.sog_accuracy)
                + WireFormat::len(&self.v_up_accuracy)
                + WireFormat::len(&self.flags)
        }
        fn write<B: BufMut>(&self, buf: &mut B) {
            WireFormat::write(&self.tow, buf);
            WireFormat::write(&self.cog, buf);
            WireFormat::write(&self.sog, buf);
            WireFormat::write(&self.v_up, buf);
            WireFormat::write(&self.cog_accuracy, buf);
            WireFormat::write(&self.sog_accuracy, buf);
            WireFormat::write(&self.v_up_accuracy, buf);
            WireFormat::write(&self.flags, buf);
        }
        fn parse_unchecked<B: Buf>(buf: &mut B) -> Self {
            MsgVelCog {
                sender_id: None,
                tow: WireFormat::parse_unchecked(buf),
                cog: WireFormat::parse_unchecked(buf),
                sog: WireFormat::parse_unchecked(buf),
                v_up: WireFormat::parse_unchecked(buf),
                cog_accuracy: WireFormat::parse_unchecked(buf),
                sog_accuracy: WireFormat::parse_unchecked(buf),
                v_up_accuracy: WireFormat::parse_unchecked(buf),
                flags: WireFormat::parse_unchecked(buf),
            }
        }
    }

    /// COG frozen
    #[derive(Debug, Clone, Copy, PartialEq, Eq, Hash)]
    pub enum CogFrozen {
        /// Not frozen
        NotFrozen = 0,

        /// Frozen
        Frozen = 1,
    }

    impl std::fmt::Display for CogFrozen {
        fn fmt(&self, f: &mut std::fmt::Formatter<'_>) -> std::fmt::Result {
            match self {
                CogFrozen::NotFrozen => f.write_str("Not frozen"),
                CogFrozen::Frozen => f.write_str("Frozen"),
            }
        }
    }

    impl TryFrom<u8> for CogFrozen {
        type Error = u8;
        fn try_from(i: u8) -> Result<Self, Self::Error> {
            match i {
                0 => Ok(CogFrozen::NotFrozen),
                1 => Ok(CogFrozen::Frozen),
                i => Err(i),
            }
        }
    }

    /// Vertical velocity validity
    #[derive(Debug, Clone, Copy, PartialEq, Eq, Hash)]
    pub enum VerticalVelocityValidity {
        /// Invalid
        Invalid = 0,

        /// Vertical velocity valid
        VerticalVelocityValid = 1,
    }

    impl std::fmt::Display for VerticalVelocityValidity {
        fn fmt(&self, f: &mut std::fmt::Formatter<'_>) -> std::fmt::Result {
            match self {
                VerticalVelocityValidity::Invalid => f.write_str("Invalid"),
                VerticalVelocityValidity::VerticalVelocityValid => {
                    f.write_str("Vertical velocity valid")
                }
            }
        }
    }

    impl TryFrom<u8> for VerticalVelocityValidity {
        type Error = u8;
        fn try_from(i: u8) -> Result<Self, Self::Error> {
            match i {
                0 => Ok(VerticalVelocityValidity::Invalid),
                1 => Ok(VerticalVelocityValidity::VerticalVelocityValid),
                i => Err(i),
            }
        }
    }

    /// SOG validity
    #[derive(Debug, Clone, Copy, PartialEq, Eq, Hash)]
    pub enum SogValidity {
        /// Invalid
        Invalid = 0,

        /// SOG valid
        SogValid = 1,
    }

    impl std::fmt::Display for SogValidity {
        fn fmt(&self, f: &mut std::fmt::Formatter<'_>) -> std::fmt::Result {
            match self {
                SogValidity::Invalid => f.write_str("Invalid"),
                SogValidity::SogValid => f.write_str("SOG valid"),
            }
        }
    }

    impl TryFrom<u8> for SogValidity {
        type Error = u8;
        fn try_from(i: u8) -> Result<Self, Self::Error> {
            match i {
                0 => Ok(SogValidity::Invalid),
                1 => Ok(SogValidity::SogValid),
                i => Err(i),
            }
        }
    }

    /// COG validity
    #[derive(Debug, Clone, Copy, PartialEq, Eq, Hash)]
    pub enum CogValidity {
        /// Invalid
        Invalid = 0,

        /// COG valid
        CogValid = 1,
    }

    impl std::fmt::Display for CogValidity {
        fn fmt(&self, f: &mut std::fmt::Formatter<'_>) -> std::fmt::Result {
            match self {
                CogValidity::Invalid => f.write_str("Invalid"),
                CogValidity::CogValid => f.write_str("COG valid"),
            }
        }
    }

    impl TryFrom<u8> for CogValidity {
        type Error = u8;
        fn try_from(i: u8) -> Result<Self, Self::Error> {
            match i {
                0 => Ok(CogValidity::Invalid),
                1 => Ok(CogValidity::CogValid),
                i => Err(i),
            }
        }
    }

    /// Type of reported TOW
    #[derive(Debug, Clone, Copy, PartialEq, Eq, Hash)]
    pub enum TypeOfReportedTow {
        /// Time of Measurement
        TimeOfMeasurement = 0,

        /// Other
        Other = 1,
    }

    impl std::fmt::Display for TypeOfReportedTow {
        fn fmt(&self, f: &mut std::fmt::Formatter<'_>) -> std::fmt::Result {
            match self {
                TypeOfReportedTow::TimeOfMeasurement => f.write_str("Time of Measurement"),
                TypeOfReportedTow::Other => f.write_str("Other"),
            }
        }
    }

    impl TryFrom<u8> for TypeOfReportedTow {
        type Error = u8;
        fn try_from(i: u8) -> Result<Self, Self::Error> {
            match i {
                0 => Ok(TypeOfReportedTow::TimeOfMeasurement),
                1 => Ok(TypeOfReportedTow::Other),
                i => Err(i),
            }
        }
    }

    /// INS Navigation Mode
    #[derive(Debug, Clone, Copy, PartialEq, Eq, Hash)]
    pub enum InsNavigationMode {
        /// None
        None = 0,

        /// INS used
        InsUsed = 1,
    }

    impl std::fmt::Display for InsNavigationMode {
        fn fmt(&self, f: &mut std::fmt::Formatter<'_>) -> std::fmt::Result {
            match self {
                InsNavigationMode::None => f.write_str("None"),
                InsNavigationMode::InsUsed => f.write_str("INS used"),
            }
        }
    }

    impl TryFrom<u8> for InsNavigationMode {
        type Error = u8;
        fn try_from(i: u8) -> Result<Self, Self::Error> {
            match i {
                0 => Ok(InsNavigationMode::None),
                1 => Ok(InsNavigationMode::InsUsed),
                i => Err(i),
            }
        }
    }

    /// Velocity mode
    #[derive(Debug, Clone, Copy, PartialEq, Eq, Hash)]
    pub enum VelocityMode {
        /// Invalid
        Invalid = 0,

        /// Measured Doppler derived
        MeasuredDopplerDerived = 1,

        /// Computed Doppler derived
        ComputedDopplerDerived = 2,

        /// Dead Reckoning
        DeadReckoning = 3,
    }

    impl std::fmt::Display for VelocityMode {
        fn fmt(&self, f: &mut std::fmt::Formatter<'_>) -> std::fmt::Result {
            match self {
                VelocityMode::Invalid => f.write_str("Invalid"),
                VelocityMode::MeasuredDopplerDerived => f.write_str("Measured Doppler derived"),
                VelocityMode::ComputedDopplerDerived => f.write_str("Computed Doppler derived"),
                VelocityMode::DeadReckoning => f.write_str("Dead Reckoning"),
            }
        }
    }

    impl TryFrom<u8> for VelocityMode {
        type Error = u8;
        fn try_from(i: u8) -> Result<Self, Self::Error> {
            match i {
                0 => Ok(VelocityMode::Invalid),
                1 => Ok(VelocityMode::MeasuredDopplerDerived),
                2 => Ok(VelocityMode::ComputedDopplerDerived),
                3 => Ok(VelocityMode::DeadReckoning),
                i => Err(i),
            }
        }
    }
}

pub mod msg_vel_ecef {
    #![allow(unused_imports)]

    use super::*;
    use crate::messages::lib::*;

    /// Velocity in ECEF
    ///
    /// This message reports the velocity in Earth Centered Earth Fixed (ECEF)
    /// coordinates. The full GPS time is given by the preceding MSG_GPS_TIME with
    /// the matching time-of-week (tow).
    ///
    #[cfg_attr(feature = "serde", derive(serde::Serialize))]
    #[derive(Debug, PartialEq, Clone)]
    pub struct MsgVelEcef {
        /// The message sender_id
        #[cfg_attr(feature = "serde", serde(skip_serializing))]
        pub sender_id: Option<u16>,
        /// GPS Time of Week
        #[cfg_attr(feature = "serde", serde(rename(serialize = "tow")))]
        pub tow: u32,
        /// Velocity ECEF X coordinate
        #[cfg_attr(feature = "serde", serde(rename(serialize = "x")))]
        pub x: i32,
        /// Velocity ECEF Y coordinate
        #[cfg_attr(feature = "serde", serde(rename(serialize = "y")))]
        pub y: i32,
        /// Velocity ECEF Z coordinate
        #[cfg_attr(feature = "serde", serde(rename(serialize = "z")))]
        pub z: i32,
        /// Velocity estimated standard deviation
        #[cfg_attr(feature = "serde", serde(rename(serialize = "accuracy")))]
        pub accuracy: u16,
        /// Number of satellites used in solution
        #[cfg_attr(feature = "serde", serde(rename(serialize = "n_sats")))]
        pub n_sats: u8,
        /// Status flags
        #[cfg_attr(feature = "serde", serde(rename(serialize = "flags")))]
        pub flags: u8,
    }

    impl MsgVelEcef {
        /// Gets the [TypeOfReportedTow][self::TypeOfReportedTow] stored in the `flags` bitfield.
        ///
        /// Returns `Ok` if the bitrange contains a known `TypeOfReportedTow` variant.
        /// Otherwise the value of the bitrange is returned as an `Err(u8)`. This may be because of a malformed message,
        /// or because new variants of `TypeOfReportedTow` were added.
        pub fn type_of_reported_tow(&self) -> Result<TypeOfReportedTow, u8> {
            get_bit_range!(self.flags, u8, u8, 5, 5).try_into()
        }

        /// Set the bitrange corresponding to the [TypeOfReportedTow][TypeOfReportedTow] of the `flags` bitfield.
        pub fn set_type_of_reported_tow(&mut self, type_of_reported_tow: TypeOfReportedTow) {
            set_bit_range!(&mut self.flags, type_of_reported_tow, u8, u8, 5, 5);
        }

        /// Gets the [InsNavigationMode][self::InsNavigationMode] stored in the `flags` bitfield.
        ///
        /// Returns `Ok` if the bitrange contains a known `InsNavigationMode` variant.
        /// Otherwise the value of the bitrange is returned as an `Err(u8)`. This may be because of a malformed message,
        /// or because new variants of `InsNavigationMode` were added.
        pub fn ins_navigation_mode(&self) -> Result<InsNavigationMode, u8> {
            get_bit_range!(self.flags, u8, u8, 4, 3).try_into()
        }

        /// Set the bitrange corresponding to the [InsNavigationMode][InsNavigationMode] of the `flags` bitfield.
        pub fn set_ins_navigation_mode(&mut self, ins_navigation_mode: InsNavigationMode) {
            set_bit_range!(&mut self.flags, ins_navigation_mode, u8, u8, 4, 3);
        }

        /// Gets the [VelocityMode][self::VelocityMode] stored in the `flags` bitfield.
        ///
        /// Returns `Ok` if the bitrange contains a known `VelocityMode` variant.
        /// Otherwise the value of the bitrange is returned as an `Err(u8)`. This may be because of a malformed message,
        /// or because new variants of `VelocityMode` were added.
        pub fn velocity_mode(&self) -> Result<VelocityMode, u8> {
            get_bit_range!(self.flags, u8, u8, 2, 0).try_into()
        }

        /// Set the bitrange corresponding to the [VelocityMode][VelocityMode] of the `flags` bitfield.
        pub fn set_velocity_mode(&mut self, velocity_mode: VelocityMode) {
            set_bit_range!(&mut self.flags, velocity_mode, u8, u8, 2, 0);
        }
    }

    impl ConcreteMessage for MsgVelEcef {
        const MESSAGE_TYPE: u16 = 525;
        const MESSAGE_NAME: &'static str = "MSG_VEL_ECEF";
    }

    impl SbpMessage for MsgVelEcef {
        fn message_name(&self) -> &'static str {
            <Self as ConcreteMessage>::MESSAGE_NAME
        }
        fn message_type(&self) -> u16 {
            <Self as ConcreteMessage>::MESSAGE_TYPE
        }
        fn sender_id(&self) -> Option<u16> {
            self.sender_id
        }
        fn set_sender_id(&mut self, new_id: u16) {
            self.sender_id = Some(new_id);
        }
        fn encoded_len(&self) -> usize {
            WireFormat::len(self) + crate::HEADER_LEN + crate::CRC_LEN
        }
        #[cfg(feature = "swiftnav")]
        fn gps_time(&self) -> Option<std::result::Result<time::MessageTime, time::GpsTimeError>> {
            let tow_s = (self.tow as f64) / 1000.0;
            let gps_time = match time::GpsTime::new(0, tow_s) {
                Ok(gps_time) => gps_time.tow(),
                Err(e) => return Some(Err(e.into())),
            };
            Some(Ok(time::MessageTime::Rover(gps_time.into())))
        }
    }

    impl TryFrom<Sbp> for MsgVelEcef {
        type Error = TryFromSbpError;
        fn try_from(msg: Sbp) -> Result<Self, Self::Error> {
            match msg {
                Sbp::MsgVelEcef(m) => Ok(m),
                _ => Err(TryFromSbpError),
            }
        }
    }

    impl WireFormat for MsgVelEcef {
        const MIN_LEN: usize = <u32 as WireFormat>::MIN_LEN
            + <i32 as WireFormat>::MIN_LEN
            + <i32 as WireFormat>::MIN_LEN
            + <i32 as WireFormat>::MIN_LEN
            + <u16 as WireFormat>::MIN_LEN
            + <u8 as WireFormat>::MIN_LEN
            + <u8 as WireFormat>::MIN_LEN;
        fn len(&self) -> usize {
            WireFormat::len(&self.tow)
                + WireFormat::len(&self.x)
                + WireFormat::len(&self.y)
                + WireFormat::len(&self.z)
                + WireFormat::len(&self.accuracy)
                + WireFormat::len(&self.n_sats)
                + WireFormat::len(&self.flags)
        }
        fn write<B: BufMut>(&self, buf: &mut B) {
            WireFormat::write(&self.tow, buf);
            WireFormat::write(&self.x, buf);
            WireFormat::write(&self.y, buf);
            WireFormat::write(&self.z, buf);
            WireFormat::write(&self.accuracy, buf);
            WireFormat::write(&self.n_sats, buf);
            WireFormat::write(&self.flags, buf);
        }
        fn parse_unchecked<B: Buf>(buf: &mut B) -> Self {
            MsgVelEcef {
                sender_id: None,
                tow: WireFormat::parse_unchecked(buf),
                x: WireFormat::parse_unchecked(buf),
                y: WireFormat::parse_unchecked(buf),
                z: WireFormat::parse_unchecked(buf),
                accuracy: WireFormat::parse_unchecked(buf),
                n_sats: WireFormat::parse_unchecked(buf),
                flags: WireFormat::parse_unchecked(buf),
            }
        }
    }

    /// Type of reported TOW
    #[derive(Debug, Clone, Copy, PartialEq, Eq, Hash)]
    pub enum TypeOfReportedTow {
        /// Time of Measurement
        TimeOfMeasurement = 0,

        /// Other
        Other = 1,
    }

    impl std::fmt::Display for TypeOfReportedTow {
        fn fmt(&self, f: &mut std::fmt::Formatter<'_>) -> std::fmt::Result {
            match self {
                TypeOfReportedTow::TimeOfMeasurement => f.write_str("Time of Measurement"),
                TypeOfReportedTow::Other => f.write_str("Other"),
            }
        }
    }

    impl TryFrom<u8> for TypeOfReportedTow {
        type Error = u8;
        fn try_from(i: u8) -> Result<Self, Self::Error> {
            match i {
                0 => Ok(TypeOfReportedTow::TimeOfMeasurement),
                1 => Ok(TypeOfReportedTow::Other),
                i => Err(i),
            }
        }
    }

    /// INS Navigation Mode
    #[derive(Debug, Clone, Copy, PartialEq, Eq, Hash)]
    pub enum InsNavigationMode {
        /// None
        None = 0,

        /// INS used
        InsUsed = 1,
    }

    impl std::fmt::Display for InsNavigationMode {
        fn fmt(&self, f: &mut std::fmt::Formatter<'_>) -> std::fmt::Result {
            match self {
                InsNavigationMode::None => f.write_str("None"),
                InsNavigationMode::InsUsed => f.write_str("INS used"),
            }
        }
    }

    impl TryFrom<u8> for InsNavigationMode {
        type Error = u8;
        fn try_from(i: u8) -> Result<Self, Self::Error> {
            match i {
                0 => Ok(InsNavigationMode::None),
                1 => Ok(InsNavigationMode::InsUsed),
                i => Err(i),
            }
        }
    }

    /// Velocity mode
    #[derive(Debug, Clone, Copy, PartialEq, Eq, Hash)]
    pub enum VelocityMode {
        /// Invalid
        Invalid = 0,

        /// Measured Doppler derived
        MeasuredDopplerDerived = 1,

        /// Computed Doppler derived
        ComputedDopplerDerived = 2,

        /// Dead Reckoning
        DeadReckoning = 3,
    }

    impl std::fmt::Display for VelocityMode {
        fn fmt(&self, f: &mut std::fmt::Formatter<'_>) -> std::fmt::Result {
            match self {
                VelocityMode::Invalid => f.write_str("Invalid"),
                VelocityMode::MeasuredDopplerDerived => f.write_str("Measured Doppler derived"),
                VelocityMode::ComputedDopplerDerived => f.write_str("Computed Doppler derived"),
                VelocityMode::DeadReckoning => f.write_str("Dead Reckoning"),
            }
        }
    }

    impl TryFrom<u8> for VelocityMode {
        type Error = u8;
        fn try_from(i: u8) -> Result<Self, Self::Error> {
            match i {
                0 => Ok(VelocityMode::Invalid),
                1 => Ok(VelocityMode::MeasuredDopplerDerived),
                2 => Ok(VelocityMode::ComputedDopplerDerived),
                3 => Ok(VelocityMode::DeadReckoning),
                i => Err(i),
            }
        }
    }
}

pub mod msg_vel_ecef_cov {
    #![allow(unused_imports)]

    use super::*;
    use crate::messages::lib::*;

    /// Velocity in ECEF
    ///
    /// This message reports the velocity in Earth Centered Earth Fixed (ECEF)
    /// coordinates. The full GPS time is given by the preceding MSG_GPS_TIME with
    /// the matching time-of-week (tow).
    ///
    #[cfg_attr(feature = "serde", derive(serde::Serialize))]
    #[derive(Debug, PartialEq, Clone)]
    pub struct MsgVelEcefCov {
        /// The message sender_id
        #[cfg_attr(feature = "serde", serde(skip_serializing))]
        pub sender_id: Option<u16>,
        /// GPS Time of Week
        #[cfg_attr(feature = "serde", serde(rename(serialize = "tow")))]
        pub tow: u32,
        /// Velocity ECEF X coordinate
        #[cfg_attr(feature = "serde", serde(rename(serialize = "x")))]
        pub x: i32,
        /// Velocity ECEF Y coordinate
        #[cfg_attr(feature = "serde", serde(rename(serialize = "y")))]
        pub y: i32,
        /// Velocity ECEF Z coordinate
        #[cfg_attr(feature = "serde", serde(rename(serialize = "z")))]
        pub z: i32,
        /// Estimated variance of x
        #[cfg_attr(feature = "serde", serde(rename(serialize = "cov_x_x")))]
        pub cov_x_x: f32,
        /// Estimated covariance of x and y
        #[cfg_attr(feature = "serde", serde(rename(serialize = "cov_x_y")))]
        pub cov_x_y: f32,
        /// Estimated covariance of x and z
        #[cfg_attr(feature = "serde", serde(rename(serialize = "cov_x_z")))]
        pub cov_x_z: f32,
        /// Estimated variance of y
        #[cfg_attr(feature = "serde", serde(rename(serialize = "cov_y_y")))]
        pub cov_y_y: f32,
        /// Estimated covariance of y and z
        #[cfg_attr(feature = "serde", serde(rename(serialize = "cov_y_z")))]
        pub cov_y_z: f32,
        /// Estimated variance of z
        #[cfg_attr(feature = "serde", serde(rename(serialize = "cov_z_z")))]
        pub cov_z_z: f32,
        /// Number of satellites used in solution
        #[cfg_attr(feature = "serde", serde(rename(serialize = "n_sats")))]
        pub n_sats: u8,
        /// Status flags
        #[cfg_attr(feature = "serde", serde(rename(serialize = "flags")))]
        pub flags: u8,
    }

    impl MsgVelEcefCov {
        /// Gets the [TypeOfReportedTow][self::TypeOfReportedTow] stored in the `flags` bitfield.
        ///
        /// Returns `Ok` if the bitrange contains a known `TypeOfReportedTow` variant.
        /// Otherwise the value of the bitrange is returned as an `Err(u8)`. This may be because of a malformed message,
        /// or because new variants of `TypeOfReportedTow` were added.
        pub fn type_of_reported_tow(&self) -> Result<TypeOfReportedTow, u8> {
            get_bit_range!(self.flags, u8, u8, 5, 5).try_into()
        }

        /// Set the bitrange corresponding to the [TypeOfReportedTow][TypeOfReportedTow] of the `flags` bitfield.
        pub fn set_type_of_reported_tow(&mut self, type_of_reported_tow: TypeOfReportedTow) {
            set_bit_range!(&mut self.flags, type_of_reported_tow, u8, u8, 5, 5);
        }

        /// Gets the [InsNavigationMode][self::InsNavigationMode] stored in the `flags` bitfield.
        ///
        /// Returns `Ok` if the bitrange contains a known `InsNavigationMode` variant.
        /// Otherwise the value of the bitrange is returned as an `Err(u8)`. This may be because of a malformed message,
        /// or because new variants of `InsNavigationMode` were added.
        pub fn ins_navigation_mode(&self) -> Result<InsNavigationMode, u8> {
            get_bit_range!(self.flags, u8, u8, 4, 3).try_into()
        }

        /// Set the bitrange corresponding to the [InsNavigationMode][InsNavigationMode] of the `flags` bitfield.
        pub fn set_ins_navigation_mode(&mut self, ins_navigation_mode: InsNavigationMode) {
            set_bit_range!(&mut self.flags, ins_navigation_mode, u8, u8, 4, 3);
        }

        /// Gets the [VelocityMode][self::VelocityMode] stored in the `flags` bitfield.
        ///
        /// Returns `Ok` if the bitrange contains a known `VelocityMode` variant.
        /// Otherwise the value of the bitrange is returned as an `Err(u8)`. This may be because of a malformed message,
        /// or because new variants of `VelocityMode` were added.
        pub fn velocity_mode(&self) -> Result<VelocityMode, u8> {
            get_bit_range!(self.flags, u8, u8, 2, 0).try_into()
        }

        /// Set the bitrange corresponding to the [VelocityMode][VelocityMode] of the `flags` bitfield.
        pub fn set_velocity_mode(&mut self, velocity_mode: VelocityMode) {
            set_bit_range!(&mut self.flags, velocity_mode, u8, u8, 2, 0);
        }
    }

    impl ConcreteMessage for MsgVelEcefCov {
        const MESSAGE_TYPE: u16 = 533;
        const MESSAGE_NAME: &'static str = "MSG_VEL_ECEF_COV";
    }

    impl SbpMessage for MsgVelEcefCov {
        fn message_name(&self) -> &'static str {
            <Self as ConcreteMessage>::MESSAGE_NAME
        }
        fn message_type(&self) -> u16 {
            <Self as ConcreteMessage>::MESSAGE_TYPE
        }
        fn sender_id(&self) -> Option<u16> {
            self.sender_id
        }
        fn set_sender_id(&mut self, new_id: u16) {
            self.sender_id = Some(new_id);
        }
        fn encoded_len(&self) -> usize {
            WireFormat::len(self) + crate::HEADER_LEN + crate::CRC_LEN
        }
        #[cfg(feature = "swiftnav")]
        fn gps_time(&self) -> Option<std::result::Result<time::MessageTime, time::GpsTimeError>> {
            let tow_s = (self.tow as f64) / 1000.0;
            let gps_time = match time::GpsTime::new(0, tow_s) {
                Ok(gps_time) => gps_time.tow(),
                Err(e) => return Some(Err(e.into())),
            };
            Some(Ok(time::MessageTime::Rover(gps_time.into())))
        }
    }

    impl TryFrom<Sbp> for MsgVelEcefCov {
        type Error = TryFromSbpError;
        fn try_from(msg: Sbp) -> Result<Self, Self::Error> {
            match msg {
                Sbp::MsgVelEcefCov(m) => Ok(m),
                _ => Err(TryFromSbpError),
            }
        }
    }

    impl WireFormat for MsgVelEcefCov {
        const MIN_LEN: usize = <u32 as WireFormat>::MIN_LEN
            + <i32 as WireFormat>::MIN_LEN
            + <i32 as WireFormat>::MIN_LEN
            + <i32 as WireFormat>::MIN_LEN
            + <f32 as WireFormat>::MIN_LEN
            + <f32 as WireFormat>::MIN_LEN
            + <f32 as WireFormat>::MIN_LEN
            + <f32 as WireFormat>::MIN_LEN
            + <f32 as WireFormat>::MIN_LEN
            + <f32 as WireFormat>::MIN_LEN
            + <u8 as WireFormat>::MIN_LEN
            + <u8 as WireFormat>::MIN_LEN;
        fn len(&self) -> usize {
            WireFormat::len(&self.tow)
                + WireFormat::len(&self.x)
                + WireFormat::len(&self.y)
                + WireFormat::len(&self.z)
                + WireFormat::len(&self.cov_x_x)
                + WireFormat::len(&self.cov_x_y)
                + WireFormat::len(&self.cov_x_z)
                + WireFormat::len(&self.cov_y_y)
                + WireFormat::len(&self.cov_y_z)
                + WireFormat::len(&self.cov_z_z)
                + WireFormat::len(&self.n_sats)
                + WireFormat::len(&self.flags)
        }
        fn write<B: BufMut>(&self, buf: &mut B) {
            WireFormat::write(&self.tow, buf);
            WireFormat::write(&self.x, buf);
            WireFormat::write(&self.y, buf);
            WireFormat::write(&self.z, buf);
            WireFormat::write(&self.cov_x_x, buf);
            WireFormat::write(&self.cov_x_y, buf);
            WireFormat::write(&self.cov_x_z, buf);
            WireFormat::write(&self.cov_y_y, buf);
            WireFormat::write(&self.cov_y_z, buf);
            WireFormat::write(&self.cov_z_z, buf);
            WireFormat::write(&self.n_sats, buf);
            WireFormat::write(&self.flags, buf);
        }
        fn parse_unchecked<B: Buf>(buf: &mut B) -> Self {
            MsgVelEcefCov {
                sender_id: None,
                tow: WireFormat::parse_unchecked(buf),
                x: WireFormat::parse_unchecked(buf),
                y: WireFormat::parse_unchecked(buf),
                z: WireFormat::parse_unchecked(buf),
                cov_x_x: WireFormat::parse_unchecked(buf),
                cov_x_y: WireFormat::parse_unchecked(buf),
                cov_x_z: WireFormat::parse_unchecked(buf),
                cov_y_y: WireFormat::parse_unchecked(buf),
                cov_y_z: WireFormat::parse_unchecked(buf),
                cov_z_z: WireFormat::parse_unchecked(buf),
                n_sats: WireFormat::parse_unchecked(buf),
                flags: WireFormat::parse_unchecked(buf),
            }
        }
    }

    /// Type of reported TOW
    #[derive(Debug, Clone, Copy, PartialEq, Eq, Hash)]
    pub enum TypeOfReportedTow {
        /// Time of Measurement
        TimeOfMeasurement = 0,

        /// Other
        Other = 1,
    }

    impl std::fmt::Display for TypeOfReportedTow {
        fn fmt(&self, f: &mut std::fmt::Formatter<'_>) -> std::fmt::Result {
            match self {
                TypeOfReportedTow::TimeOfMeasurement => f.write_str("Time of Measurement"),
                TypeOfReportedTow::Other => f.write_str("Other"),
            }
        }
    }

    impl TryFrom<u8> for TypeOfReportedTow {
        type Error = u8;
        fn try_from(i: u8) -> Result<Self, Self::Error> {
            match i {
                0 => Ok(TypeOfReportedTow::TimeOfMeasurement),
                1 => Ok(TypeOfReportedTow::Other),
                i => Err(i),
            }
        }
    }

    /// INS Navigation Mode
    #[derive(Debug, Clone, Copy, PartialEq, Eq, Hash)]
    pub enum InsNavigationMode {
        /// None
        None = 0,

        /// INS used
        InsUsed = 1,
    }

    impl std::fmt::Display for InsNavigationMode {
        fn fmt(&self, f: &mut std::fmt::Formatter<'_>) -> std::fmt::Result {
            match self {
                InsNavigationMode::None => f.write_str("None"),
                InsNavigationMode::InsUsed => f.write_str("INS used"),
            }
        }
    }

    impl TryFrom<u8> for InsNavigationMode {
        type Error = u8;
        fn try_from(i: u8) -> Result<Self, Self::Error> {
            match i {
                0 => Ok(InsNavigationMode::None),
                1 => Ok(InsNavigationMode::InsUsed),
                i => Err(i),
            }
        }
    }

    /// Velocity mode
    #[derive(Debug, Clone, Copy, PartialEq, Eq, Hash)]
    pub enum VelocityMode {
        /// Invalid
        Invalid = 0,

        /// Measured Doppler derived
        MeasuredDopplerDerived = 1,

        /// Computed Doppler derived
        ComputedDopplerDerived = 2,

        /// Dead Reckoning
        DeadReckoning = 3,
    }

    impl std::fmt::Display for VelocityMode {
        fn fmt(&self, f: &mut std::fmt::Formatter<'_>) -> std::fmt::Result {
            match self {
                VelocityMode::Invalid => f.write_str("Invalid"),
                VelocityMode::MeasuredDopplerDerived => f.write_str("Measured Doppler derived"),
                VelocityMode::ComputedDopplerDerived => f.write_str("Computed Doppler derived"),
                VelocityMode::DeadReckoning => f.write_str("Dead Reckoning"),
            }
        }
    }

    impl TryFrom<u8> for VelocityMode {
        type Error = u8;
        fn try_from(i: u8) -> Result<Self, Self::Error> {
            match i {
                0 => Ok(VelocityMode::Invalid),
                1 => Ok(VelocityMode::MeasuredDopplerDerived),
                2 => Ok(VelocityMode::ComputedDopplerDerived),
                3 => Ok(VelocityMode::DeadReckoning),
                i => Err(i),
            }
        }
    }
}

pub mod msg_vel_ecef_cov_gnss {
    #![allow(unused_imports)]

    use super::*;
    use crate::messages::lib::*;

    /// GNSS-only Velocity in ECEF
    ///
    /// This message reports the velocity in Earth Centered Earth Fixed (ECEF)
    /// coordinates. The full GPS time is given by the preceding MSG_GPS_TIME with
    /// the matching time-of-week (tow).
    ///
    #[cfg_attr(feature = "serde", derive(serde::Serialize))]
    #[derive(Debug, PartialEq, Clone)]
    pub struct MsgVelEcefCovGnss {
        /// The message sender_id
        #[cfg_attr(feature = "serde", serde(skip_serializing))]
        pub sender_id: Option<u16>,
        /// GPS Time of Week
        #[cfg_attr(feature = "serde", serde(rename(serialize = "tow")))]
        pub tow: u32,
        /// Velocity ECEF X coordinate
        #[cfg_attr(feature = "serde", serde(rename(serialize = "x")))]
        pub x: i32,
        /// Velocity ECEF Y coordinate
        #[cfg_attr(feature = "serde", serde(rename(serialize = "y")))]
        pub y: i32,
        /// Velocity ECEF Z coordinate
        #[cfg_attr(feature = "serde", serde(rename(serialize = "z")))]
        pub z: i32,
        /// Estimated variance of x
        #[cfg_attr(feature = "serde", serde(rename(serialize = "cov_x_x")))]
        pub cov_x_x: f32,
        /// Estimated covariance of x and y
        #[cfg_attr(feature = "serde", serde(rename(serialize = "cov_x_y")))]
        pub cov_x_y: f32,
        /// Estimated covariance of x and z
        #[cfg_attr(feature = "serde", serde(rename(serialize = "cov_x_z")))]
        pub cov_x_z: f32,
        /// Estimated variance of y
        #[cfg_attr(feature = "serde", serde(rename(serialize = "cov_y_y")))]
        pub cov_y_y: f32,
        /// Estimated covariance of y and z
        #[cfg_attr(feature = "serde", serde(rename(serialize = "cov_y_z")))]
        pub cov_y_z: f32,
        /// Estimated variance of z
        #[cfg_attr(feature = "serde", serde(rename(serialize = "cov_z_z")))]
        pub cov_z_z: f32,
        /// Number of satellites used in solution
        #[cfg_attr(feature = "serde", serde(rename(serialize = "n_sats")))]
        pub n_sats: u8,
        /// Status flags
        #[cfg_attr(feature = "serde", serde(rename(serialize = "flags")))]
        pub flags: u8,
    }

    impl MsgVelEcefCovGnss {
        /// Gets the [VelocityMode][self::VelocityMode] stored in the `flags` bitfield.
        ///
        /// Returns `Ok` if the bitrange contains a known `VelocityMode` variant.
        /// Otherwise the value of the bitrange is returned as an `Err(u8)`. This may be because of a malformed message,
        /// or because new variants of `VelocityMode` were added.
        pub fn velocity_mode(&self) -> Result<VelocityMode, u8> {
            get_bit_range!(self.flags, u8, u8, 2, 0).try_into()
        }

        /// Set the bitrange corresponding to the [VelocityMode][VelocityMode] of the `flags` bitfield.
        pub fn set_velocity_mode(&mut self, velocity_mode: VelocityMode) {
            set_bit_range!(&mut self.flags, velocity_mode, u8, u8, 2, 0);
        }
    }

    impl ConcreteMessage for MsgVelEcefCovGnss {
        const MESSAGE_TYPE: u16 = 565;
        const MESSAGE_NAME: &'static str = "MSG_VEL_ECEF_COV_GNSS";
    }

    impl SbpMessage for MsgVelEcefCovGnss {
        fn message_name(&self) -> &'static str {
            <Self as ConcreteMessage>::MESSAGE_NAME
        }
        fn message_type(&self) -> u16 {
            <Self as ConcreteMessage>::MESSAGE_TYPE
        }
        fn sender_id(&self) -> Option<u16> {
            self.sender_id
        }
        fn set_sender_id(&mut self, new_id: u16) {
            self.sender_id = Some(new_id);
        }
        fn encoded_len(&self) -> usize {
            WireFormat::len(self) + crate::HEADER_LEN + crate::CRC_LEN
        }
        #[cfg(feature = "swiftnav")]
        fn gps_time(&self) -> Option<std::result::Result<time::MessageTime, time::GpsTimeError>> {
            let tow_s = (self.tow as f64) / 1000.0;
            let gps_time = match time::GpsTime::new(0, tow_s) {
                Ok(gps_time) => gps_time.tow(),
                Err(e) => return Some(Err(e.into())),
            };
            Some(Ok(time::MessageTime::Rover(gps_time.into())))
        }
    }

    impl TryFrom<Sbp> for MsgVelEcefCovGnss {
        type Error = TryFromSbpError;
        fn try_from(msg: Sbp) -> Result<Self, Self::Error> {
            match msg {
                Sbp::MsgVelEcefCovGnss(m) => Ok(m),
                _ => Err(TryFromSbpError),
            }
        }
    }

    impl WireFormat for MsgVelEcefCovGnss {
        const MIN_LEN: usize = <u32 as WireFormat>::MIN_LEN
            + <i32 as WireFormat>::MIN_LEN
            + <i32 as WireFormat>::MIN_LEN
            + <i32 as WireFormat>::MIN_LEN
            + <f32 as WireFormat>::MIN_LEN
            + <f32 as WireFormat>::MIN_LEN
            + <f32 as WireFormat>::MIN_LEN
            + <f32 as WireFormat>::MIN_LEN
            + <f32 as WireFormat>::MIN_LEN
            + <f32 as WireFormat>::MIN_LEN
            + <u8 as WireFormat>::MIN_LEN
            + <u8 as WireFormat>::MIN_LEN;
        fn len(&self) -> usize {
            WireFormat::len(&self.tow)
                + WireFormat::len(&self.x)
                + WireFormat::len(&self.y)
                + WireFormat::len(&self.z)
                + WireFormat::len(&self.cov_x_x)
                + WireFormat::len(&self.cov_x_y)
                + WireFormat::len(&self.cov_x_z)
                + WireFormat::len(&self.cov_y_y)
                + WireFormat::len(&self.cov_y_z)
                + WireFormat::len(&self.cov_z_z)
                + WireFormat::len(&self.n_sats)
                + WireFormat::len(&self.flags)
        }
        fn write<B: BufMut>(&self, buf: &mut B) {
            WireFormat::write(&self.tow, buf);
            WireFormat::write(&self.x, buf);
            WireFormat::write(&self.y, buf);
            WireFormat::write(&self.z, buf);
            WireFormat::write(&self.cov_x_x, buf);
            WireFormat::write(&self.cov_x_y, buf);
            WireFormat::write(&self.cov_x_z, buf);
            WireFormat::write(&self.cov_y_y, buf);
            WireFormat::write(&self.cov_y_z, buf);
            WireFormat::write(&self.cov_z_z, buf);
            WireFormat::write(&self.n_sats, buf);
            WireFormat::write(&self.flags, buf);
        }
        fn parse_unchecked<B: Buf>(buf: &mut B) -> Self {
            MsgVelEcefCovGnss {
                sender_id: None,
                tow: WireFormat::parse_unchecked(buf),
                x: WireFormat::parse_unchecked(buf),
                y: WireFormat::parse_unchecked(buf),
                z: WireFormat::parse_unchecked(buf),
                cov_x_x: WireFormat::parse_unchecked(buf),
                cov_x_y: WireFormat::parse_unchecked(buf),
                cov_x_z: WireFormat::parse_unchecked(buf),
                cov_y_y: WireFormat::parse_unchecked(buf),
                cov_y_z: WireFormat::parse_unchecked(buf),
                cov_z_z: WireFormat::parse_unchecked(buf),
                n_sats: WireFormat::parse_unchecked(buf),
                flags: WireFormat::parse_unchecked(buf),
            }
        }
    }

    /// Velocity mode
    #[derive(Debug, Clone, Copy, PartialEq, Eq, Hash)]
    pub enum VelocityMode {
        /// Invalid
        Invalid = 0,

        /// Measured Doppler derived
        MeasuredDopplerDerived = 1,

        /// Computed Doppler derived
        ComputedDopplerDerived = 2,
    }

    impl std::fmt::Display for VelocityMode {
        fn fmt(&self, f: &mut std::fmt::Formatter<'_>) -> std::fmt::Result {
            match self {
                VelocityMode::Invalid => f.write_str("Invalid"),
                VelocityMode::MeasuredDopplerDerived => f.write_str("Measured Doppler derived"),
                VelocityMode::ComputedDopplerDerived => f.write_str("Computed Doppler derived"),
            }
        }
    }

    impl TryFrom<u8> for VelocityMode {
        type Error = u8;
        fn try_from(i: u8) -> Result<Self, Self::Error> {
            match i {
                0 => Ok(VelocityMode::Invalid),
                1 => Ok(VelocityMode::MeasuredDopplerDerived),
                2 => Ok(VelocityMode::ComputedDopplerDerived),
                i => Err(i),
            }
        }
    }
}

pub mod msg_vel_ecef_dep_a {
    #![allow(unused_imports)]

    use super::*;
    use crate::messages::lib::*;

    /// Velocity in ECEF
    ///
    /// This message reports the velocity in Earth Centered Earth Fixed (ECEF)
    /// coordinates. The full GPS time is given by the preceding MSG_GPS_TIME with
    /// the matching time-of-week (tow).
    ///
    #[cfg_attr(feature = "serde", derive(serde::Serialize))]
    #[derive(Debug, PartialEq, Clone)]
    pub struct MsgVelEcefDepA {
        /// The message sender_id
        #[cfg_attr(feature = "serde", serde(skip_serializing))]
        pub sender_id: Option<u16>,
        /// GPS Time of Week
        #[cfg_attr(feature = "serde", serde(rename(serialize = "tow")))]
        pub tow: u32,
        /// Velocity ECEF X coordinate
        #[cfg_attr(feature = "serde", serde(rename(serialize = "x")))]
        pub x: i32,
        /// Velocity ECEF Y coordinate
        #[cfg_attr(feature = "serde", serde(rename(serialize = "y")))]
        pub y: i32,
        /// Velocity ECEF Z coordinate
        #[cfg_attr(feature = "serde", serde(rename(serialize = "z")))]
        pub z: i32,
        /// Velocity accuracy estimate (not implemented). Defaults to 0.
        #[cfg_attr(feature = "serde", serde(rename(serialize = "accuracy")))]
        pub accuracy: u16,
        /// Number of satellites used in solution
        #[cfg_attr(feature = "serde", serde(rename(serialize = "n_sats")))]
        pub n_sats: u8,
        /// Status flags (reserved)
        #[cfg_attr(feature = "serde", serde(rename(serialize = "flags")))]
        pub flags: u8,
    }

    impl ConcreteMessage for MsgVelEcefDepA {
        const MESSAGE_TYPE: u16 = 516;
        const MESSAGE_NAME: &'static str = "MSG_VEL_ECEF_DEP_A";
    }

    impl SbpMessage for MsgVelEcefDepA {
        fn message_name(&self) -> &'static str {
            <Self as ConcreteMessage>::MESSAGE_NAME
        }
        fn message_type(&self) -> u16 {
            <Self as ConcreteMessage>::MESSAGE_TYPE
        }
        fn sender_id(&self) -> Option<u16> {
            self.sender_id
        }
        fn set_sender_id(&mut self, new_id: u16) {
            self.sender_id = Some(new_id);
        }
        fn encoded_len(&self) -> usize {
            WireFormat::len(self) + crate::HEADER_LEN + crate::CRC_LEN
        }
        #[cfg(feature = "swiftnav")]
        fn gps_time(&self) -> Option<std::result::Result<time::MessageTime, time::GpsTimeError>> {
            let tow_s = (self.tow as f64) / 1000.0;
            let gps_time = match time::GpsTime::new(0, tow_s) {
                Ok(gps_time) => gps_time.tow(),
                Err(e) => return Some(Err(e.into())),
            };
            Some(Ok(time::MessageTime::Rover(gps_time.into())))
        }
    }

    impl TryFrom<Sbp> for MsgVelEcefDepA {
        type Error = TryFromSbpError;
        fn try_from(msg: Sbp) -> Result<Self, Self::Error> {
            match msg {
                Sbp::MsgVelEcefDepA(m) => Ok(m),
                _ => Err(TryFromSbpError),
            }
        }
    }

    impl WireFormat for MsgVelEcefDepA {
        const MIN_LEN: usize = <u32 as WireFormat>::MIN_LEN
            + <i32 as WireFormat>::MIN_LEN
            + <i32 as WireFormat>::MIN_LEN
            + <i32 as WireFormat>::MIN_LEN
            + <u16 as WireFormat>::MIN_LEN
            + <u8 as WireFormat>::MIN_LEN
            + <u8 as WireFormat>::MIN_LEN;
        fn len(&self) -> usize {
            WireFormat::len(&self.tow)
                + WireFormat::len(&self.x)
                + WireFormat::len(&self.y)
                + WireFormat::len(&self.z)
                + WireFormat::len(&self.accuracy)
                + WireFormat::len(&self.n_sats)
                + WireFormat::len(&self.flags)
        }
        fn write<B: BufMut>(&self, buf: &mut B) {
            WireFormat::write(&self.tow, buf);
            WireFormat::write(&self.x, buf);
            WireFormat::write(&self.y, buf);
            WireFormat::write(&self.z, buf);
            WireFormat::write(&self.accuracy, buf);
            WireFormat::write(&self.n_sats, buf);
            WireFormat::write(&self.flags, buf);
        }
        fn parse_unchecked<B: Buf>(buf: &mut B) -> Self {
            MsgVelEcefDepA {
                sender_id: None,
                tow: WireFormat::parse_unchecked(buf),
                x: WireFormat::parse_unchecked(buf),
                y: WireFormat::parse_unchecked(buf),
                z: WireFormat::parse_unchecked(buf),
                accuracy: WireFormat::parse_unchecked(buf),
                n_sats: WireFormat::parse_unchecked(buf),
                flags: WireFormat::parse_unchecked(buf),
            }
        }
    }
}

pub mod msg_vel_ecef_gnss {
    #![allow(unused_imports)]

    use super::*;
    use crate::messages::lib::*;

    /// GNSS-only Velocity in ECEF
    ///
    /// This message reports the velocity in Earth Centered Earth Fixed (ECEF)
    /// coordinates. The full GPS time is given by the preceding MSG_GPS_TIME with
    /// the matching time-of-week (tow).
    ///
    #[cfg_attr(feature = "serde", derive(serde::Serialize))]
    #[derive(Debug, PartialEq, Clone)]
    pub struct MsgVelEcefGnss {
        /// The message sender_id
        #[cfg_attr(feature = "serde", serde(skip_serializing))]
        pub sender_id: Option<u16>,
        /// GPS Time of Week
        #[cfg_attr(feature = "serde", serde(rename(serialize = "tow")))]
        pub tow: u32,
        /// Velocity ECEF X coordinate
        #[cfg_attr(feature = "serde", serde(rename(serialize = "x")))]
        pub x: i32,
        /// Velocity ECEF Y coordinate
        #[cfg_attr(feature = "serde", serde(rename(serialize = "y")))]
        pub y: i32,
        /// Velocity ECEF Z coordinate
        #[cfg_attr(feature = "serde", serde(rename(serialize = "z")))]
        pub z: i32,
        /// Velocity estimated standard deviation
        #[cfg_attr(feature = "serde", serde(rename(serialize = "accuracy")))]
        pub accuracy: u16,
        /// Number of satellites used in solution
        #[cfg_attr(feature = "serde", serde(rename(serialize = "n_sats")))]
        pub n_sats: u8,
        /// Status flags
        #[cfg_attr(feature = "serde", serde(rename(serialize = "flags")))]
        pub flags: u8,
    }

    impl MsgVelEcefGnss {
        /// Gets the [VelocityMode][self::VelocityMode] stored in the `flags` bitfield.
        ///
        /// Returns `Ok` if the bitrange contains a known `VelocityMode` variant.
        /// Otherwise the value of the bitrange is returned as an `Err(u8)`. This may be because of a malformed message,
        /// or because new variants of `VelocityMode` were added.
        pub fn velocity_mode(&self) -> Result<VelocityMode, u8> {
            get_bit_range!(self.flags, u8, u8, 2, 0).try_into()
        }

        /// Set the bitrange corresponding to the [VelocityMode][VelocityMode] of the `flags` bitfield.
        pub fn set_velocity_mode(&mut self, velocity_mode: VelocityMode) {
            set_bit_range!(&mut self.flags, velocity_mode, u8, u8, 2, 0);
        }
    }

    impl ConcreteMessage for MsgVelEcefGnss {
        const MESSAGE_TYPE: u16 = 557;
        const MESSAGE_NAME: &'static str = "MSG_VEL_ECEF_GNSS";
    }

    impl SbpMessage for MsgVelEcefGnss {
        fn message_name(&self) -> &'static str {
            <Self as ConcreteMessage>::MESSAGE_NAME
        }
        fn message_type(&self) -> u16 {
            <Self as ConcreteMessage>::MESSAGE_TYPE
        }
        fn sender_id(&self) -> Option<u16> {
            self.sender_id
        }
        fn set_sender_id(&mut self, new_id: u16) {
            self.sender_id = Some(new_id);
        }
        fn encoded_len(&self) -> usize {
            WireFormat::len(self) + crate::HEADER_LEN + crate::CRC_LEN
        }
        #[cfg(feature = "swiftnav")]
        fn gps_time(&self) -> Option<std::result::Result<time::MessageTime, time::GpsTimeError>> {
            let tow_s = (self.tow as f64) / 1000.0;
            let gps_time = match time::GpsTime::new(0, tow_s) {
                Ok(gps_time) => gps_time.tow(),
                Err(e) => return Some(Err(e.into())),
            };
            Some(Ok(time::MessageTime::Rover(gps_time.into())))
        }
    }

    impl TryFrom<Sbp> for MsgVelEcefGnss {
        type Error = TryFromSbpError;
        fn try_from(msg: Sbp) -> Result<Self, Self::Error> {
            match msg {
                Sbp::MsgVelEcefGnss(m) => Ok(m),
                _ => Err(TryFromSbpError),
            }
        }
    }

    impl WireFormat for MsgVelEcefGnss {
        const MIN_LEN: usize = <u32 as WireFormat>::MIN_LEN
            + <i32 as WireFormat>::MIN_LEN
            + <i32 as WireFormat>::MIN_LEN
            + <i32 as WireFormat>::MIN_LEN
            + <u16 as WireFormat>::MIN_LEN
            + <u8 as WireFormat>::MIN_LEN
            + <u8 as WireFormat>::MIN_LEN;
        fn len(&self) -> usize {
            WireFormat::len(&self.tow)
                + WireFormat::len(&self.x)
                + WireFormat::len(&self.y)
                + WireFormat::len(&self.z)
                + WireFormat::len(&self.accuracy)
                + WireFormat::len(&self.n_sats)
                + WireFormat::len(&self.flags)
        }
        fn write<B: BufMut>(&self, buf: &mut B) {
            WireFormat::write(&self.tow, buf);
            WireFormat::write(&self.x, buf);
            WireFormat::write(&self.y, buf);
            WireFormat::write(&self.z, buf);
            WireFormat::write(&self.accuracy, buf);
            WireFormat::write(&self.n_sats, buf);
            WireFormat::write(&self.flags, buf);
        }
        fn parse_unchecked<B: Buf>(buf: &mut B) -> Self {
            MsgVelEcefGnss {
                sender_id: None,
                tow: WireFormat::parse_unchecked(buf),
                x: WireFormat::parse_unchecked(buf),
                y: WireFormat::parse_unchecked(buf),
                z: WireFormat::parse_unchecked(buf),
                accuracy: WireFormat::parse_unchecked(buf),
                n_sats: WireFormat::parse_unchecked(buf),
                flags: WireFormat::parse_unchecked(buf),
            }
        }
    }

    /// Velocity mode
    #[derive(Debug, Clone, Copy, PartialEq, Eq, Hash)]
    pub enum VelocityMode {
        /// Invalid
        Invalid = 0,

        /// Measured Doppler derived
        MeasuredDopplerDerived = 1,

        /// Computed Doppler derived
        ComputedDopplerDerived = 2,
    }

    impl std::fmt::Display for VelocityMode {
        fn fmt(&self, f: &mut std::fmt::Formatter<'_>) -> std::fmt::Result {
            match self {
                VelocityMode::Invalid => f.write_str("Invalid"),
                VelocityMode::MeasuredDopplerDerived => f.write_str("Measured Doppler derived"),
                VelocityMode::ComputedDopplerDerived => f.write_str("Computed Doppler derived"),
            }
        }
    }

    impl TryFrom<u8> for VelocityMode {
        type Error = u8;
        fn try_from(i: u8) -> Result<Self, Self::Error> {
            match i {
                0 => Ok(VelocityMode::Invalid),
                1 => Ok(VelocityMode::MeasuredDopplerDerived),
                2 => Ok(VelocityMode::ComputedDopplerDerived),
                i => Err(i),
            }
        }
    }
}

pub mod msg_vel_ned {
    #![allow(unused_imports)]

    use super::*;
    use crate::messages::lib::*;

    /// Velocity in NED
    ///
    /// This message reports the velocity in local North East Down (NED)
    /// coordinates. The NED coordinate system is defined as the local WGS84
    /// tangent plane centered at the current position. The full GPS time is given
    /// by the preceding MSG_GPS_TIME with the matching time-of-week (tow).
    ///
    #[cfg_attr(feature = "serde", derive(serde::Serialize))]
    #[derive(Debug, PartialEq, Clone)]
    pub struct MsgVelNed {
        /// The message sender_id
        #[cfg_attr(feature = "serde", serde(skip_serializing))]
        pub sender_id: Option<u16>,
        /// GPS Time of Week
        #[cfg_attr(feature = "serde", serde(rename(serialize = "tow")))]
        pub tow: u32,
        /// Velocity North coordinate
        #[cfg_attr(feature = "serde", serde(rename(serialize = "n")))]
        pub n: i32,
        /// Velocity East coordinate
        #[cfg_attr(feature = "serde", serde(rename(serialize = "e")))]
        pub e: i32,
        /// Velocity Down coordinate
        #[cfg_attr(feature = "serde", serde(rename(serialize = "d")))]
        pub d: i32,
        /// Horizontal velocity estimated standard deviation
        #[cfg_attr(feature = "serde", serde(rename(serialize = "h_accuracy")))]
        pub h_accuracy: u16,
        /// Vertical velocity estimated standard deviation
        #[cfg_attr(feature = "serde", serde(rename(serialize = "v_accuracy")))]
        pub v_accuracy: u16,
        /// Number of satellites used in solution
        #[cfg_attr(feature = "serde", serde(rename(serialize = "n_sats")))]
        pub n_sats: u8,
        /// Status flags
        #[cfg_attr(feature = "serde", serde(rename(serialize = "flags")))]
        pub flags: u8,
    }

    impl MsgVelNed {
        /// Gets the [TypeOfReportedTow][self::TypeOfReportedTow] stored in the `flags` bitfield.
        ///
        /// Returns `Ok` if the bitrange contains a known `TypeOfReportedTow` variant.
        /// Otherwise the value of the bitrange is returned as an `Err(u8)`. This may be because of a malformed message,
        /// or because new variants of `TypeOfReportedTow` were added.
        pub fn type_of_reported_tow(&self) -> Result<TypeOfReportedTow, u8> {
            get_bit_range!(self.flags, u8, u8, 5, 5).try_into()
        }

        /// Set the bitrange corresponding to the [TypeOfReportedTow][TypeOfReportedTow] of the `flags` bitfield.
        pub fn set_type_of_reported_tow(&mut self, type_of_reported_tow: TypeOfReportedTow) {
            set_bit_range!(&mut self.flags, type_of_reported_tow, u8, u8, 5, 5);
        }

        /// Gets the [InsNavigationMode][self::InsNavigationMode] stored in the `flags` bitfield.
        ///
        /// Returns `Ok` if the bitrange contains a known `InsNavigationMode` variant.
        /// Otherwise the value of the bitrange is returned as an `Err(u8)`. This may be because of a malformed message,
        /// or because new variants of `InsNavigationMode` were added.
        pub fn ins_navigation_mode(&self) -> Result<InsNavigationMode, u8> {
            get_bit_range!(self.flags, u8, u8, 4, 3).try_into()
        }

        /// Set the bitrange corresponding to the [InsNavigationMode][InsNavigationMode] of the `flags` bitfield.
        pub fn set_ins_navigation_mode(&mut self, ins_navigation_mode: InsNavigationMode) {
            set_bit_range!(&mut self.flags, ins_navigation_mode, u8, u8, 4, 3);
        }

        /// Gets the [VelocityMode][self::VelocityMode] stored in the `flags` bitfield.
        ///
        /// Returns `Ok` if the bitrange contains a known `VelocityMode` variant.
        /// Otherwise the value of the bitrange is returned as an `Err(u8)`. This may be because of a malformed message,
        /// or because new variants of `VelocityMode` were added.
        pub fn velocity_mode(&self) -> Result<VelocityMode, u8> {
            get_bit_range!(self.flags, u8, u8, 2, 0).try_into()
        }

        /// Set the bitrange corresponding to the [VelocityMode][VelocityMode] of the `flags` bitfield.
        pub fn set_velocity_mode(&mut self, velocity_mode: VelocityMode) {
            set_bit_range!(&mut self.flags, velocity_mode, u8, u8, 2, 0);
        }
    }

    impl ConcreteMessage for MsgVelNed {
        const MESSAGE_TYPE: u16 = 526;
        const MESSAGE_NAME: &'static str = "MSG_VEL_NED";
    }

    impl SbpMessage for MsgVelNed {
        fn message_name(&self) -> &'static str {
            <Self as ConcreteMessage>::MESSAGE_NAME
        }
        fn message_type(&self) -> u16 {
            <Self as ConcreteMessage>::MESSAGE_TYPE
        }
        fn sender_id(&self) -> Option<u16> {
            self.sender_id
        }
        fn set_sender_id(&mut self, new_id: u16) {
            self.sender_id = Some(new_id);
        }
        fn encoded_len(&self) -> usize {
            WireFormat::len(self) + crate::HEADER_LEN + crate::CRC_LEN
        }
        #[cfg(feature = "swiftnav")]
        fn gps_time(&self) -> Option<std::result::Result<time::MessageTime, time::GpsTimeError>> {
            let tow_s = (self.tow as f64) / 1000.0;
            let gps_time = match time::GpsTime::new(0, tow_s) {
                Ok(gps_time) => gps_time.tow(),
                Err(e) => return Some(Err(e.into())),
            };
            Some(Ok(time::MessageTime::Rover(gps_time.into())))
        }
    }

    impl TryFrom<Sbp> for MsgVelNed {
        type Error = TryFromSbpError;
        fn try_from(msg: Sbp) -> Result<Self, Self::Error> {
            match msg {
                Sbp::MsgVelNed(m) => Ok(m),
                _ => Err(TryFromSbpError),
            }
        }
    }

    impl WireFormat for MsgVelNed {
        const MIN_LEN: usize = <u32 as WireFormat>::MIN_LEN
            + <i32 as WireFormat>::MIN_LEN
            + <i32 as WireFormat>::MIN_LEN
            + <i32 as WireFormat>::MIN_LEN
            + <u16 as WireFormat>::MIN_LEN
            + <u16 as WireFormat>::MIN_LEN
            + <u8 as WireFormat>::MIN_LEN
            + <u8 as WireFormat>::MIN_LEN;
        fn len(&self) -> usize {
            WireFormat::len(&self.tow)
                + WireFormat::len(&self.n)
                + WireFormat::len(&self.e)
                + WireFormat::len(&self.d)
                + WireFormat::len(&self.h_accuracy)
                + WireFormat::len(&self.v_accuracy)
                + WireFormat::len(&self.n_sats)
                + WireFormat::len(&self.flags)
        }
        fn write<B: BufMut>(&self, buf: &mut B) {
            WireFormat::write(&self.tow, buf);
            WireFormat::write(&self.n, buf);
            WireFormat::write(&self.e, buf);
            WireFormat::write(&self.d, buf);
            WireFormat::write(&self.h_accuracy, buf);
            WireFormat::write(&self.v_accuracy, buf);
            WireFormat::write(&self.n_sats, buf);
            WireFormat::write(&self.flags, buf);
        }
        fn parse_unchecked<B: Buf>(buf: &mut B) -> Self {
            MsgVelNed {
                sender_id: None,
                tow: WireFormat::parse_unchecked(buf),
                n: WireFormat::parse_unchecked(buf),
                e: WireFormat::parse_unchecked(buf),
                d: WireFormat::parse_unchecked(buf),
                h_accuracy: WireFormat::parse_unchecked(buf),
                v_accuracy: WireFormat::parse_unchecked(buf),
                n_sats: WireFormat::parse_unchecked(buf),
                flags: WireFormat::parse_unchecked(buf),
            }
        }
    }

    /// Type of reported TOW
    #[derive(Debug, Clone, Copy, PartialEq, Eq, Hash)]
    pub enum TypeOfReportedTow {
        /// Time of Measurement
        TimeOfMeasurement = 0,

        /// Other
        Other = 1,
    }

    impl std::fmt::Display for TypeOfReportedTow {
        fn fmt(&self, f: &mut std::fmt::Formatter<'_>) -> std::fmt::Result {
            match self {
                TypeOfReportedTow::TimeOfMeasurement => f.write_str("Time of Measurement"),
                TypeOfReportedTow::Other => f.write_str("Other"),
            }
        }
    }

    impl TryFrom<u8> for TypeOfReportedTow {
        type Error = u8;
        fn try_from(i: u8) -> Result<Self, Self::Error> {
            match i {
                0 => Ok(TypeOfReportedTow::TimeOfMeasurement),
                1 => Ok(TypeOfReportedTow::Other),
                i => Err(i),
            }
        }
    }

    /// INS Navigation Mode
    #[derive(Debug, Clone, Copy, PartialEq, Eq, Hash)]
    pub enum InsNavigationMode {
        /// None
        None = 0,

        /// INS used
        InsUsed = 1,
    }

    impl std::fmt::Display for InsNavigationMode {
        fn fmt(&self, f: &mut std::fmt::Formatter<'_>) -> std::fmt::Result {
            match self {
                InsNavigationMode::None => f.write_str("None"),
                InsNavigationMode::InsUsed => f.write_str("INS used"),
            }
        }
    }

    impl TryFrom<u8> for InsNavigationMode {
        type Error = u8;
        fn try_from(i: u8) -> Result<Self, Self::Error> {
            match i {
                0 => Ok(InsNavigationMode::None),
                1 => Ok(InsNavigationMode::InsUsed),
                i => Err(i),
            }
        }
    }

    /// Velocity mode
    #[derive(Debug, Clone, Copy, PartialEq, Eq, Hash)]
    pub enum VelocityMode {
        /// Invalid
        Invalid = 0,

        /// Measured Doppler derived
        MeasuredDopplerDerived = 1,

        /// Computed Doppler derived
        ComputedDopplerDerived = 2,

        /// Dead Reckoning
        DeadReckoning = 3,
    }

    impl std::fmt::Display for VelocityMode {
        fn fmt(&self, f: &mut std::fmt::Formatter<'_>) -> std::fmt::Result {
            match self {
                VelocityMode::Invalid => f.write_str("Invalid"),
                VelocityMode::MeasuredDopplerDerived => f.write_str("Measured Doppler derived"),
                VelocityMode::ComputedDopplerDerived => f.write_str("Computed Doppler derived"),
                VelocityMode::DeadReckoning => f.write_str("Dead Reckoning"),
            }
        }
    }

    impl TryFrom<u8> for VelocityMode {
        type Error = u8;
        fn try_from(i: u8) -> Result<Self, Self::Error> {
            match i {
                0 => Ok(VelocityMode::Invalid),
                1 => Ok(VelocityMode::MeasuredDopplerDerived),
                2 => Ok(VelocityMode::ComputedDopplerDerived),
                3 => Ok(VelocityMode::DeadReckoning),
                i => Err(i),
            }
        }
    }
}

pub mod msg_vel_ned_cov {
    #![allow(unused_imports)]

    use super::*;
    use crate::messages::lib::*;

    /// Velocity in NED
    ///
    /// This message reports the velocity in local North East Down (NED)
    /// coordinates. The NED coordinate system is defined as the local WGS84
    /// tangent plane centered at the current position. The full GPS time is given
    /// by the preceding MSG_GPS_TIME with the matching time-of-week (tow). This
    /// message is similar to the MSG_VEL_NED, but it includes the upper
    /// triangular portion of the 3x3 covariance matrix.
    ///
    #[cfg_attr(feature = "serde", derive(serde::Serialize))]
    #[derive(Debug, PartialEq, Clone)]
    pub struct MsgVelNedCov {
        /// The message sender_id
        #[cfg_attr(feature = "serde", serde(skip_serializing))]
        pub sender_id: Option<u16>,
        /// GPS Time of Week
        #[cfg_attr(feature = "serde", serde(rename(serialize = "tow")))]
        pub tow: u32,
        /// Velocity North coordinate
        #[cfg_attr(feature = "serde", serde(rename(serialize = "n")))]
        pub n: i32,
        /// Velocity East coordinate
        #[cfg_attr(feature = "serde", serde(rename(serialize = "e")))]
        pub e: i32,
        /// Velocity Down coordinate
        #[cfg_attr(feature = "serde", serde(rename(serialize = "d")))]
        pub d: i32,
        /// Estimated variance of northward measurement
        #[cfg_attr(feature = "serde", serde(rename(serialize = "cov_n_n")))]
        pub cov_n_n: f32,
        /// Covariance of northward and eastward measurement
        #[cfg_attr(feature = "serde", serde(rename(serialize = "cov_n_e")))]
        pub cov_n_e: f32,
        /// Covariance of northward and downward measurement
        #[cfg_attr(feature = "serde", serde(rename(serialize = "cov_n_d")))]
        pub cov_n_d: f32,
        /// Estimated variance of eastward measurement
        #[cfg_attr(feature = "serde", serde(rename(serialize = "cov_e_e")))]
        pub cov_e_e: f32,
        /// Covariance of eastward and downward measurement
        #[cfg_attr(feature = "serde", serde(rename(serialize = "cov_e_d")))]
        pub cov_e_d: f32,
        /// Estimated variance of downward measurement
        #[cfg_attr(feature = "serde", serde(rename(serialize = "cov_d_d")))]
        pub cov_d_d: f32,
        /// Number of satellites used in solution
        #[cfg_attr(feature = "serde", serde(rename(serialize = "n_sats")))]
        pub n_sats: u8,
        /// Status flags
        #[cfg_attr(feature = "serde", serde(rename(serialize = "flags")))]
        pub flags: u8,
    }

    impl MsgVelNedCov {
        /// Gets the [TypeOfReportedTow][self::TypeOfReportedTow] stored in the `flags` bitfield.
        ///
        /// Returns `Ok` if the bitrange contains a known `TypeOfReportedTow` variant.
        /// Otherwise the value of the bitrange is returned as an `Err(u8)`. This may be because of a malformed message,
        /// or because new variants of `TypeOfReportedTow` were added.
        pub fn type_of_reported_tow(&self) -> Result<TypeOfReportedTow, u8> {
            get_bit_range!(self.flags, u8, u8, 5, 5).try_into()
        }

        /// Set the bitrange corresponding to the [TypeOfReportedTow][TypeOfReportedTow] of the `flags` bitfield.
        pub fn set_type_of_reported_tow(&mut self, type_of_reported_tow: TypeOfReportedTow) {
            set_bit_range!(&mut self.flags, type_of_reported_tow, u8, u8, 5, 5);
        }

        /// Gets the [InsNavigationMode][self::InsNavigationMode] stored in the `flags` bitfield.
        ///
        /// Returns `Ok` if the bitrange contains a known `InsNavigationMode` variant.
        /// Otherwise the value of the bitrange is returned as an `Err(u8)`. This may be because of a malformed message,
        /// or because new variants of `InsNavigationMode` were added.
        pub fn ins_navigation_mode(&self) -> Result<InsNavigationMode, u8> {
            get_bit_range!(self.flags, u8, u8, 4, 3).try_into()
        }

        /// Set the bitrange corresponding to the [InsNavigationMode][InsNavigationMode] of the `flags` bitfield.
        pub fn set_ins_navigation_mode(&mut self, ins_navigation_mode: InsNavigationMode) {
            set_bit_range!(&mut self.flags, ins_navigation_mode, u8, u8, 4, 3);
        }

        /// Gets the [VelocityMode][self::VelocityMode] stored in the `flags` bitfield.
        ///
        /// Returns `Ok` if the bitrange contains a known `VelocityMode` variant.
        /// Otherwise the value of the bitrange is returned as an `Err(u8)`. This may be because of a malformed message,
        /// or because new variants of `VelocityMode` were added.
        pub fn velocity_mode(&self) -> Result<VelocityMode, u8> {
            get_bit_range!(self.flags, u8, u8, 2, 0).try_into()
        }

        /// Set the bitrange corresponding to the [VelocityMode][VelocityMode] of the `flags` bitfield.
        pub fn set_velocity_mode(&mut self, velocity_mode: VelocityMode) {
            set_bit_range!(&mut self.flags, velocity_mode, u8, u8, 2, 0);
        }
    }

    impl ConcreteMessage for MsgVelNedCov {
        const MESSAGE_TYPE: u16 = 530;
        const MESSAGE_NAME: &'static str = "MSG_VEL_NED_COV";
    }

    impl SbpMessage for MsgVelNedCov {
        fn message_name(&self) -> &'static str {
            <Self as ConcreteMessage>::MESSAGE_NAME
        }
        fn message_type(&self) -> u16 {
            <Self as ConcreteMessage>::MESSAGE_TYPE
        }
        fn sender_id(&self) -> Option<u16> {
            self.sender_id
        }
        fn set_sender_id(&mut self, new_id: u16) {
            self.sender_id = Some(new_id);
        }
        fn encoded_len(&self) -> usize {
            WireFormat::len(self) + crate::HEADER_LEN + crate::CRC_LEN
        }
        #[cfg(feature = "swiftnav")]
        fn gps_time(&self) -> Option<std::result::Result<time::MessageTime, time::GpsTimeError>> {
            let tow_s = (self.tow as f64) / 1000.0;
            let gps_time = match time::GpsTime::new(0, tow_s) {
                Ok(gps_time) => gps_time.tow(),
                Err(e) => return Some(Err(e.into())),
            };
            Some(Ok(time::MessageTime::Rover(gps_time.into())))
        }
    }

    impl TryFrom<Sbp> for MsgVelNedCov {
        type Error = TryFromSbpError;
        fn try_from(msg: Sbp) -> Result<Self, Self::Error> {
            match msg {
                Sbp::MsgVelNedCov(m) => Ok(m),
                _ => Err(TryFromSbpError),
            }
        }
    }

    impl WireFormat for MsgVelNedCov {
        const MIN_LEN: usize = <u32 as WireFormat>::MIN_LEN
            + <i32 as WireFormat>::MIN_LEN
            + <i32 as WireFormat>::MIN_LEN
            + <i32 as WireFormat>::MIN_LEN
            + <f32 as WireFormat>::MIN_LEN
            + <f32 as WireFormat>::MIN_LEN
            + <f32 as WireFormat>::MIN_LEN
            + <f32 as WireFormat>::MIN_LEN
            + <f32 as WireFormat>::MIN_LEN
            + <f32 as WireFormat>::MIN_LEN
            + <u8 as WireFormat>::MIN_LEN
            + <u8 as WireFormat>::MIN_LEN;
        fn len(&self) -> usize {
            WireFormat::len(&self.tow)
                + WireFormat::len(&self.n)
                + WireFormat::len(&self.e)
                + WireFormat::len(&self.d)
                + WireFormat::len(&self.cov_n_n)
                + WireFormat::len(&self.cov_n_e)
                + WireFormat::len(&self.cov_n_d)
                + WireFormat::len(&self.cov_e_e)
                + WireFormat::len(&self.cov_e_d)
                + WireFormat::len(&self.cov_d_d)
                + WireFormat::len(&self.n_sats)
                + WireFormat::len(&self.flags)
        }
        fn write<B: BufMut>(&self, buf: &mut B) {
            WireFormat::write(&self.tow, buf);
            WireFormat::write(&self.n, buf);
            WireFormat::write(&self.e, buf);
            WireFormat::write(&self.d, buf);
            WireFormat::write(&self.cov_n_n, buf);
            WireFormat::write(&self.cov_n_e, buf);
            WireFormat::write(&self.cov_n_d, buf);
            WireFormat::write(&self.cov_e_e, buf);
            WireFormat::write(&self.cov_e_d, buf);
            WireFormat::write(&self.cov_d_d, buf);
            WireFormat::write(&self.n_sats, buf);
            WireFormat::write(&self.flags, buf);
        }
        fn parse_unchecked<B: Buf>(buf: &mut B) -> Self {
            MsgVelNedCov {
                sender_id: None,
                tow: WireFormat::parse_unchecked(buf),
                n: WireFormat::parse_unchecked(buf),
                e: WireFormat::parse_unchecked(buf),
                d: WireFormat::parse_unchecked(buf),
                cov_n_n: WireFormat::parse_unchecked(buf),
                cov_n_e: WireFormat::parse_unchecked(buf),
                cov_n_d: WireFormat::parse_unchecked(buf),
                cov_e_e: WireFormat::parse_unchecked(buf),
                cov_e_d: WireFormat::parse_unchecked(buf),
                cov_d_d: WireFormat::parse_unchecked(buf),
                n_sats: WireFormat::parse_unchecked(buf),
                flags: WireFormat::parse_unchecked(buf),
            }
        }
    }

    /// Type of reported TOW
    #[derive(Debug, Clone, Copy, PartialEq, Eq, Hash)]
    pub enum TypeOfReportedTow {
        /// Time of Measurement
        TimeOfMeasurement = 0,

        /// Other
        Other = 1,
    }

    impl std::fmt::Display for TypeOfReportedTow {
        fn fmt(&self, f: &mut std::fmt::Formatter<'_>) -> std::fmt::Result {
            match self {
                TypeOfReportedTow::TimeOfMeasurement => f.write_str("Time of Measurement"),
                TypeOfReportedTow::Other => f.write_str("Other"),
            }
        }
    }

    impl TryFrom<u8> for TypeOfReportedTow {
        type Error = u8;
        fn try_from(i: u8) -> Result<Self, Self::Error> {
            match i {
                0 => Ok(TypeOfReportedTow::TimeOfMeasurement),
                1 => Ok(TypeOfReportedTow::Other),
                i => Err(i),
            }
        }
    }

    /// INS Navigation Mode
    #[derive(Debug, Clone, Copy, PartialEq, Eq, Hash)]
    pub enum InsNavigationMode {
        /// None
        None = 0,

        /// INS used
        InsUsed = 1,
    }

    impl std::fmt::Display for InsNavigationMode {
        fn fmt(&self, f: &mut std::fmt::Formatter<'_>) -> std::fmt::Result {
            match self {
                InsNavigationMode::None => f.write_str("None"),
                InsNavigationMode::InsUsed => f.write_str("INS used"),
            }
        }
    }

    impl TryFrom<u8> for InsNavigationMode {
        type Error = u8;
        fn try_from(i: u8) -> Result<Self, Self::Error> {
            match i {
                0 => Ok(InsNavigationMode::None),
                1 => Ok(InsNavigationMode::InsUsed),
                i => Err(i),
            }
        }
    }

    /// Velocity mode
    #[derive(Debug, Clone, Copy, PartialEq, Eq, Hash)]
    pub enum VelocityMode {
        /// Invalid
        Invalid = 0,

        /// Measured Doppler derived
        MeasuredDopplerDerived = 1,

        /// Computed Doppler derived
        ComputedDopplerDerived = 2,

        /// Dead Reckoning
        DeadReckoning = 3,
    }

    impl std::fmt::Display for VelocityMode {
        fn fmt(&self, f: &mut std::fmt::Formatter<'_>) -> std::fmt::Result {
            match self {
                VelocityMode::Invalid => f.write_str("Invalid"),
                VelocityMode::MeasuredDopplerDerived => f.write_str("Measured Doppler derived"),
                VelocityMode::ComputedDopplerDerived => f.write_str("Computed Doppler derived"),
                VelocityMode::DeadReckoning => f.write_str("Dead Reckoning"),
            }
        }
    }

    impl TryFrom<u8> for VelocityMode {
        type Error = u8;
        fn try_from(i: u8) -> Result<Self, Self::Error> {
            match i {
                0 => Ok(VelocityMode::Invalid),
                1 => Ok(VelocityMode::MeasuredDopplerDerived),
                2 => Ok(VelocityMode::ComputedDopplerDerived),
                3 => Ok(VelocityMode::DeadReckoning),
                i => Err(i),
            }
        }
    }
}

pub mod msg_vel_ned_cov_gnss {
    #![allow(unused_imports)]

    use super::*;
    use crate::messages::lib::*;

    /// GNSS-only Velocity in NED
    ///
    /// This message reports the velocity in local North East Down (NED)
    /// coordinates. The NED coordinate system is defined as the local WGS84
    /// tangent plane centered at the current position. The full GPS time is given
    /// by the preceding MSG_GPS_TIME with the matching time-of-week (tow). This
    /// message is similar to the MSG_VEL_NED, but it includes the upper
    /// triangular portion of the 3x3 covariance matrix.
    ///
    #[cfg_attr(feature = "serde", derive(serde::Serialize))]
    #[derive(Debug, PartialEq, Clone)]
    pub struct MsgVelNedCovGnss {
        /// The message sender_id
        #[cfg_attr(feature = "serde", serde(skip_serializing))]
        pub sender_id: Option<u16>,
        /// GPS Time of Week
        #[cfg_attr(feature = "serde", serde(rename(serialize = "tow")))]
        pub tow: u32,
        /// Velocity North coordinate
        #[cfg_attr(feature = "serde", serde(rename(serialize = "n")))]
        pub n: i32,
        /// Velocity East coordinate
        #[cfg_attr(feature = "serde", serde(rename(serialize = "e")))]
        pub e: i32,
        /// Velocity Down coordinate
        #[cfg_attr(feature = "serde", serde(rename(serialize = "d")))]
        pub d: i32,
        /// Estimated variance of northward measurement
        #[cfg_attr(feature = "serde", serde(rename(serialize = "cov_n_n")))]
        pub cov_n_n: f32,
        /// Covariance of northward and eastward measurement
        #[cfg_attr(feature = "serde", serde(rename(serialize = "cov_n_e")))]
        pub cov_n_e: f32,
        /// Covariance of northward and downward measurement
        #[cfg_attr(feature = "serde", serde(rename(serialize = "cov_n_d")))]
        pub cov_n_d: f32,
        /// Estimated variance of eastward measurement
        #[cfg_attr(feature = "serde", serde(rename(serialize = "cov_e_e")))]
        pub cov_e_e: f32,
        /// Covariance of eastward and downward measurement
        #[cfg_attr(feature = "serde", serde(rename(serialize = "cov_e_d")))]
        pub cov_e_d: f32,
        /// Estimated variance of downward measurement
        #[cfg_attr(feature = "serde", serde(rename(serialize = "cov_d_d")))]
        pub cov_d_d: f32,
        /// Number of satellites used in solution
        #[cfg_attr(feature = "serde", serde(rename(serialize = "n_sats")))]
        pub n_sats: u8,
        /// Status flags
        #[cfg_attr(feature = "serde", serde(rename(serialize = "flags")))]
        pub flags: u8,
    }

    impl MsgVelNedCovGnss {
        /// Gets the [VelocityMode][self::VelocityMode] stored in the `flags` bitfield.
        ///
        /// Returns `Ok` if the bitrange contains a known `VelocityMode` variant.
        /// Otherwise the value of the bitrange is returned as an `Err(u8)`. This may be because of a malformed message,
        /// or because new variants of `VelocityMode` were added.
        pub fn velocity_mode(&self) -> Result<VelocityMode, u8> {
            get_bit_range!(self.flags, u8, u8, 2, 0).try_into()
        }

        /// Set the bitrange corresponding to the [VelocityMode][VelocityMode] of the `flags` bitfield.
        pub fn set_velocity_mode(&mut self, velocity_mode: VelocityMode) {
            set_bit_range!(&mut self.flags, velocity_mode, u8, u8, 2, 0);
        }
    }

    impl ConcreteMessage for MsgVelNedCovGnss {
        const MESSAGE_TYPE: u16 = 562;
        const MESSAGE_NAME: &'static str = "MSG_VEL_NED_COV_GNSS";
    }

    impl SbpMessage for MsgVelNedCovGnss {
        fn message_name(&self) -> &'static str {
            <Self as ConcreteMessage>::MESSAGE_NAME
        }
        fn message_type(&self) -> u16 {
            <Self as ConcreteMessage>::MESSAGE_TYPE
        }
        fn sender_id(&self) -> Option<u16> {
            self.sender_id
        }
        fn set_sender_id(&mut self, new_id: u16) {
            self.sender_id = Some(new_id);
        }
        fn encoded_len(&self) -> usize {
            WireFormat::len(self) + crate::HEADER_LEN + crate::CRC_LEN
        }
        #[cfg(feature = "swiftnav")]
        fn gps_time(&self) -> Option<std::result::Result<time::MessageTime, time::GpsTimeError>> {
            let tow_s = (self.tow as f64) / 1000.0;
            let gps_time = match time::GpsTime::new(0, tow_s) {
                Ok(gps_time) => gps_time.tow(),
                Err(e) => return Some(Err(e.into())),
            };
            Some(Ok(time::MessageTime::Rover(gps_time.into())))
        }
    }

    impl TryFrom<Sbp> for MsgVelNedCovGnss {
        type Error = TryFromSbpError;
        fn try_from(msg: Sbp) -> Result<Self, Self::Error> {
            match msg {
                Sbp::MsgVelNedCovGnss(m) => Ok(m),
                _ => Err(TryFromSbpError),
            }
        }
    }

    impl WireFormat for MsgVelNedCovGnss {
        const MIN_LEN: usize = <u32 as WireFormat>::MIN_LEN
            + <i32 as WireFormat>::MIN_LEN
            + <i32 as WireFormat>::MIN_LEN
            + <i32 as WireFormat>::MIN_LEN
            + <f32 as WireFormat>::MIN_LEN
            + <f32 as WireFormat>::MIN_LEN
            + <f32 as WireFormat>::MIN_LEN
            + <f32 as WireFormat>::MIN_LEN
            + <f32 as WireFormat>::MIN_LEN
            + <f32 as WireFormat>::MIN_LEN
            + <u8 as WireFormat>::MIN_LEN
            + <u8 as WireFormat>::MIN_LEN;
        fn len(&self) -> usize {
            WireFormat::len(&self.tow)
                + WireFormat::len(&self.n)
                + WireFormat::len(&self.e)
                + WireFormat::len(&self.d)
                + WireFormat::len(&self.cov_n_n)
                + WireFormat::len(&self.cov_n_e)
                + WireFormat::len(&self.cov_n_d)
                + WireFormat::len(&self.cov_e_e)
                + WireFormat::len(&self.cov_e_d)
                + WireFormat::len(&self.cov_d_d)
                + WireFormat::len(&self.n_sats)
                + WireFormat::len(&self.flags)
        }
        fn write<B: BufMut>(&self, buf: &mut B) {
            WireFormat::write(&self.tow, buf);
            WireFormat::write(&self.n, buf);
            WireFormat::write(&self.e, buf);
            WireFormat::write(&self.d, buf);
            WireFormat::write(&self.cov_n_n, buf);
            WireFormat::write(&self.cov_n_e, buf);
            WireFormat::write(&self.cov_n_d, buf);
            WireFormat::write(&self.cov_e_e, buf);
            WireFormat::write(&self.cov_e_d, buf);
            WireFormat::write(&self.cov_d_d, buf);
            WireFormat::write(&self.n_sats, buf);
            WireFormat::write(&self.flags, buf);
        }
        fn parse_unchecked<B: Buf>(buf: &mut B) -> Self {
            MsgVelNedCovGnss {
                sender_id: None,
                tow: WireFormat::parse_unchecked(buf),
                n: WireFormat::parse_unchecked(buf),
                e: WireFormat::parse_unchecked(buf),
                d: WireFormat::parse_unchecked(buf),
                cov_n_n: WireFormat::parse_unchecked(buf),
                cov_n_e: WireFormat::parse_unchecked(buf),
                cov_n_d: WireFormat::parse_unchecked(buf),
                cov_e_e: WireFormat::parse_unchecked(buf),
                cov_e_d: WireFormat::parse_unchecked(buf),
                cov_d_d: WireFormat::parse_unchecked(buf),
                n_sats: WireFormat::parse_unchecked(buf),
                flags: WireFormat::parse_unchecked(buf),
            }
        }
    }

    /// Velocity mode
    #[derive(Debug, Clone, Copy, PartialEq, Eq, Hash)]
    pub enum VelocityMode {
        /// Invalid
        Invalid = 0,

        /// Measured Doppler derived
        MeasuredDopplerDerived = 1,

        /// Computed Doppler derived
        ComputedDopplerDerived = 2,
    }

    impl std::fmt::Display for VelocityMode {
        fn fmt(&self, f: &mut std::fmt::Formatter<'_>) -> std::fmt::Result {
            match self {
                VelocityMode::Invalid => f.write_str("Invalid"),
                VelocityMode::MeasuredDopplerDerived => f.write_str("Measured Doppler derived"),
                VelocityMode::ComputedDopplerDerived => f.write_str("Computed Doppler derived"),
            }
        }
    }

    impl TryFrom<u8> for VelocityMode {
        type Error = u8;
        fn try_from(i: u8) -> Result<Self, Self::Error> {
            match i {
                0 => Ok(VelocityMode::Invalid),
                1 => Ok(VelocityMode::MeasuredDopplerDerived),
                2 => Ok(VelocityMode::ComputedDopplerDerived),
                i => Err(i),
            }
        }
    }
}

pub mod msg_vel_ned_dep_a {
    #![allow(unused_imports)]

    use super::*;
    use crate::messages::lib::*;

    /// Velocity in NED
    ///
    /// This message reports the velocity in local North East Down (NED)
    /// coordinates. The NED coordinate system is defined as the local WGS84
    /// tangent plane centered at the current position. The full GPS time is given
    /// by the preceding MSG_GPS_TIME with the matching time-of-week (tow).
    ///
    #[cfg_attr(feature = "serde", derive(serde::Serialize))]
    #[derive(Debug, PartialEq, Clone)]
    pub struct MsgVelNedDepA {
        /// The message sender_id
        #[cfg_attr(feature = "serde", serde(skip_serializing))]
        pub sender_id: Option<u16>,
        /// GPS Time of Week
        #[cfg_attr(feature = "serde", serde(rename(serialize = "tow")))]
        pub tow: u32,
        /// Velocity North coordinate
        #[cfg_attr(feature = "serde", serde(rename(serialize = "n")))]
        pub n: i32,
        /// Velocity East coordinate
        #[cfg_attr(feature = "serde", serde(rename(serialize = "e")))]
        pub e: i32,
        /// Velocity Down coordinate
        #[cfg_attr(feature = "serde", serde(rename(serialize = "d")))]
        pub d: i32,
        /// Horizontal velocity accuracy estimate (not implemented). Defaults to 0.
        #[cfg_attr(feature = "serde", serde(rename(serialize = "h_accuracy")))]
        pub h_accuracy: u16,
        /// Vertical velocity accuracy estimate (not implemented). Defaults to 0.
        #[cfg_attr(feature = "serde", serde(rename(serialize = "v_accuracy")))]
        pub v_accuracy: u16,
        /// Number of satellites used in solution
        #[cfg_attr(feature = "serde", serde(rename(serialize = "n_sats")))]
        pub n_sats: u8,
        /// Status flags (reserved)
        #[cfg_attr(feature = "serde", serde(rename(serialize = "flags")))]
        pub flags: u8,
    }

    impl ConcreteMessage for MsgVelNedDepA {
        const MESSAGE_TYPE: u16 = 517;
        const MESSAGE_NAME: &'static str = "MSG_VEL_NED_DEP_A";
    }

    impl SbpMessage for MsgVelNedDepA {
        fn message_name(&self) -> &'static str {
            <Self as ConcreteMessage>::MESSAGE_NAME
        }
        fn message_type(&self) -> u16 {
            <Self as ConcreteMessage>::MESSAGE_TYPE
        }
        fn sender_id(&self) -> Option<u16> {
            self.sender_id
        }
        fn set_sender_id(&mut self, new_id: u16) {
            self.sender_id = Some(new_id);
        }
        fn encoded_len(&self) -> usize {
            WireFormat::len(self) + crate::HEADER_LEN + crate::CRC_LEN
        }
        #[cfg(feature = "swiftnav")]
        fn gps_time(&self) -> Option<std::result::Result<time::MessageTime, time::GpsTimeError>> {
            let tow_s = (self.tow as f64) / 1000.0;
            let gps_time = match time::GpsTime::new(0, tow_s) {
                Ok(gps_time) => gps_time.tow(),
                Err(e) => return Some(Err(e.into())),
            };
            Some(Ok(time::MessageTime::Rover(gps_time.into())))
        }
    }

    impl TryFrom<Sbp> for MsgVelNedDepA {
        type Error = TryFromSbpError;
        fn try_from(msg: Sbp) -> Result<Self, Self::Error> {
            match msg {
                Sbp::MsgVelNedDepA(m) => Ok(m),
                _ => Err(TryFromSbpError),
            }
        }
    }

    impl WireFormat for MsgVelNedDepA {
        const MIN_LEN: usize = <u32 as WireFormat>::MIN_LEN
            + <i32 as WireFormat>::MIN_LEN
            + <i32 as WireFormat>::MIN_LEN
            + <i32 as WireFormat>::MIN_LEN
            + <u16 as WireFormat>::MIN_LEN
            + <u16 as WireFormat>::MIN_LEN
            + <u8 as WireFormat>::MIN_LEN
            + <u8 as WireFormat>::MIN_LEN;
        fn len(&self) -> usize {
            WireFormat::len(&self.tow)
                + WireFormat::len(&self.n)
                + WireFormat::len(&self.e)
                + WireFormat::len(&self.d)
                + WireFormat::len(&self.h_accuracy)
                + WireFormat::len(&self.v_accuracy)
                + WireFormat::len(&self.n_sats)
                + WireFormat::len(&self.flags)
        }
        fn write<B: BufMut>(&self, buf: &mut B) {
            WireFormat::write(&self.tow, buf);
            WireFormat::write(&self.n, buf);
            WireFormat::write(&self.e, buf);
            WireFormat::write(&self.d, buf);
            WireFormat::write(&self.h_accuracy, buf);
            WireFormat::write(&self.v_accuracy, buf);
            WireFormat::write(&self.n_sats, buf);
            WireFormat::write(&self.flags, buf);
        }
        fn parse_unchecked<B: Buf>(buf: &mut B) -> Self {
            MsgVelNedDepA {
                sender_id: None,
                tow: WireFormat::parse_unchecked(buf),
                n: WireFormat::parse_unchecked(buf),
                e: WireFormat::parse_unchecked(buf),
                d: WireFormat::parse_unchecked(buf),
                h_accuracy: WireFormat::parse_unchecked(buf),
                v_accuracy: WireFormat::parse_unchecked(buf),
                n_sats: WireFormat::parse_unchecked(buf),
                flags: WireFormat::parse_unchecked(buf),
            }
        }
    }
}

pub mod msg_vel_ned_gnss {
    #![allow(unused_imports)]

    use super::*;
    use crate::messages::lib::*;

    /// GNSS-only Velocity in NED
    ///
    /// This message reports the velocity in local North East Down (NED)
    /// coordinates. The NED coordinate system is defined as the local WGS84
    /// tangent plane centered at the current position. The full GPS time is given
    /// by the preceding MSG_GPS_TIME with the matching time-of-week (tow).
    ///
    #[cfg_attr(feature = "serde", derive(serde::Serialize))]
    #[derive(Debug, PartialEq, Clone)]
    pub struct MsgVelNedGnss {
        /// The message sender_id
        #[cfg_attr(feature = "serde", serde(skip_serializing))]
        pub sender_id: Option<u16>,
        /// GPS Time of Week
        #[cfg_attr(feature = "serde", serde(rename(serialize = "tow")))]
        pub tow: u32,
        /// Velocity North coordinate
        #[cfg_attr(feature = "serde", serde(rename(serialize = "n")))]
        pub n: i32,
        /// Velocity East coordinate
        #[cfg_attr(feature = "serde", serde(rename(serialize = "e")))]
        pub e: i32,
        /// Velocity Down coordinate
        #[cfg_attr(feature = "serde", serde(rename(serialize = "d")))]
        pub d: i32,
        /// Horizontal velocity estimated standard deviation
        #[cfg_attr(feature = "serde", serde(rename(serialize = "h_accuracy")))]
        pub h_accuracy: u16,
        /// Vertical velocity estimated standard deviation
        #[cfg_attr(feature = "serde", serde(rename(serialize = "v_accuracy")))]
        pub v_accuracy: u16,
        /// Number of satellites used in solution
        #[cfg_attr(feature = "serde", serde(rename(serialize = "n_sats")))]
        pub n_sats: u8,
        /// Status flags
        #[cfg_attr(feature = "serde", serde(rename(serialize = "flags")))]
        pub flags: u8,
    }

    impl MsgVelNedGnss {
        /// Gets the [VelocityMode][self::VelocityMode] stored in the `flags` bitfield.
        ///
        /// Returns `Ok` if the bitrange contains a known `VelocityMode` variant.
        /// Otherwise the value of the bitrange is returned as an `Err(u8)`. This may be because of a malformed message,
        /// or because new variants of `VelocityMode` were added.
        pub fn velocity_mode(&self) -> Result<VelocityMode, u8> {
            get_bit_range!(self.flags, u8, u8, 2, 0).try_into()
        }

        /// Set the bitrange corresponding to the [VelocityMode][VelocityMode] of the `flags` bitfield.
        pub fn set_velocity_mode(&mut self, velocity_mode: VelocityMode) {
            set_bit_range!(&mut self.flags, velocity_mode, u8, u8, 2, 0);
        }
    }

    impl ConcreteMessage for MsgVelNedGnss {
        const MESSAGE_TYPE: u16 = 558;
        const MESSAGE_NAME: &'static str = "MSG_VEL_NED_GNSS";
    }

    impl SbpMessage for MsgVelNedGnss {
        fn message_name(&self) -> &'static str {
            <Self as ConcreteMessage>::MESSAGE_NAME
        }
        fn message_type(&self) -> u16 {
            <Self as ConcreteMessage>::MESSAGE_TYPE
        }
        fn sender_id(&self) -> Option<u16> {
            self.sender_id
        }
        fn set_sender_id(&mut self, new_id: u16) {
            self.sender_id = Some(new_id);
        }
        fn encoded_len(&self) -> usize {
            WireFormat::len(self) + crate::HEADER_LEN + crate::CRC_LEN
        }
        #[cfg(feature = "swiftnav")]
        fn gps_time(&self) -> Option<std::result::Result<time::MessageTime, time::GpsTimeError>> {
            let tow_s = (self.tow as f64) / 1000.0;
            let gps_time = match time::GpsTime::new(0, tow_s) {
                Ok(gps_time) => gps_time.tow(),
                Err(e) => return Some(Err(e.into())),
            };
            Some(Ok(time::MessageTime::Rover(gps_time.into())))
        }
    }

    impl TryFrom<Sbp> for MsgVelNedGnss {
        type Error = TryFromSbpError;
        fn try_from(msg: Sbp) -> Result<Self, Self::Error> {
            match msg {
                Sbp::MsgVelNedGnss(m) => Ok(m),
                _ => Err(TryFromSbpError),
            }
        }
    }

    impl WireFormat for MsgVelNedGnss {
        const MIN_LEN: usize = <u32 as WireFormat>::MIN_LEN
            + <i32 as WireFormat>::MIN_LEN
            + <i32 as WireFormat>::MIN_LEN
            + <i32 as WireFormat>::MIN_LEN
            + <u16 as WireFormat>::MIN_LEN
            + <u16 as WireFormat>::MIN_LEN
            + <u8 as WireFormat>::MIN_LEN
            + <u8 as WireFormat>::MIN_LEN;
        fn len(&self) -> usize {
            WireFormat::len(&self.tow)
                + WireFormat::len(&self.n)
                + WireFormat::len(&self.e)
                + WireFormat::len(&self.d)
                + WireFormat::len(&self.h_accuracy)
                + WireFormat::len(&self.v_accuracy)
                + WireFormat::len(&self.n_sats)
                + WireFormat::len(&self.flags)
        }
        fn write<B: BufMut>(&self, buf: &mut B) {
            WireFormat::write(&self.tow, buf);
            WireFormat::write(&self.n, buf);
            WireFormat::write(&self.e, buf);
            WireFormat::write(&self.d, buf);
            WireFormat::write(&self.h_accuracy, buf);
            WireFormat::write(&self.v_accuracy, buf);
            WireFormat::write(&self.n_sats, buf);
            WireFormat::write(&self.flags, buf);
        }
        fn parse_unchecked<B: Buf>(buf: &mut B) -> Self {
            MsgVelNedGnss {
                sender_id: None,
                tow: WireFormat::parse_unchecked(buf),
                n: WireFormat::parse_unchecked(buf),
                e: WireFormat::parse_unchecked(buf),
                d: WireFormat::parse_unchecked(buf),
                h_accuracy: WireFormat::parse_unchecked(buf),
                v_accuracy: WireFormat::parse_unchecked(buf),
                n_sats: WireFormat::parse_unchecked(buf),
                flags: WireFormat::parse_unchecked(buf),
            }
        }
    }

    /// Velocity mode
    #[derive(Debug, Clone, Copy, PartialEq, Eq, Hash)]
    pub enum VelocityMode {
        /// Invalid
        Invalid = 0,

        /// Measured Doppler derived
        MeasuredDopplerDerived = 1,

        /// Computed Doppler derived
        ComputedDopplerDerived = 2,
    }

    impl std::fmt::Display for VelocityMode {
        fn fmt(&self, f: &mut std::fmt::Formatter<'_>) -> std::fmt::Result {
            match self {
                VelocityMode::Invalid => f.write_str("Invalid"),
                VelocityMode::MeasuredDopplerDerived => f.write_str("Measured Doppler derived"),
                VelocityMode::ComputedDopplerDerived => f.write_str("Computed Doppler derived"),
            }
        }
    }

    impl TryFrom<u8> for VelocityMode {
        type Error = u8;
        fn try_from(i: u8) -> Result<Self, Self::Error> {
            match i {
                0 => Ok(VelocityMode::Invalid),
                1 => Ok(VelocityMode::MeasuredDopplerDerived),
                2 => Ok(VelocityMode::ComputedDopplerDerived),
                i => Err(i),
            }
        }
    }
}<|MERGE_RESOLUTION|>--- conflicted
+++ resolved
@@ -85,7 +85,7 @@
     use crate::messages::lib::*;
     /// Horizontal estimated error ellipse
     #[cfg_attr(feature = "serde", derive(serde::Serialize))]
-    #[derive(Debug, PartialEq, Clone)]
+    #[derive(Debug, Clone)]
     pub struct EstimatedHorizontalErrorEllipse {
         /// The semi major axis of the estimated horizontal error ellipse at the
         /// user-configured confidence level; zero implies invalid.
@@ -137,7 +137,7 @@
     /// Differential solution.
     ///
     #[cfg_attr(feature = "serde", derive(serde::Serialize))]
-    #[derive(Debug, PartialEq, Clone)]
+    #[derive(Debug, Clone)]
     pub struct MsgAgeCorrections {
         /// The message sender_id
         #[cfg_attr(feature = "serde", serde(skip_serializing))]
@@ -225,7 +225,7 @@
     /// preceding MSG_GPS_TIME with the matching time-of-week (tow).
     ///
     #[cfg_attr(feature = "serde", derive(serde::Serialize))]
-    #[derive(Debug, PartialEq, Clone)]
+    #[derive(Debug, Clone)]
     pub struct MsgBaselineEcef {
         /// The message sender_id
         #[cfg_attr(feature = "serde", serde(skip_serializing))]
@@ -406,7 +406,7 @@
     /// preceding MSG_GPS_TIME with the matching time-of-week (tow).
     ///
     #[cfg_attr(feature = "serde", derive(serde::Serialize))]
-    #[derive(Debug, PartialEq, Clone)]
+    #[derive(Debug, Clone)]
     pub struct MsgBaselineEcefDepA {
         /// The message sender_id
         #[cfg_attr(feature = "serde", serde(skip_serializing))]
@@ -670,7 +670,7 @@
     /// preceding MSG_GPS_TIME with the matching time-of-week (tow).
     ///
     #[cfg_attr(feature = "serde", derive(serde::Serialize))]
-    #[derive(Debug, PartialEq, Clone)]
+    #[derive(Debug, Clone)]
     pub struct MsgBaselineHeadingDepA {
         /// The message sender_id
         #[cfg_attr(feature = "serde", serde(skip_serializing))]
@@ -916,7 +916,7 @@
     /// week (tow).
     ///
     #[cfg_attr(feature = "serde", derive(serde::Serialize))]
-    #[derive(Debug, PartialEq, Clone)]
+    #[derive(Debug, Clone)]
     pub struct MsgBaselineNed {
         /// The message sender_id
         #[cfg_attr(feature = "serde", serde(skip_serializing))]
@@ -1106,7 +1106,7 @@
     /// week (tow).
     ///
     #[cfg_attr(feature = "serde", derive(serde::Serialize))]
-    #[derive(Debug, PartialEq, Clone)]
+    #[derive(Debug, Clone)]
     pub struct MsgBaselineNedDepA {
         /// The message sender_id
         #[cfg_attr(feature = "serde", serde(skip_serializing))]
@@ -1378,7 +1378,7 @@
     /// or SPP solution.
     ///
     #[cfg_attr(feature = "serde", derive(serde::Serialize))]
-    #[derive(Debug, PartialEq, Clone)]
+    #[derive(Debug, Clone)]
     pub struct MsgDops {
         /// The message sender_id
         #[cfg_attr(feature = "serde", serde(skip_serializing))]
@@ -1582,7 +1582,7 @@
     /// navigation satellite geometry on positional measurement precision.
     ///
     #[cfg_attr(feature = "serde", derive(serde::Serialize))]
-    #[derive(Debug, PartialEq, Clone)]
+    #[derive(Debug, Clone)]
     pub struct MsgDopsDepA {
         /// The message sender_id
         #[cfg_attr(feature = "serde", serde(skip_serializing))]
@@ -1686,81 +1686,6 @@
     }
 }
 
-<<<<<<< HEAD
-pub mod msg_gps_leap_second {
-    #![allow(unused_imports)]
-
-    use super::*;
-    use crate::messages::lib::*;
-
-    /// Leap second SBP message.
-
-    ///
-    /// Emulates the GPS CNAV message, reserving bytes for future broadcast of the
-    /// drift model parameters.
-    ///
-    #[cfg_attr(feature = "serde", derive(serde::Serialize))]
-    #[derive(Debug, PartialEq, Clone)]
-    pub struct MsgGpsLeapSecond {
-        /// The message sender_id
-        #[cfg_attr(feature = "serde", serde(skip_serializing))]
-        pub sender_id: Option<u16>,
-        #[cfg_attr(feature = "serde", serde(rename(serialize = "stub")))]
-        pub stub: Vec<u8>,
-    }
-
-    impl ConcreteMessage for MsgGpsLeapSecond {
-        const MESSAGE_TYPE: u16 = 570;
-        const MESSAGE_NAME: &'static str = "MSG_GPS_LEAP_SECOND";
-    }
-
-    impl SbpMessage for MsgGpsLeapSecond {
-        fn message_name(&self) -> &'static str {
-            <Self as ConcreteMessage>::MESSAGE_NAME
-        }
-        fn message_type(&self) -> u16 {
-            <Self as ConcreteMessage>::MESSAGE_TYPE
-        }
-        fn sender_id(&self) -> Option<u16> {
-            self.sender_id
-        }
-        fn set_sender_id(&mut self, new_id: u16) {
-            self.sender_id = Some(new_id);
-        }
-        fn encoded_len(&self) -> usize {
-            WireFormat::len(self) + crate::HEADER_LEN + crate::CRC_LEN
-        }
-    }
-
-    impl TryFrom<Sbp> for MsgGpsLeapSecond {
-        type Error = TryFromSbpError;
-        fn try_from(msg: Sbp) -> Result<Self, Self::Error> {
-            match msg {
-                Sbp::MsgGpsLeapSecond(m) => Ok(m),
-                _ => Err(TryFromSbpError),
-            }
-        }
-    }
-
-    impl WireFormat for MsgGpsLeapSecond {
-        const MIN_LEN: usize = <Vec<u8> as WireFormat>::MIN_LEN;
-        fn len(&self) -> usize {
-            WireFormat::len(&self.stub)
-        }
-        fn write<B: BufMut>(&self, buf: &mut B) {
-            WireFormat::write(&self.stub, buf);
-        }
-        fn parse_unchecked<B: Buf>(buf: &mut B) -> Self {
-            MsgGpsLeapSecond {
-                sender_id: None,
-                stub: WireFormat::parse_unchecked(buf),
-            }
-        }
-    }
-}
-
-=======
->>>>>>> 12a4f230
 pub mod msg_gps_time {
     #![allow(unused_imports)]
 
@@ -1782,7 +1707,7 @@
     /// these messages.
     ///
     #[cfg_attr(feature = "serde", derive(serde::Serialize))]
-    #[derive(Debug, PartialEq, Clone)]
+    #[derive(Debug, Clone)]
     pub struct MsgGpsTime {
         /// The message sender_id
         #[cfg_attr(feature = "serde", serde(skip_serializing))]
@@ -1950,7 +1875,7 @@
     /// these messages.
     ///
     #[cfg_attr(feature = "serde", derive(serde::Serialize))]
-    #[derive(Debug, PartialEq, Clone)]
+    #[derive(Debug, Clone)]
     pub struct MsgGpsTimeDepA {
         /// The message sender_id
         #[cfg_attr(feature = "serde", serde(skip_serializing))]
@@ -2067,7 +1992,7 @@
     /// these messages.
     ///
     #[cfg_attr(feature = "serde", derive(serde::Serialize))]
-    #[derive(Debug, PartialEq, Clone)]
+    #[derive(Debug, Clone)]
     pub struct MsgGpsTimeGnss {
         /// The message sender_id
         #[cfg_attr(feature = "serde", serde(skip_serializing))]
@@ -2214,75 +2139,6 @@
     }
 }
 
-<<<<<<< HEAD
-pub mod msg_itrf {
-    #![allow(unused_imports)]
-
-    use super::*;
-    use crate::messages::lib::*;
-    /// Reference Frame Transformation Parameter
-    #[cfg_attr(feature = "serde", derive(serde::Serialize))]
-    #[derive(Debug, PartialEq, Clone)]
-    pub struct MsgItrf {
-        /// The message sender_id
-        #[cfg_attr(feature = "serde", serde(skip_serializing))]
-        pub sender_id: Option<u16>,
-        #[cfg_attr(feature = "serde", serde(rename(serialize = "stub")))]
-        pub stub: Vec<u8>,
-    }
-
-    impl ConcreteMessage for MsgItrf {
-        const MESSAGE_TYPE: u16 = 580;
-        const MESSAGE_NAME: &'static str = "MSG_ITRF";
-    }
-
-    impl SbpMessage for MsgItrf {
-        fn message_name(&self) -> &'static str {
-            <Self as ConcreteMessage>::MESSAGE_NAME
-        }
-        fn message_type(&self) -> u16 {
-            <Self as ConcreteMessage>::MESSAGE_TYPE
-        }
-        fn sender_id(&self) -> Option<u16> {
-            self.sender_id
-        }
-        fn set_sender_id(&mut self, new_id: u16) {
-            self.sender_id = Some(new_id);
-        }
-        fn encoded_len(&self) -> usize {
-            WireFormat::len(self) + crate::HEADER_LEN + crate::CRC_LEN
-        }
-    }
-
-    impl TryFrom<Sbp> for MsgItrf {
-        type Error = TryFromSbpError;
-        fn try_from(msg: Sbp) -> Result<Self, Self::Error> {
-            match msg {
-                Sbp::MsgItrf(m) => Ok(m),
-                _ => Err(TryFromSbpError),
-            }
-        }
-    }
-
-    impl WireFormat for MsgItrf {
-        const MIN_LEN: usize = <Vec<u8> as WireFormat>::MIN_LEN;
-        fn len(&self) -> usize {
-            WireFormat::len(&self.stub)
-        }
-        fn write<B: BufMut>(&self, buf: &mut B) {
-            WireFormat::write(&self.stub, buf);
-        }
-        fn parse_unchecked<B: Buf>(buf: &mut B) -> Self {
-            MsgItrf {
-                sender_id: None,
-                stub: WireFormat::parse_unchecked(buf),
-            }
-        }
-    }
-}
-
-=======
->>>>>>> 12a4f230
 pub mod msg_pos_ecef {
     #![allow(unused_imports)]
 
@@ -2300,7 +2156,7 @@
     /// MSG_GPS_TIME with the matching time-of-week (tow).
     ///
     #[cfg_attr(feature = "serde", derive(serde::Serialize))]
-    #[derive(Debug, PartialEq, Clone)]
+    #[derive(Debug, Clone)]
     pub struct MsgPosEcef {
         /// The message sender_id
         #[cfg_attr(feature = "serde", serde(skip_serializing))]
@@ -2591,7 +2447,7 @@
     /// MSG_GPS_TIME with the matching time-of-week (tow).
     ///
     #[cfg_attr(feature = "serde", derive(serde::Serialize))]
-    #[derive(Debug, PartialEq, Clone)]
+    #[derive(Debug, Clone)]
     pub struct MsgPosEcefCov {
         /// The message sender_id
         #[cfg_attr(feature = "serde", serde(skip_serializing))]
@@ -2917,7 +2773,7 @@
     /// MSG_GPS_TIME with the matching time-of-week (tow).
     ///
     #[cfg_attr(feature = "serde", derive(serde::Serialize))]
-    #[derive(Debug, PartialEq, Clone)]
+    #[derive(Debug, Clone)]
     pub struct MsgPosEcefCovGnss {
         /// The message sender_id
         #[cfg_attr(feature = "serde", serde(skip_serializing))]
@@ -3146,7 +3002,7 @@
     /// MSG_GPS_TIME with the matching time-of-week (tow).
     ///
     #[cfg_attr(feature = "serde", derive(serde::Serialize))]
-    #[derive(Debug, PartialEq, Clone)]
+    #[derive(Debug, Clone)]
     pub struct MsgPosEcefDepA {
         /// The message sender_id
         #[cfg_attr(feature = "serde", serde(skip_serializing))]
@@ -3419,7 +3275,7 @@
     /// MSG_GPS_TIME with the matching time-of-week (tow).
     ///
     #[cfg_attr(feature = "serde", derive(serde::Serialize))]
-    #[derive(Debug, PartialEq, Clone)]
+    #[derive(Debug, Clone)]
     pub struct MsgPosEcefGnss {
         /// The message sender_id
         #[cfg_attr(feature = "serde", serde(skip_serializing))]
@@ -3613,7 +3469,7 @@
     /// matching time-of-week (tow).
     ///
     #[cfg_attr(feature = "serde", derive(serde::Serialize))]
-    #[derive(Debug, PartialEq, Clone)]
+    #[derive(Debug, Clone)]
     pub struct MsgPosLlh {
         /// The message sender_id
         #[cfg_attr(feature = "serde", serde(skip_serializing))]
@@ -3913,7 +3769,7 @@
     /// The user-configured percentile is encoded in the percentile field.
     ///
     #[cfg_attr(feature = "serde", derive(serde::Serialize))]
-    #[derive(Debug, PartialEq, Clone)]
+    #[derive(Debug, Clone)]
     pub struct MsgPosLlhAcc {
         /// The message sender_id
         #[cfg_attr(feature = "serde", serde(skip_serializing))]
@@ -4359,7 +4215,7 @@
     /// with the sign convention.
     ///
     #[cfg_attr(feature = "serde", derive(serde::Serialize))]
-    #[derive(Debug, PartialEq, Clone)]
+    #[derive(Debug, Clone)]
     pub struct MsgPosLlhCov {
         /// The message sender_id
         #[cfg_attr(feature = "serde", serde(skip_serializing))]
@@ -4685,7 +4541,7 @@
     /// should be taken with the sign convention.
     ///
     #[cfg_attr(feature = "serde", derive(serde::Serialize))]
-    #[derive(Debug, PartialEq, Clone)]
+    #[derive(Debug, Clone)]
     pub struct MsgPosLlhCovGnss {
         /// The message sender_id
         #[cfg_attr(feature = "serde", serde(skip_serializing))]
@@ -4919,7 +4775,7 @@
     /// matching time-of-week (tow).
     ///
     #[cfg_attr(feature = "serde", derive(serde::Serialize))]
-    #[derive(Debug, PartialEq, Clone)]
+    #[derive(Debug, Clone)]
     pub struct MsgPosLlhDepA {
         /// The message sender_id
         #[cfg_attr(feature = "serde", serde(skip_serializing))]
@@ -5245,7 +5101,7 @@
     /// matching time-of-week (tow).
     ///
     #[cfg_attr(feature = "serde", derive(serde::Serialize))]
-    #[derive(Debug, PartialEq, Clone)]
+    #[derive(Debug, Clone)]
     pub struct MsgPosLlhGnss {
         /// The message sender_id
         #[cfg_attr(feature = "serde", serde(skip_serializing))]
@@ -5442,7 +5298,7 @@
     /// the matching time-of-week (tow).
     ///
     #[cfg_attr(feature = "serde", derive(serde::Serialize))]
-    #[derive(Debug, PartialEq, Clone)]
+    #[derive(Debug, Clone)]
     pub struct MsgProtectionLevel {
         /// The message sender_id
         #[cfg_attr(feature = "serde", serde(skip_serializing))]
@@ -5960,7 +5816,7 @@
     /// by the preceding MSG_GPS_TIME with the matching time-of-week (tow).
     ///
     #[cfg_attr(feature = "serde", derive(serde::Serialize))]
-    #[derive(Debug, PartialEq, Clone)]
+    #[derive(Debug, Clone)]
     pub struct MsgProtectionLevelDepA {
         /// The message sender_id
         #[cfg_attr(feature = "serde", serde(skip_serializing))]
@@ -6289,7 +6145,7 @@
     /// fix.
     ///
     #[cfg_attr(feature = "serde", derive(serde::Serialize))]
-    #[derive(Debug, PartialEq, Clone)]
+    #[derive(Debug, Clone)]
     pub struct MsgUtcTime {
         /// The message sender_id
         #[cfg_attr(feature = "serde", serde(skip_serializing))]
@@ -6527,7 +6383,7 @@
     /// fix.
     ///
     #[cfg_attr(feature = "serde", derive(serde::Serialize))]
-    #[derive(Debug, PartialEq, Clone)]
+    #[derive(Debug, Clone)]
     pub struct MsgUtcTimeGnss {
         /// The message sender_id
         #[cfg_attr(feature = "serde", serde(skip_serializing))]
@@ -6771,7 +6627,7 @@
     /// products and is not available from Piksi Multi or Duro.
     ///
     #[cfg_attr(feature = "serde", derive(serde::Serialize))]
-    #[derive(Debug, PartialEq, Clone)]
+    #[derive(Debug, Clone)]
     pub struct MsgVelBody {
         /// The message sender_id
         #[cfg_attr(feature = "serde", serde(skip_serializing))]
@@ -7038,7 +6894,7 @@
     /// but not necessarily the device heading.
     ///
     #[cfg_attr(feature = "serde", derive(serde::Serialize))]
-    #[derive(Debug, PartialEq, Clone)]
+    #[derive(Debug, Clone)]
     pub struct MsgVelCog {
         /// The message sender_id
         #[cfg_attr(feature = "serde", serde(skip_serializing))]
@@ -7494,7 +7350,7 @@
     /// the matching time-of-week (tow).
     ///
     #[cfg_attr(feature = "serde", derive(serde::Serialize))]
-    #[derive(Debug, PartialEq, Clone)]
+    #[derive(Debug, Clone)]
     pub struct MsgVelEcef {
         /// The message sender_id
         #[cfg_attr(feature = "serde", serde(skip_serializing))]
@@ -7762,7 +7618,7 @@
     /// the matching time-of-week (tow).
     ///
     #[cfg_attr(feature = "serde", derive(serde::Serialize))]
-    #[derive(Debug, PartialEq, Clone)]
+    #[derive(Debug, Clone)]
     pub struct MsgVelEcefCov {
         /// The message sender_id
         #[cfg_attr(feature = "serde", serde(skip_serializing))]
@@ -8065,7 +7921,7 @@
     /// the matching time-of-week (tow).
     ///
     #[cfg_attr(feature = "serde", derive(serde::Serialize))]
-    #[derive(Debug, PartialEq, Clone)]
+    #[derive(Debug, Clone)]
     pub struct MsgVelEcefCovGnss {
         /// The message sender_id
         #[cfg_attr(feature = "serde", serde(skip_serializing))]
@@ -8275,7 +8131,7 @@
     /// the matching time-of-week (tow).
     ///
     #[cfg_attr(feature = "serde", derive(serde::Serialize))]
-    #[derive(Debug, PartialEq, Clone)]
+    #[derive(Debug, Clone)]
     pub struct MsgVelEcefDepA {
         /// The message sender_id
         #[cfg_attr(feature = "serde", serde(skip_serializing))]
@@ -8399,7 +8255,7 @@
     /// the matching time-of-week (tow).
     ///
     #[cfg_attr(feature = "serde", derive(serde::Serialize))]
-    #[derive(Debug, PartialEq, Clone)]
+    #[derive(Debug, Clone)]
     pub struct MsgVelEcefGnss {
         /// The message sender_id
         #[cfg_attr(feature = "serde", serde(skip_serializing))]
@@ -8575,7 +8431,7 @@
     /// by the preceding MSG_GPS_TIME with the matching time-of-week (tow).
     ///
     #[cfg_attr(feature = "serde", derive(serde::Serialize))]
-    #[derive(Debug, PartialEq, Clone)]
+    #[derive(Debug, Clone)]
     pub struct MsgVelNed {
         /// The message sender_id
         #[cfg_attr(feature = "serde", serde(skip_serializing))]
@@ -8853,7 +8709,7 @@
     /// triangular portion of the 3x3 covariance matrix.
     ///
     #[cfg_attr(feature = "serde", derive(serde::Serialize))]
-    #[derive(Debug, PartialEq, Clone)]
+    #[derive(Debug, Clone)]
     pub struct MsgVelNedCov {
         /// The message sender_id
         #[cfg_attr(feature = "serde", serde(skip_serializing))]
@@ -9159,7 +9015,7 @@
     /// triangular portion of the 3x3 covariance matrix.
     ///
     #[cfg_attr(feature = "serde", derive(serde::Serialize))]
-    #[derive(Debug, PartialEq, Clone)]
+    #[derive(Debug, Clone)]
     pub struct MsgVelNedCovGnss {
         /// The message sender_id
         #[cfg_attr(feature = "serde", serde(skip_serializing))]
@@ -9370,7 +9226,7 @@
     /// by the preceding MSG_GPS_TIME with the matching time-of-week (tow).
     ///
     #[cfg_attr(feature = "serde", derive(serde::Serialize))]
-    #[derive(Debug, PartialEq, Clone)]
+    #[derive(Debug, Clone)]
     pub struct MsgVelNedDepA {
         /// The message sender_id
         #[cfg_attr(feature = "serde", serde(skip_serializing))]
@@ -9502,7 +9358,7 @@
     /// by the preceding MSG_GPS_TIME with the matching time-of-week (tow).
     ///
     #[cfg_attr(feature = "serde", derive(serde::Serialize))]
-    #[derive(Debug, PartialEq, Clone)]
+    #[derive(Debug, Clone)]
     pub struct MsgVelNedGnss {
         /// The message sender_id
         #[cfg_attr(feature = "serde", serde(skip_serializing))]
