// Copyright (C) 2015-2021 Swift Navigation Inc.
// Contact: https://support.swiftnav.com
//
// This source is subject to the license found in the file 'LICENSE' which must
// be be distributed together with this source. All other rights reserved.
//
// THIS CODE AND INFORMATION IS PROVIDED "AS IS" WITHOUT WARRANTY OF ANY KIND,
// EITHER EXPRESSED OR IMPLIED, INCLUDING BUT NOT LIMITED TO THE IMPLIED
// WARRANTIES OF MERCHANTABILITY AND/OR FITNESS FOR A PARTICULAR PURPOSE.
//! SBP message definitions.
pub mod acquisition;
pub mod bootload;
pub mod ext_events;
pub mod file_io;
pub mod flash;
pub mod gnss;
pub mod imu;
pub mod linux;
pub mod logging;
pub mod mag;
pub mod navigation;
pub mod ndb;
pub mod observation;
pub mod orientation;
pub mod piksi;
pub mod sbas;
pub mod settings;
pub mod solution_meta;
pub mod ssr;
pub mod system;
pub mod tracking;
pub mod unknown;
pub mod user;
pub mod vehicle;
use self::acquisition::msg_acq_result::MsgAcqResult;
use self::acquisition::msg_acq_result_dep_a::MsgAcqResultDepA;
use self::acquisition::msg_acq_result_dep_b::MsgAcqResultDepB;
use self::acquisition::msg_acq_result_dep_c::MsgAcqResultDepC;
use self::acquisition::msg_acq_sv_profile::MsgAcqSvProfile;
use self::acquisition::msg_acq_sv_profile_dep::MsgAcqSvProfileDep;
use self::bootload::msg_bootloader_handshake_dep_a::MsgBootloaderHandshakeDepA;
use self::bootload::msg_bootloader_handshake_req::MsgBootloaderHandshakeReq;
use self::bootload::msg_bootloader_handshake_resp::MsgBootloaderHandshakeResp;
use self::bootload::msg_bootloader_jump_to_app::MsgBootloaderJumpToApp;
use self::bootload::msg_nap_device_dna_req::MsgNapDeviceDnaReq;
use self::bootload::msg_nap_device_dna_resp::MsgNapDeviceDnaResp;
use self::ext_events::msg_ext_event::MsgExtEvent;
use self::file_io::msg_fileio_config_req::MsgFileioConfigReq;
use self::file_io::msg_fileio_config_resp::MsgFileioConfigResp;
use self::file_io::msg_fileio_read_dir_req::MsgFileioReadDirReq;
use self::file_io::msg_fileio_read_dir_resp::MsgFileioReadDirResp;
use self::file_io::msg_fileio_read_req::MsgFileioReadReq;
use self::file_io::msg_fileio_read_resp::MsgFileioReadResp;
use self::file_io::msg_fileio_remove::MsgFileioRemove;
use self::file_io::msg_fileio_write_req::MsgFileioWriteReq;
use self::file_io::msg_fileio_write_resp::MsgFileioWriteResp;
use self::flash::msg_flash_done::MsgFlashDone;
use self::flash::msg_flash_erase::MsgFlashErase;
use self::flash::msg_flash_program::MsgFlashProgram;
use self::flash::msg_flash_read_req::MsgFlashReadReq;
use self::flash::msg_flash_read_resp::MsgFlashReadResp;
use self::flash::msg_m25_flash_write_status::MsgM25FlashWriteStatus;
use self::flash::msg_stm_flash_lock_sector::MsgStmFlashLockSector;
use self::flash::msg_stm_flash_unlock_sector::MsgStmFlashUnlockSector;
use self::flash::msg_stm_unique_id_req::MsgStmUniqueIdReq;
use self::flash::msg_stm_unique_id_resp::MsgStmUniqueIdResp;
use self::imu::msg_imu_aux::MsgImuAux;
use self::imu::msg_imu_raw::MsgImuRaw;
use self::linux::msg_linux_cpu_state::MsgLinuxCpuState;
use self::linux::msg_linux_cpu_state_dep_a::MsgLinuxCpuStateDepA;
use self::linux::msg_linux_mem_state::MsgLinuxMemState;
use self::linux::msg_linux_mem_state_dep_a::MsgLinuxMemStateDepA;
use self::linux::msg_linux_process_fd_count::MsgLinuxProcessFdCount;
use self::linux::msg_linux_process_fd_summary::MsgLinuxProcessFdSummary;
use self::linux::msg_linux_process_socket_counts::MsgLinuxProcessSocketCounts;
use self::linux::msg_linux_process_socket_queues::MsgLinuxProcessSocketQueues;
use self::linux::msg_linux_socket_usage::MsgLinuxSocketUsage;
use self::linux::msg_linux_sys_state::MsgLinuxSysState;
use self::linux::msg_linux_sys_state_dep_a::MsgLinuxSysStateDepA;
use self::logging::msg_fwd::MsgFwd;
use self::logging::msg_log::MsgLog;
use self::logging::msg_print_dep::MsgPrintDep;
use self::mag::msg_mag_raw::MsgMagRaw;
use self::navigation::msg_age_corrections::MsgAgeCorrections;
use self::navigation::msg_baseline_ecef::MsgBaselineEcef;
use self::navigation::msg_baseline_ecef_dep_a::MsgBaselineEcefDepA;
use self::navigation::msg_baseline_heading_dep_a::MsgBaselineHeadingDepA;
use self::navigation::msg_baseline_ned::MsgBaselineNed;
use self::navigation::msg_baseline_ned_dep_a::MsgBaselineNedDepA;
use self::navigation::msg_dops::MsgDops;
use self::navigation::msg_dops_dep_a::MsgDopsDepA;
use self::navigation::msg_gps_time::MsgGpsTime;
use self::navigation::msg_gps_time_dep_a::MsgGpsTimeDepA;
use self::navigation::msg_gps_time_gnss::MsgGpsTimeGnss;
use self::navigation::msg_pos_ecef::MsgPosEcef;
use self::navigation::msg_pos_ecef_cov::MsgPosEcefCov;
use self::navigation::msg_pos_ecef_cov_gnss::MsgPosEcefCovGnss;
use self::navigation::msg_pos_ecef_dep_a::MsgPosEcefDepA;
use self::navigation::msg_pos_ecef_gnss::MsgPosEcefGnss;
use self::navigation::msg_pos_llh::MsgPosLlh;
use self::navigation::msg_pos_llh_acc::MsgPosLlhAcc;
use self::navigation::msg_pos_llh_cov::MsgPosLlhCov;
use self::navigation::msg_pos_llh_cov_gnss::MsgPosLlhCovGnss;
use self::navigation::msg_pos_llh_dep_a::MsgPosLlhDepA;
use self::navigation::msg_pos_llh_gnss::MsgPosLlhGnss;
use self::navigation::msg_protection_level::MsgProtectionLevel;
use self::navigation::msg_protection_level_dep_a::MsgProtectionLevelDepA;
use self::navigation::msg_utc_time::MsgUtcTime;
use self::navigation::msg_utc_time_gnss::MsgUtcTimeGnss;
use self::navigation::msg_vel_body::MsgVelBody;
use self::navigation::msg_vel_cog::MsgVelCog;
use self::navigation::msg_vel_ecef::MsgVelEcef;
use self::navigation::msg_vel_ecef_cov::MsgVelEcefCov;
use self::navigation::msg_vel_ecef_cov_gnss::MsgVelEcefCovGnss;
use self::navigation::msg_vel_ecef_dep_a::MsgVelEcefDepA;
use self::navigation::msg_vel_ecef_gnss::MsgVelEcefGnss;
use self::navigation::msg_vel_ned::MsgVelNed;
use self::navigation::msg_vel_ned_cov::MsgVelNedCov;
use self::navigation::msg_vel_ned_cov_gnss::MsgVelNedCovGnss;
use self::navigation::msg_vel_ned_dep_a::MsgVelNedDepA;
use self::navigation::msg_vel_ned_gnss::MsgVelNedGnss;
use self::ndb::msg_ndb_event::MsgNdbEvent;
use self::observation::msg_almanac_glo::MsgAlmanacGlo;
use self::observation::msg_almanac_glo_dep::MsgAlmanacGloDep;
use self::observation::msg_almanac_gps::MsgAlmanacGps;
use self::observation::msg_almanac_gps_dep::MsgAlmanacGpsDep;
use self::observation::msg_base_pos_ecef::MsgBasePosEcef;
use self::observation::msg_base_pos_llh::MsgBasePosLlh;
use self::observation::msg_ephemeris_bds::MsgEphemerisBds;
use self::observation::msg_ephemeris_dep_a::MsgEphemerisDepA;
use self::observation::msg_ephemeris_dep_b::MsgEphemerisDepB;
use self::observation::msg_ephemeris_dep_c::MsgEphemerisDepC;
use self::observation::msg_ephemeris_dep_d::MsgEphemerisDepD;
use self::observation::msg_ephemeris_gal::MsgEphemerisGal;
use self::observation::msg_ephemeris_gal_dep_a::MsgEphemerisGalDepA;
use self::observation::msg_ephemeris_glo::MsgEphemerisGlo;
use self::observation::msg_ephemeris_glo_dep_a::MsgEphemerisGloDepA;
use self::observation::msg_ephemeris_glo_dep_b::MsgEphemerisGloDepB;
use self::observation::msg_ephemeris_glo_dep_c::MsgEphemerisGloDepC;
use self::observation::msg_ephemeris_glo_dep_d::MsgEphemerisGloDepD;
use self::observation::msg_ephemeris_gps::MsgEphemerisGps;
use self::observation::msg_ephemeris_gps_dep_e::MsgEphemerisGpsDepE;
use self::observation::msg_ephemeris_gps_dep_f::MsgEphemerisGpsDepF;
use self::observation::msg_ephemeris_qzss::MsgEphemerisQzss;
use self::observation::msg_ephemeris_sbas::MsgEphemerisSbas;
use self::observation::msg_ephemeris_sbas_dep_a::MsgEphemerisSbasDepA;
use self::observation::msg_ephemeris_sbas_dep_b::MsgEphemerisSbasDepB;
use self::observation::msg_glo_biases::MsgGloBiases;
use self::observation::msg_gnss_capb::MsgGnssCapb;
use self::observation::msg_group_delay::MsgGroupDelay;
use self::observation::msg_group_delay_dep_a::MsgGroupDelayDepA;
use self::observation::msg_group_delay_dep_b::MsgGroupDelayDepB;
use self::observation::msg_iono::MsgIono;
use self::observation::msg_obs::MsgObs;
use self::observation::msg_obs_dep_a::MsgObsDepA;
use self::observation::msg_obs_dep_b::MsgObsDepB;
use self::observation::msg_obs_dep_c::MsgObsDepC;
use self::observation::msg_osr::MsgOsr;
use self::observation::msg_sv_az_el::MsgSvAzEl;
use self::observation::msg_sv_configuration_gps_dep::MsgSvConfigurationGpsDep;
use self::orientation::msg_angular_rate::MsgAngularRate;
use self::orientation::msg_baseline_heading::MsgBaselineHeading;
use self::orientation::msg_orient_euler::MsgOrientEuler;
use self::orientation::msg_orient_quat::MsgOrientQuat;
use self::piksi::msg_almanac::MsgAlmanac;
use self::piksi::msg_cell_modem_status::MsgCellModemStatus;
use self::piksi::msg_command_output::MsgCommandOutput;
use self::piksi::msg_command_req::MsgCommandReq;
use self::piksi::msg_command_resp::MsgCommandResp;
use self::piksi::msg_cw_results::MsgCwResults;
use self::piksi::msg_cw_start::MsgCwStart;
use self::piksi::msg_device_monitor::MsgDeviceMonitor;
use self::piksi::msg_front_end_gain::MsgFrontEndGain;
use self::piksi::msg_iar_state::MsgIarState;
use self::piksi::msg_init_base_dep::MsgInitBaseDep;
use self::piksi::msg_mask_satellite::MsgMaskSatellite;
use self::piksi::msg_mask_satellite_dep::MsgMaskSatelliteDep;
use self::piksi::msg_network_bandwidth_usage::MsgNetworkBandwidthUsage;
use self::piksi::msg_network_state_req::MsgNetworkStateReq;
use self::piksi::msg_network_state_resp::MsgNetworkStateResp;
use self::piksi::msg_reset::MsgReset;
use self::piksi::msg_reset_dep::MsgResetDep;
use self::piksi::msg_reset_filters::MsgResetFilters;
use self::piksi::msg_set_time::MsgSetTime;
use self::piksi::msg_specan::MsgSpecan;
use self::piksi::msg_specan_dep::MsgSpecanDep;
use self::piksi::msg_thread_state::MsgThreadState;
use self::piksi::msg_uart_state::MsgUartState;
use self::piksi::msg_uart_state_depa::MsgUartStateDepa;
use self::sbas::msg_sbas_raw::MsgSbasRaw;
use self::settings::msg_settings_read_by_index_done::MsgSettingsReadByIndexDone;
use self::settings::msg_settings_read_by_index_req::MsgSettingsReadByIndexReq;
use self::settings::msg_settings_read_by_index_resp::MsgSettingsReadByIndexResp;
use self::settings::msg_settings_read_req::MsgSettingsReadReq;
use self::settings::msg_settings_read_resp::MsgSettingsReadResp;
use self::settings::msg_settings_register::MsgSettingsRegister;
use self::settings::msg_settings_register_resp::MsgSettingsRegisterResp;
use self::settings::msg_settings_save::MsgSettingsSave;
use self::settings::msg_settings_write::MsgSettingsWrite;
use self::settings::msg_settings_write_resp::MsgSettingsWriteResp;
use self::solution_meta::msg_soln_meta::MsgSolnMeta;
use self::solution_meta::msg_soln_meta_dep_a::MsgSolnMetaDepA;
use self::ssr::msg_ssr_code_biases::MsgSsrCodeBiases;
use self::ssr::msg_ssr_grid_definition_dep_a::MsgSsrGridDefinitionDepA;
use self::ssr::msg_ssr_gridded_correction::MsgSsrGriddedCorrection;
use self::ssr::msg_ssr_gridded_correction_dep_a::MsgSsrGriddedCorrectionDepA;
use self::ssr::msg_ssr_gridded_correction_no_std_dep_a::MsgSsrGriddedCorrectionNoStdDepA;
use self::ssr::msg_ssr_orbit_clock::MsgSsrOrbitClock;
use self::ssr::msg_ssr_orbit_clock_bounds::MsgSsrOrbitClockBounds;
use self::ssr::msg_ssr_orbit_clock_dep_a::MsgSsrOrbitClockDepA;
use self::ssr::msg_ssr_phase_biases::MsgSsrPhaseBiases;
use self::ssr::msg_ssr_satellite_apc::MsgSsrSatelliteApc;
use self::ssr::msg_ssr_stec_correction::MsgSsrStecCorrection;
use self::ssr::msg_ssr_stec_correction_dep_a::MsgSsrStecCorrectionDepA;
use self::ssr::msg_ssr_tile_definition::MsgSsrTileDefinition;
use self::system::msg_csac_telemetry::MsgCsacTelemetry;
use self::system::msg_csac_telemetry_labels::MsgCsacTelemetryLabels;
use self::system::msg_dgnss_status::MsgDgnssStatus;
use self::system::msg_gnss_time_offset::MsgGnssTimeOffset;
use self::system::msg_group_meta::MsgGroupMeta;
use self::system::msg_heartbeat::MsgHeartbeat;
use self::system::msg_ins_status::MsgInsStatus;
use self::system::msg_ins_updates::MsgInsUpdates;
use self::system::msg_pps_time::MsgPpsTime;
use self::system::msg_sensor_aid_event::MsgSensorAidEvent;
use self::system::msg_startup::MsgStartup;
use self::system::msg_status_report::MsgStatusReport;
use self::tracking::msg_measurement_state::MsgMeasurementState;
use self::tracking::msg_tracking_iq::MsgTrackingIq;
use self::tracking::msg_tracking_iq_dep_a::MsgTrackingIqDepA;
use self::tracking::msg_tracking_iq_dep_b::MsgTrackingIqDepB;
use self::tracking::msg_tracking_state::MsgTrackingState;
use self::tracking::msg_tracking_state_dep_a::MsgTrackingStateDepA;
use self::tracking::msg_tracking_state_dep_b::MsgTrackingStateDepB;
use self::tracking::msg_tracking_state_detailed_dep::MsgTrackingStateDetailedDep;
use self::tracking::msg_tracking_state_detailed_dep_a::MsgTrackingStateDetailedDepA;
use self::unknown::Unknown;
use self::user::msg_user_data::MsgUserData;
use self::vehicle::msg_odometry::MsgOdometry;
use self::vehicle::msg_wheeltick::MsgWheeltick;

mod lib {
    //! Common imports so we can just `use super::lib::*` in all the message files

    pub use std::convert::{TryFrom, TryInto};

    pub use crate::sbp_string::{
        DoubleNullTerminated, Multipart, NullTerminated, SbpString, Unterminated,
    };
    #[cfg(feature = "swiftnav")]
    pub use crate::time;
    pub use crate::wire_format::{PayloadParseError, WireFormat};

    pub use super::{ConcreteMessage, Sbp, SbpMessage, TryFromSbpError};

    pub use bytes::{Buf, BufMut};

    macro_rules! get_bit_range {
        ($bitrange:expr, $source_ty:ty, $target_ty:ty, $msb:expr, $lsb:expr) => {{
            let source_bit_len = std::mem::size_of::<$source_ty>() * 8;
            let target_bit_len = std::mem::size_of::<$target_ty>() * 8;
            let result = (($bitrange << (source_bit_len - $msb - 1))
                >> (source_bit_len - $msb - 1 + $lsb)) as $target_ty;
            result << (target_bit_len - ($msb - $lsb + 1)) >> (target_bit_len - ($msb - $lsb + 1))
        }};
    }

    macro_rules! set_bit_range {
        ($bitrange:expr, $value: expr, $source_ty:ty, $target_ty:ty, $msb:expr, $lsb:expr) => {
            let source_bit_len = std::mem::size_of::<$source_ty>() * 8;
            let mask: $source_ty = !(0 as $source_ty)
                << (source_bit_len - $msb - 1)
                >> (source_bit_len - $msb - 1 + $lsb)
                << ($lsb);
            *$bitrange &= !mask;
            *$bitrange |= ($value as $source_ty << $lsb) & mask;
        };
    }

    pub(crate) use get_bit_range;
    pub(crate) use set_bit_range;
}

use lib::*;

/// Common functionality available to all SBP messages.
pub trait SbpMessage: WireFormat + Clone + Sized {
    /// Get the message name.
    fn message_name(&self) -> &'static str;
    /// Get the message type.
    fn message_type(&self) -> u16;
    /// Get the sender_id if it is set.
    fn sender_id(&self) -> Option<u16>;
    /// Set the sender id.
    fn set_sender_id(&mut self, new_id: u16);
    /// Number of bytes this message will take on the wire.
    fn encoded_len(&self) -> usize;
    /// Get the GPS time associated with the message.
    #[cfg(feature = "swiftnav")]
    fn gps_time(&self) -> Option<Result<crate::time::MessageTime, crate::time::GpsTimeError>> {
        None
    }
}

/// Implemented by messages who's message name and type are known at compile time.
/// This is everything that implements [SbpMessage] except for [Sbp].
pub trait ConcreteMessage: SbpMessage + TryFrom<Sbp, Error = TryFromSbpError> {
    /// The message type.
    const MESSAGE_TYPE: u16;
    /// The message name.
    const MESSAGE_NAME: &'static str;
}

/// The error returned when using [TryFrom] to convert [Sbp] to the wrong message type.
#[derive(Debug, Clone)]
pub struct TryFromSbpError;

impl std::fmt::Display for TryFromSbpError {
    fn fmt(&self, f: &mut std::fmt::Formatter<'_>) -> std::fmt::Result {
        write!(f, "invalid message type for conversion")
    }
}

impl std::error::Error for TryFromSbpError {}

/// Represents any SBP message.
#[cfg_attr(feature = "serde", derive(serde::Serialize), serde(untagged))]
#[derive(Debug, Clone)]
#[non_exhaustive]
pub enum Sbp {
    /// Deprecated
    MsgPrintDep(MsgPrintDep),
    /// Deprecated
    MsgTrackingStateDetailedDep(MsgTrackingStateDetailedDep),
    /// Deprecated
    MsgTrackingStateDepB(MsgTrackingStateDepB),
    /// Deprecated
    MsgAcqResultDepB(MsgAcqResultDepB),
    /// Deprecated
    MsgAcqResultDepA(MsgAcqResultDepA),
    /// Deprecated
    MsgTrackingStateDepA(MsgTrackingStateDepA),
    /// State of an RTOS thread
    MsgThreadState(MsgThreadState),
    /// Deprecated
    MsgUartStateDepa(MsgUartStateDepa),
    /// State of the Integer Ambiguity Resolution (IAR) process
    MsgIarState(MsgIarState),
    /// Deprecated
    MsgEphemerisDepA(MsgEphemerisDepA),
    /// Deprecated
    MsgMaskSatelliteDep(MsgMaskSatelliteDep),
    /// Deprecated
    MsgTrackingIqDepA(MsgTrackingIqDepA),
    /// State of the UART channels
    MsgUartState(MsgUartState),
    /// Deprecated
    MsgAcqSvProfileDep(MsgAcqSvProfileDep),
    /// Deprecated
    MsgAcqResultDepC(MsgAcqResultDepC),
    /// Detailed signal tracking channel states. DEPRECATED
    MsgTrackingStateDetailedDepA(MsgTrackingStateDetailedDepA),
    /// Reset IAR filters (host => Piksi)
    MsgResetFilters(MsgResetFilters),
    /// Deprecated
    MsgInitBaseDep(MsgInitBaseDep),
    /// Mask a satellite from use in Piksi subsystems
    MsgMaskSatellite(MsgMaskSatellite),
    /// Tracking channel correlations
    MsgTrackingIqDepB(MsgTrackingIqDepB),
    /// Tracking channel correlations
    MsgTrackingIq(MsgTrackingIq),
    /// Acquisition perfomance measurement and debug
    MsgAcqSvProfile(MsgAcqSvProfile),
    /// Satellite acquisition result
    MsgAcqResult(MsgAcqResult),
    /// Signal tracking channel states
    MsgTrackingState(MsgTrackingState),
    /// Deprecated
    MsgObsDepB(MsgObsDepB),
    /// Base station position
    MsgBasePosLlh(MsgBasePosLlh),
    /// Deprecated
    MsgObsDepA(MsgObsDepA),
    /// Deprecated
    MsgEphemerisDepB(MsgEphemerisDepB),
    /// Satellite broadcast ephemeris
    MsgEphemerisDepC(MsgEphemerisDepC),
    /// Base station position in ECEF
    MsgBasePosEcef(MsgBasePosEcef),
    /// Deprecated
    MsgObsDepC(MsgObsDepC),
    /// GPS satellite observations
    MsgObs(MsgObs),
    /// Deprecated
    MsgSpecanDep(MsgSpecanDep),
    /// Spectrum analyzer
    MsgSpecan(MsgSpecan),
    /// Measurement Engine signal tracking channel states
    MsgMeasurementState(MsgMeasurementState),
    /// Send GPS time from host (host => Piksi)
    MsgSetTime(MsgSetTime),
    /// Legacy message to load satellite almanac (host => Piksi)
    MsgAlmanac(MsgAlmanac),
    /// Satellite broadcast ephemeris for GPS
    MsgAlmanacGpsDep(MsgAlmanacGpsDep),
    /// Satellite broadcast ephemeris for GLO
    MsgAlmanacGloDep(MsgAlmanacGloDep),
    /// Satellite broadcast ephemeris for GPS
    MsgAlmanacGps(MsgAlmanacGps),
    /// Satellite broadcast ephemeris for GLO
    MsgAlmanacGlo(MsgAlmanacGlo),
    /// GLONASS L1/L2 Code-Phase biases
    MsgGloBiases(MsgGloBiases),
    /// Satellite broadcast ephemeris
    MsgEphemerisDepD(MsgEphemerisDepD),
    /// Satellite broadcast ephemeris for GPS
    MsgEphemerisGpsDepE(MsgEphemerisGpsDepE),
    /// Satellite broadcast ephemeris for SBAS
    MsgEphemerisSbasDepA(MsgEphemerisSbasDepA),
    /// Satellite broadcast ephemeris for GLO
    MsgEphemerisGloDepA(MsgEphemerisGloDepA),
    /// Deprecated
    MsgEphemerisSbasDepB(MsgEphemerisSbasDepB),
    /// Satellite broadcast ephemeris for GLO
    MsgEphemerisGloDepB(MsgEphemerisGloDepB),
    /// Deprecated
    MsgEphemerisGpsDepF(MsgEphemerisGpsDepF),
    /// Satellite broadcast ephemeris for GLO
    MsgEphemerisGloDepC(MsgEphemerisGloDepC),
    /// Deprecated
    MsgEphemerisGloDepD(MsgEphemerisGloDepD),
    /// Satellite broadcast ephemeris for BDS
    MsgEphemerisBds(MsgEphemerisBds),
    /// Satellite broadcast ephemeris for GPS
    MsgEphemerisGps(MsgEphemerisGps),
    /// Satellite broadcast ephemeris for GLO
    MsgEphemerisGlo(MsgEphemerisGlo),
    /// Satellite broadcast ephemeris for SBAS
    MsgEphemerisSbas(MsgEphemerisSbas),
    /// Satellite broadcast ephemeris for Galileo
    MsgEphemerisGal(MsgEphemerisGal),
    /// Satellite broadcast ephemeris for QZSS
    MsgEphemerisQzss(MsgEphemerisQzss),
    /// Iono corrections
    MsgIono(MsgIono),
    /// L2C capability mask
    MsgSvConfigurationGpsDep(MsgSvConfigurationGpsDep),
    /// Group Delay
    MsgGroupDelayDepA(MsgGroupDelayDepA),
    /// Group Delay
    MsgGroupDelayDepB(MsgGroupDelayDepB),
    /// Group Delay
    MsgGroupDelay(MsgGroupDelay),
    /// Deprecated
    MsgEphemerisGalDepA(MsgEphemerisGalDepA),
    /// GNSS capabilities
    MsgGnssCapb(MsgGnssCapb),
    /// Satellite azimuths and elevations
    MsgSvAzEl(MsgSvAzEl),
    /// Write device configuration settings (host => device)
    MsgSettingsWrite(MsgSettingsWrite),
    /// Save settings to flash (host => device)
    MsgSettingsSave(MsgSettingsSave),
    /// Read setting by direct index (host => device)
    MsgSettingsReadByIndexReq(MsgSettingsReadByIndexReq),
    /// File read from the file system (host <= device)
    MsgFileioReadResp(MsgFileioReadResp),
    /// Read device configuration settings (host => device)
    MsgSettingsReadReq(MsgSettingsReadReq),
    /// Read device configuration settings (host <= device)
    MsgSettingsReadResp(MsgSettingsReadResp),
    /// Finished reading settings (host <= device)
    MsgSettingsReadByIndexDone(MsgSettingsReadByIndexDone),
    /// Read setting by direct index (host <= device)
    MsgSettingsReadByIndexResp(MsgSettingsReadByIndexResp),
    /// Read file from the file system (host => device)
    MsgFileioReadReq(MsgFileioReadReq),
    /// List files in a directory (host => device)
    MsgFileioReadDirReq(MsgFileioReadDirReq),
    /// Files listed in a directory (host <= device)
    MsgFileioReadDirResp(MsgFileioReadDirResp),
    /// File written to (host <= device)
    MsgFileioWriteResp(MsgFileioWriteResp),
    /// Delete a file from the file system (host => device)
    MsgFileioRemove(MsgFileioRemove),
    /// Write to file (host => device)
    MsgFileioWriteReq(MsgFileioWriteReq),
    /// Register setting and default value (device => host)
    MsgSettingsRegister(MsgSettingsRegister),
    /// Acknowledgement with status of MSG_SETTINGS_WRITE
    MsgSettingsWriteResp(MsgSettingsWriteResp),
    /// Deprecated
    MsgBootloaderHandshakeDepA(MsgBootloaderHandshakeDepA),
    /// Bootloader jump to application (host => device)
    MsgBootloaderJumpToApp(MsgBootloaderJumpToApp),
    /// Reset the device (host => Piksi)
    MsgResetDep(MsgResetDep),
    /// Bootloading handshake request (host => device)
    MsgBootloaderHandshakeReq(MsgBootloaderHandshakeReq),
    /// Bootloading handshake response (host <= device)
    MsgBootloaderHandshakeResp(MsgBootloaderHandshakeResp),
    /// Device temperature and voltage levels
    MsgDeviceMonitor(MsgDeviceMonitor),
    /// Reset the device (host => Piksi)
    MsgReset(MsgReset),
    /// Execute a command (host => device)
    MsgCommandReq(MsgCommandReq),
    /// Exit code from executed command (device => host)
    MsgCommandResp(MsgCommandResp),
    /// Request state of Piksi network interfaces
    MsgNetworkStateReq(MsgNetworkStateReq),
    /// State of network interface
    MsgNetworkStateResp(MsgNetworkStateResp),
    /// Command output
    MsgCommandOutput(MsgCommandOutput),
    /// Bandwidth usage reporting message
    MsgNetworkBandwidthUsage(MsgNetworkBandwidthUsage),
    /// Cell modem information update message
    MsgCellModemStatus(MsgCellModemStatus),
    /// RF AGC status
    MsgFrontEndGain(MsgFrontEndGain),
    /// Legacy message for CW interference channel (Piksi => host)
    MsgCwResults(MsgCwResults),
    /// Legacy message for CW interference channel (host => Piksi)
    MsgCwStart(MsgCwStart),
    /// Read FPGA device ID over UART response (host <= device)
    MsgNapDeviceDnaResp(MsgNapDeviceDnaResp),
    /// Read FPGA device ID over UART request (host => device)
    MsgNapDeviceDnaReq(MsgNapDeviceDnaReq),
    /// Flash response message (host <= device)
    MsgFlashDone(MsgFlashDone),
    /// Read STM or M25 flash address response (host <= device)
    MsgFlashReadResp(MsgFlashReadResp),
    /// Erase sector of device flash memory (host => device)
    MsgFlashErase(MsgFlashErase),
    /// Lock sector of STM flash memory (host => device)
    MsgStmFlashLockSector(MsgStmFlashLockSector),
    /// Unlock sector of STM flash memory (host => device)
    MsgStmFlashUnlockSector(MsgStmFlashUnlockSector),
    /// Read device's hard-coded unique ID response (host <= device)
    MsgStmUniqueIdResp(MsgStmUniqueIdResp),
    /// Program flash addresses
    MsgFlashProgram(MsgFlashProgram),
    /// Read STM or M25 flash address request (host => device)
    MsgFlashReadReq(MsgFlashReadReq),
    /// Read device's hard-coded unique ID request (host => device)
    MsgStmUniqueIdReq(MsgStmUniqueIdReq),
    /// Write M25 flash status register (host => device)
    MsgM25FlashWriteStatus(MsgM25FlashWriteStatus),
    /// GPS Time (v1.0)
    MsgGpsTimeDepA(MsgGpsTimeDepA),
    /// Reports timestamped external pin event
    MsgExtEvent(MsgExtEvent),
    /// GPS Time
    MsgGpsTime(MsgGpsTime),
    /// UTC Time
    MsgUtcTime(MsgUtcTime),
    /// GPS Time
    MsgGpsTimeGnss(MsgGpsTimeGnss),
    /// UTC Time
    MsgUtcTimeGnss(MsgUtcTimeGnss),
    /// Register setting and default value (device <= host)
    MsgSettingsRegisterResp(MsgSettingsRegisterResp),
    /// Single-point position in ECEF
    MsgPosEcefDepA(MsgPosEcefDepA),
    /// Geodetic Position
    MsgPosLlhDepA(MsgPosLlhDepA),
    /// Baseline Position in ECEF
    MsgBaselineEcefDepA(MsgBaselineEcefDepA),
    /// Baseline in NED
    MsgBaselineNedDepA(MsgBaselineNedDepA),
    /// Velocity in ECEF
    MsgVelEcefDepA(MsgVelEcefDepA),
    /// Velocity in NED
    MsgVelNedDepA(MsgVelNedDepA),
    /// Dilution of Precision
    MsgDopsDepA(MsgDopsDepA),
    /// Heading relative to True North
    MsgBaselineHeadingDepA(MsgBaselineHeadingDepA),
    /// Dilution of Precision
    MsgDops(MsgDops),
    /// Single-point position in ECEF
    MsgPosEcef(MsgPosEcef),
    /// Geodetic Position
    MsgPosLlh(MsgPosLlh),
    /// Baseline Position in ECEF
    MsgBaselineEcef(MsgBaselineEcef),
    /// Baseline in NED
    MsgBaselineNed(MsgBaselineNed),
    /// Velocity in ECEF
    MsgVelEcef(MsgVelEcef),
    /// Velocity in NED
    MsgVelNed(MsgVelNed),
    /// Heading relative to True North
    MsgBaselineHeading(MsgBaselineHeading),
    /// Age of corrections
    MsgAgeCorrections(MsgAgeCorrections),
    /// Geodetic Position
    MsgPosLlhCov(MsgPosLlhCov),
    /// Velocity in NED
    MsgVelNedCov(MsgVelNedCov),
    /// Velocity in User Frame
    MsgVelBody(MsgVelBody),
    /// Single-point position in ECEF
    MsgPosEcefCov(MsgPosEcefCov),
    /// Velocity in ECEF
    MsgVelEcefCov(MsgVelEcefCov),
    /// Computed Position and Protection Level
    MsgProtectionLevelDepA(MsgProtectionLevelDepA),
    /// Computed state and Protection Levels
    MsgProtectionLevel(MsgProtectionLevel),
    /// Geodetic Position and Accuracy
    MsgPosLlhAcc(MsgPosLlhAcc),
    /// Velocity expressed as course over ground
    MsgVelCog(MsgVelCog),
    /// Quaternion 4 component vector
    MsgOrientQuat(MsgOrientQuat),
    /// Euler angles
    MsgOrientEuler(MsgOrientEuler),
    /// Vehicle Body Frame instantaneous angular rates
    MsgAngularRate(MsgAngularRate),
    /// GNSS-only Position in ECEF
    MsgPosEcefGnss(MsgPosEcefGnss),
    /// GNSS-only Geodetic Position
    MsgPosLlhGnss(MsgPosLlhGnss),
    /// GNSS-only Velocity in ECEF
    MsgVelEcefGnss(MsgVelEcefGnss),
    /// GNSS-only Velocity in NED
    MsgVelNedGnss(MsgVelNedGnss),
    /// GNSS-only Geodetic Position
    MsgPosLlhCovGnss(MsgPosLlhCovGnss),
    /// GNSS-only Velocity in NED
    MsgVelNedCovGnss(MsgVelNedCovGnss),
    /// GNSS-only Position in ECEF
    MsgPosEcefCovGnss(MsgPosEcefCovGnss),
    /// GNSS-only Velocity in ECEF
    MsgVelEcefCovGnss(MsgVelEcefCovGnss),
    /// Navigation DataBase Event
    MsgNdbEvent(MsgNdbEvent),
    /// Plaintext logging messages with levels
    MsgLog(MsgLog),
    /// Wrapper for FWD a separate stream of information over SBP
    MsgFwd(MsgFwd),
<<<<<<< HEAD
=======
    /// Combined Orbit and Clock Bound
>>>>>>> f59dfe4b
    MsgSsrOrbitClockBounds(MsgSsrOrbitClockBounds),
    /// Deprecated
    MsgSsrOrbitClockDepA(MsgSsrOrbitClockDepA),
    /// Precise orbit and clock correction
    MsgSsrOrbitClock(MsgSsrOrbitClock),
    /// Precise code biases correction
    MsgSsrCodeBiases(MsgSsrCodeBiases),
    /// Precise phase biases correction
    MsgSsrPhaseBiases(MsgSsrPhaseBiases),
    /// Deprecated
    MsgSsrStecCorrectionDepA(MsgSsrStecCorrectionDepA),
    /// Deprecated
    MsgSsrGriddedCorrectionNoStdDepA(MsgSsrGriddedCorrectionNoStdDepA),
    /// Deprecated
    MsgSsrGridDefinitionDepA(MsgSsrGridDefinitionDepA),
    /// Definition of a SSR atmospheric correction tile.
    MsgSsrTileDefinition(MsgSsrTileDefinition),
    /// Deprecated
    MsgSsrGriddedCorrectionDepA(MsgSsrGriddedCorrectionDepA),
    /// STEC correction polynomial coefficients
    MsgSsrStecCorrection(MsgSsrStecCorrection),
    /// Gridded troposphere and STEC correction residuals
    MsgSsrGriddedCorrection(MsgSsrGriddedCorrection),
    /// Satellite antenna phase center corrections
    MsgSsrSatelliteApc(MsgSsrSatelliteApc),
    /// OSR corrections
    MsgOsr(MsgOsr),
    /// User data
    MsgUserData(MsgUserData),
    /// Raw IMU data
    MsgImuRaw(MsgImuRaw),
    /// Auxiliary IMU data
    MsgImuAux(MsgImuAux),
    /// Raw magnetometer data
    MsgMagRaw(MsgMagRaw),
    /// Vehicle forward (x-axis) velocity
    MsgOdometry(MsgOdometry),
    /// Accumulated wheeltick count message
    MsgWheeltick(MsgWheeltick),
    /// Request advice on the optimal configuration for FileIO
    MsgFileioConfigReq(MsgFileioConfigReq),
    /// Response with advice on the optimal configuration for FileIO.
    MsgFileioConfigResp(MsgFileioConfigResp),
    /// Raw SBAS data
    MsgSbasRaw(MsgSbasRaw),
    /// List CPU state on the system. DEPRECATED
    MsgLinuxCpuStateDepA(MsgLinuxCpuStateDepA),
    /// List memory state on the system. DEPRECATED
    MsgLinuxMemStateDepA(MsgLinuxMemStateDepA),
    /// CPU, Memory and Process Starts/Stops. DEPRECATED
    MsgLinuxSysStateDepA(MsgLinuxSysStateDepA),
    /// A list of processes with high socket counts
    MsgLinuxProcessSocketCounts(MsgLinuxProcessSocketCounts),
    /// A list of processes with deep socket queues
    MsgLinuxProcessSocketQueues(MsgLinuxProcessSocketQueues),
    /// Summary of socket usage across the system
    MsgLinuxSocketUsage(MsgLinuxSocketUsage),
    /// Summary of processes with large amounts of open file descriptors
    MsgLinuxProcessFdCount(MsgLinuxProcessFdCount),
    /// Summary of open file descriptors on the system
    MsgLinuxProcessFdSummary(MsgLinuxProcessFdSummary),
    /// List CPU state on the system
    MsgLinuxCpuState(MsgLinuxCpuState),
    /// List memory state on the system
    MsgLinuxMemState(MsgLinuxMemState),
    /// CPU, Memory and Process Starts/Stops
    MsgLinuxSysState(MsgLinuxSysState),
    /// System start-up message
    MsgStartup(MsgStartup),
    /// Status of received corrections
    MsgDgnssStatus(MsgDgnssStatus),
    /// Inertial Navigation System status message
    MsgInsStatus(MsgInsStatus),
    /// Experimental telemetry message
    MsgCsacTelemetry(MsgCsacTelemetry),
    /// Experimental telemetry message labels
    MsgCsacTelemetryLabels(MsgCsacTelemetryLabels),
    /// Inertial Navigation System update status message
    MsgInsUpdates(MsgInsUpdates),
    /// Offset of the local time with respect to GNSS time
    MsgGnssTimeOffset(MsgGnssTimeOffset),
    /// Local time at detection of PPS pulse
    MsgPpsTime(MsgPpsTime),
    /// Sensor state and update status data
    MsgSensorAidEvent(MsgSensorAidEvent),
    /// Solution Group Metadata
    MsgGroupMeta(MsgGroupMeta),
    /// Solution Sensors Metadata
    MsgSolnMeta(MsgSolnMeta),
    /// Deprecated
    MsgSolnMetaDepA(MsgSolnMetaDepA),
    /// Status report message
    MsgStatusReport(MsgStatusReport),
    /// System heartbeat message
    MsgHeartbeat(MsgHeartbeat),
    /// Unknown message type
    Unknown(Unknown),
}

impl Sbp {
    /// Parse a message from a [Frame](crate::Frame).
    ///
    /// # Example
    ///
    /// ```
    /// use std::convert::TryInto;
    ///
    /// use sbp::messages::logging::MsgLog;
    /// use sbp::{Frame, Sbp};
    ///
    /// fn main() -> Result<(), Box<dyn std::error::Error>> {
    ///     // log level 1 and with "hello" as the message
    ///     let payload: &[u8] = &[1, 104, 101, 108, 108, 111];
    ///     let frame = Frame {
    ///         msg_type: 1025,
    ///         sender_id: 1,
    ///         payload,
    ///     };
    ///     let msg: MsgLog = Sbp::from_frame(frame)?.try_into()?;
    ///     assert_eq!(msg.sender_id, Some(1));
    ///     assert_eq!(msg.level, 1);
    ///     assert_eq!(msg.text.as_bytes(), "hello".as_bytes());
    ///     Ok(())
    /// }
    /// ```
    pub fn from_frame<B: Buf>(mut frame: crate::Frame<B>) -> Result<Sbp, PayloadParseError> {
        match frame.msg_type {
            MsgPrintDep::MESSAGE_TYPE => {
                let mut msg = MsgPrintDep::parse(&mut frame.payload)?;
                msg.set_sender_id(frame.sender_id);
                Ok(Sbp::MsgPrintDep(msg))
            }
            MsgTrackingStateDetailedDep::MESSAGE_TYPE => {
                let mut msg = MsgTrackingStateDetailedDep::parse(&mut frame.payload)?;
                msg.set_sender_id(frame.sender_id);
                Ok(Sbp::MsgTrackingStateDetailedDep(msg))
            }
            MsgTrackingStateDepB::MESSAGE_TYPE => {
                let mut msg = MsgTrackingStateDepB::parse(&mut frame.payload)?;
                msg.set_sender_id(frame.sender_id);
                Ok(Sbp::MsgTrackingStateDepB(msg))
            }
            MsgAcqResultDepB::MESSAGE_TYPE => {
                let mut msg = MsgAcqResultDepB::parse(&mut frame.payload)?;
                msg.set_sender_id(frame.sender_id);
                Ok(Sbp::MsgAcqResultDepB(msg))
            }
            MsgAcqResultDepA::MESSAGE_TYPE => {
                let mut msg = MsgAcqResultDepA::parse(&mut frame.payload)?;
                msg.set_sender_id(frame.sender_id);
                Ok(Sbp::MsgAcqResultDepA(msg))
            }
            MsgTrackingStateDepA::MESSAGE_TYPE => {
                let mut msg = MsgTrackingStateDepA::parse(&mut frame.payload)?;
                msg.set_sender_id(frame.sender_id);
                Ok(Sbp::MsgTrackingStateDepA(msg))
            }
            MsgThreadState::MESSAGE_TYPE => {
                let mut msg = MsgThreadState::parse(&mut frame.payload)?;
                msg.set_sender_id(frame.sender_id);
                Ok(Sbp::MsgThreadState(msg))
            }
            MsgUartStateDepa::MESSAGE_TYPE => {
                let mut msg = MsgUartStateDepa::parse(&mut frame.payload)?;
                msg.set_sender_id(frame.sender_id);
                Ok(Sbp::MsgUartStateDepa(msg))
            }
            MsgIarState::MESSAGE_TYPE => {
                let mut msg = MsgIarState::parse(&mut frame.payload)?;
                msg.set_sender_id(frame.sender_id);
                Ok(Sbp::MsgIarState(msg))
            }
            MsgEphemerisDepA::MESSAGE_TYPE => {
                let mut msg = MsgEphemerisDepA::parse(&mut frame.payload)?;
                msg.set_sender_id(frame.sender_id);
                Ok(Sbp::MsgEphemerisDepA(msg))
            }
            MsgMaskSatelliteDep::MESSAGE_TYPE => {
                let mut msg = MsgMaskSatelliteDep::parse(&mut frame.payload)?;
                msg.set_sender_id(frame.sender_id);
                Ok(Sbp::MsgMaskSatelliteDep(msg))
            }
            MsgTrackingIqDepA::MESSAGE_TYPE => {
                let mut msg = MsgTrackingIqDepA::parse(&mut frame.payload)?;
                msg.set_sender_id(frame.sender_id);
                Ok(Sbp::MsgTrackingIqDepA(msg))
            }
            MsgUartState::MESSAGE_TYPE => {
                let mut msg = MsgUartState::parse(&mut frame.payload)?;
                msg.set_sender_id(frame.sender_id);
                Ok(Sbp::MsgUartState(msg))
            }
            MsgAcqSvProfileDep::MESSAGE_TYPE => {
                let mut msg = MsgAcqSvProfileDep::parse(&mut frame.payload)?;
                msg.set_sender_id(frame.sender_id);
                Ok(Sbp::MsgAcqSvProfileDep(msg))
            }
            MsgAcqResultDepC::MESSAGE_TYPE => {
                let mut msg = MsgAcqResultDepC::parse(&mut frame.payload)?;
                msg.set_sender_id(frame.sender_id);
                Ok(Sbp::MsgAcqResultDepC(msg))
            }
            MsgTrackingStateDetailedDepA::MESSAGE_TYPE => {
                let mut msg = MsgTrackingStateDetailedDepA::parse(&mut frame.payload)?;
                msg.set_sender_id(frame.sender_id);
                Ok(Sbp::MsgTrackingStateDetailedDepA(msg))
            }
            MsgResetFilters::MESSAGE_TYPE => {
                let mut msg = MsgResetFilters::parse(&mut frame.payload)?;
                msg.set_sender_id(frame.sender_id);
                Ok(Sbp::MsgResetFilters(msg))
            }
            MsgInitBaseDep::MESSAGE_TYPE => {
                let mut msg = MsgInitBaseDep::parse(&mut frame.payload)?;
                msg.set_sender_id(frame.sender_id);
                Ok(Sbp::MsgInitBaseDep(msg))
            }
            MsgMaskSatellite::MESSAGE_TYPE => {
                let mut msg = MsgMaskSatellite::parse(&mut frame.payload)?;
                msg.set_sender_id(frame.sender_id);
                Ok(Sbp::MsgMaskSatellite(msg))
            }
            MsgTrackingIqDepB::MESSAGE_TYPE => {
                let mut msg = MsgTrackingIqDepB::parse(&mut frame.payload)?;
                msg.set_sender_id(frame.sender_id);
                Ok(Sbp::MsgTrackingIqDepB(msg))
            }
            MsgTrackingIq::MESSAGE_TYPE => {
                let mut msg = MsgTrackingIq::parse(&mut frame.payload)?;
                msg.set_sender_id(frame.sender_id);
                Ok(Sbp::MsgTrackingIq(msg))
            }
            MsgAcqSvProfile::MESSAGE_TYPE => {
                let mut msg = MsgAcqSvProfile::parse(&mut frame.payload)?;
                msg.set_sender_id(frame.sender_id);
                Ok(Sbp::MsgAcqSvProfile(msg))
            }
            MsgAcqResult::MESSAGE_TYPE => {
                let mut msg = MsgAcqResult::parse(&mut frame.payload)?;
                msg.set_sender_id(frame.sender_id);
                Ok(Sbp::MsgAcqResult(msg))
            }
            MsgTrackingState::MESSAGE_TYPE => {
                let mut msg = MsgTrackingState::parse(&mut frame.payload)?;
                msg.set_sender_id(frame.sender_id);
                Ok(Sbp::MsgTrackingState(msg))
            }
            MsgObsDepB::MESSAGE_TYPE => {
                let mut msg = MsgObsDepB::parse(&mut frame.payload)?;
                msg.set_sender_id(frame.sender_id);
                Ok(Sbp::MsgObsDepB(msg))
            }
            MsgBasePosLlh::MESSAGE_TYPE => {
                let mut msg = MsgBasePosLlh::parse(&mut frame.payload)?;
                msg.set_sender_id(frame.sender_id);
                Ok(Sbp::MsgBasePosLlh(msg))
            }
            MsgObsDepA::MESSAGE_TYPE => {
                let mut msg = MsgObsDepA::parse(&mut frame.payload)?;
                msg.set_sender_id(frame.sender_id);
                Ok(Sbp::MsgObsDepA(msg))
            }
            MsgEphemerisDepB::MESSAGE_TYPE => {
                let mut msg = MsgEphemerisDepB::parse(&mut frame.payload)?;
                msg.set_sender_id(frame.sender_id);
                Ok(Sbp::MsgEphemerisDepB(msg))
            }
            MsgEphemerisDepC::MESSAGE_TYPE => {
                let mut msg = MsgEphemerisDepC::parse(&mut frame.payload)?;
                msg.set_sender_id(frame.sender_id);
                Ok(Sbp::MsgEphemerisDepC(msg))
            }
            MsgBasePosEcef::MESSAGE_TYPE => {
                let mut msg = MsgBasePosEcef::parse(&mut frame.payload)?;
                msg.set_sender_id(frame.sender_id);
                Ok(Sbp::MsgBasePosEcef(msg))
            }
            MsgObsDepC::MESSAGE_TYPE => {
                let mut msg = MsgObsDepC::parse(&mut frame.payload)?;
                msg.set_sender_id(frame.sender_id);
                Ok(Sbp::MsgObsDepC(msg))
            }
            MsgObs::MESSAGE_TYPE => {
                let mut msg = MsgObs::parse(&mut frame.payload)?;
                msg.set_sender_id(frame.sender_id);
                Ok(Sbp::MsgObs(msg))
            }
            MsgSpecanDep::MESSAGE_TYPE => {
                let mut msg = MsgSpecanDep::parse(&mut frame.payload)?;
                msg.set_sender_id(frame.sender_id);
                Ok(Sbp::MsgSpecanDep(msg))
            }
            MsgSpecan::MESSAGE_TYPE => {
                let mut msg = MsgSpecan::parse(&mut frame.payload)?;
                msg.set_sender_id(frame.sender_id);
                Ok(Sbp::MsgSpecan(msg))
            }
            MsgMeasurementState::MESSAGE_TYPE => {
                let mut msg = MsgMeasurementState::parse(&mut frame.payload)?;
                msg.set_sender_id(frame.sender_id);
                Ok(Sbp::MsgMeasurementState(msg))
            }
            MsgSetTime::MESSAGE_TYPE => {
                let mut msg = MsgSetTime::parse(&mut frame.payload)?;
                msg.set_sender_id(frame.sender_id);
                Ok(Sbp::MsgSetTime(msg))
            }
            MsgAlmanac::MESSAGE_TYPE => {
                let mut msg = MsgAlmanac::parse(&mut frame.payload)?;
                msg.set_sender_id(frame.sender_id);
                Ok(Sbp::MsgAlmanac(msg))
            }
            MsgAlmanacGpsDep::MESSAGE_TYPE => {
                let mut msg = MsgAlmanacGpsDep::parse(&mut frame.payload)?;
                msg.set_sender_id(frame.sender_id);
                Ok(Sbp::MsgAlmanacGpsDep(msg))
            }
            MsgAlmanacGloDep::MESSAGE_TYPE => {
                let mut msg = MsgAlmanacGloDep::parse(&mut frame.payload)?;
                msg.set_sender_id(frame.sender_id);
                Ok(Sbp::MsgAlmanacGloDep(msg))
            }
            MsgAlmanacGps::MESSAGE_TYPE => {
                let mut msg = MsgAlmanacGps::parse(&mut frame.payload)?;
                msg.set_sender_id(frame.sender_id);
                Ok(Sbp::MsgAlmanacGps(msg))
            }
            MsgAlmanacGlo::MESSAGE_TYPE => {
                let mut msg = MsgAlmanacGlo::parse(&mut frame.payload)?;
                msg.set_sender_id(frame.sender_id);
                Ok(Sbp::MsgAlmanacGlo(msg))
            }
            MsgGloBiases::MESSAGE_TYPE => {
                let mut msg = MsgGloBiases::parse(&mut frame.payload)?;
                msg.set_sender_id(frame.sender_id);
                Ok(Sbp::MsgGloBiases(msg))
            }
            MsgEphemerisDepD::MESSAGE_TYPE => {
                let mut msg = MsgEphemerisDepD::parse(&mut frame.payload)?;
                msg.set_sender_id(frame.sender_id);
                Ok(Sbp::MsgEphemerisDepD(msg))
            }
            MsgEphemerisGpsDepE::MESSAGE_TYPE => {
                let mut msg = MsgEphemerisGpsDepE::parse(&mut frame.payload)?;
                msg.set_sender_id(frame.sender_id);
                Ok(Sbp::MsgEphemerisGpsDepE(msg))
            }
            MsgEphemerisSbasDepA::MESSAGE_TYPE => {
                let mut msg = MsgEphemerisSbasDepA::parse(&mut frame.payload)?;
                msg.set_sender_id(frame.sender_id);
                Ok(Sbp::MsgEphemerisSbasDepA(msg))
            }
            MsgEphemerisGloDepA::MESSAGE_TYPE => {
                let mut msg = MsgEphemerisGloDepA::parse(&mut frame.payload)?;
                msg.set_sender_id(frame.sender_id);
                Ok(Sbp::MsgEphemerisGloDepA(msg))
            }
            MsgEphemerisSbasDepB::MESSAGE_TYPE => {
                let mut msg = MsgEphemerisSbasDepB::parse(&mut frame.payload)?;
                msg.set_sender_id(frame.sender_id);
                Ok(Sbp::MsgEphemerisSbasDepB(msg))
            }
            MsgEphemerisGloDepB::MESSAGE_TYPE => {
                let mut msg = MsgEphemerisGloDepB::parse(&mut frame.payload)?;
                msg.set_sender_id(frame.sender_id);
                Ok(Sbp::MsgEphemerisGloDepB(msg))
            }
            MsgEphemerisGpsDepF::MESSAGE_TYPE => {
                let mut msg = MsgEphemerisGpsDepF::parse(&mut frame.payload)?;
                msg.set_sender_id(frame.sender_id);
                Ok(Sbp::MsgEphemerisGpsDepF(msg))
            }
            MsgEphemerisGloDepC::MESSAGE_TYPE => {
                let mut msg = MsgEphemerisGloDepC::parse(&mut frame.payload)?;
                msg.set_sender_id(frame.sender_id);
                Ok(Sbp::MsgEphemerisGloDepC(msg))
            }
            MsgEphemerisGloDepD::MESSAGE_TYPE => {
                let mut msg = MsgEphemerisGloDepD::parse(&mut frame.payload)?;
                msg.set_sender_id(frame.sender_id);
                Ok(Sbp::MsgEphemerisGloDepD(msg))
            }
            MsgEphemerisBds::MESSAGE_TYPE => {
                let mut msg = MsgEphemerisBds::parse(&mut frame.payload)?;
                msg.set_sender_id(frame.sender_id);
                Ok(Sbp::MsgEphemerisBds(msg))
            }
            MsgEphemerisGps::MESSAGE_TYPE => {
                let mut msg = MsgEphemerisGps::parse(&mut frame.payload)?;
                msg.set_sender_id(frame.sender_id);
                Ok(Sbp::MsgEphemerisGps(msg))
            }
            MsgEphemerisGlo::MESSAGE_TYPE => {
                let mut msg = MsgEphemerisGlo::parse(&mut frame.payload)?;
                msg.set_sender_id(frame.sender_id);
                Ok(Sbp::MsgEphemerisGlo(msg))
            }
            MsgEphemerisSbas::MESSAGE_TYPE => {
                let mut msg = MsgEphemerisSbas::parse(&mut frame.payload)?;
                msg.set_sender_id(frame.sender_id);
                Ok(Sbp::MsgEphemerisSbas(msg))
            }
            MsgEphemerisGal::MESSAGE_TYPE => {
                let mut msg = MsgEphemerisGal::parse(&mut frame.payload)?;
                msg.set_sender_id(frame.sender_id);
                Ok(Sbp::MsgEphemerisGal(msg))
            }
            MsgEphemerisQzss::MESSAGE_TYPE => {
                let mut msg = MsgEphemerisQzss::parse(&mut frame.payload)?;
                msg.set_sender_id(frame.sender_id);
                Ok(Sbp::MsgEphemerisQzss(msg))
            }
            MsgIono::MESSAGE_TYPE => {
                let mut msg = MsgIono::parse(&mut frame.payload)?;
                msg.set_sender_id(frame.sender_id);
                Ok(Sbp::MsgIono(msg))
            }
            MsgSvConfigurationGpsDep::MESSAGE_TYPE => {
                let mut msg = MsgSvConfigurationGpsDep::parse(&mut frame.payload)?;
                msg.set_sender_id(frame.sender_id);
                Ok(Sbp::MsgSvConfigurationGpsDep(msg))
            }
            MsgGroupDelayDepA::MESSAGE_TYPE => {
                let mut msg = MsgGroupDelayDepA::parse(&mut frame.payload)?;
                msg.set_sender_id(frame.sender_id);
                Ok(Sbp::MsgGroupDelayDepA(msg))
            }
            MsgGroupDelayDepB::MESSAGE_TYPE => {
                let mut msg = MsgGroupDelayDepB::parse(&mut frame.payload)?;
                msg.set_sender_id(frame.sender_id);
                Ok(Sbp::MsgGroupDelayDepB(msg))
            }
            MsgGroupDelay::MESSAGE_TYPE => {
                let mut msg = MsgGroupDelay::parse(&mut frame.payload)?;
                msg.set_sender_id(frame.sender_id);
                Ok(Sbp::MsgGroupDelay(msg))
            }
            MsgEphemerisGalDepA::MESSAGE_TYPE => {
                let mut msg = MsgEphemerisGalDepA::parse(&mut frame.payload)?;
                msg.set_sender_id(frame.sender_id);
                Ok(Sbp::MsgEphemerisGalDepA(msg))
            }
            MsgGnssCapb::MESSAGE_TYPE => {
                let mut msg = MsgGnssCapb::parse(&mut frame.payload)?;
                msg.set_sender_id(frame.sender_id);
                Ok(Sbp::MsgGnssCapb(msg))
            }
            MsgSvAzEl::MESSAGE_TYPE => {
                let mut msg = MsgSvAzEl::parse(&mut frame.payload)?;
                msg.set_sender_id(frame.sender_id);
                Ok(Sbp::MsgSvAzEl(msg))
            }
            MsgSettingsWrite::MESSAGE_TYPE => {
                let mut msg = MsgSettingsWrite::parse(&mut frame.payload)?;
                msg.set_sender_id(frame.sender_id);
                Ok(Sbp::MsgSettingsWrite(msg))
            }
            MsgSettingsSave::MESSAGE_TYPE => {
                let mut msg = MsgSettingsSave::parse(&mut frame.payload)?;
                msg.set_sender_id(frame.sender_id);
                Ok(Sbp::MsgSettingsSave(msg))
            }
            MsgSettingsReadByIndexReq::MESSAGE_TYPE => {
                let mut msg = MsgSettingsReadByIndexReq::parse(&mut frame.payload)?;
                msg.set_sender_id(frame.sender_id);
                Ok(Sbp::MsgSettingsReadByIndexReq(msg))
            }
            MsgFileioReadResp::MESSAGE_TYPE => {
                let mut msg = MsgFileioReadResp::parse(&mut frame.payload)?;
                msg.set_sender_id(frame.sender_id);
                Ok(Sbp::MsgFileioReadResp(msg))
            }
            MsgSettingsReadReq::MESSAGE_TYPE => {
                let mut msg = MsgSettingsReadReq::parse(&mut frame.payload)?;
                msg.set_sender_id(frame.sender_id);
                Ok(Sbp::MsgSettingsReadReq(msg))
            }
            MsgSettingsReadResp::MESSAGE_TYPE => {
                let mut msg = MsgSettingsReadResp::parse(&mut frame.payload)?;
                msg.set_sender_id(frame.sender_id);
                Ok(Sbp::MsgSettingsReadResp(msg))
            }
            MsgSettingsReadByIndexDone::MESSAGE_TYPE => {
                let mut msg = MsgSettingsReadByIndexDone::parse(&mut frame.payload)?;
                msg.set_sender_id(frame.sender_id);
                Ok(Sbp::MsgSettingsReadByIndexDone(msg))
            }
            MsgSettingsReadByIndexResp::MESSAGE_TYPE => {
                let mut msg = MsgSettingsReadByIndexResp::parse(&mut frame.payload)?;
                msg.set_sender_id(frame.sender_id);
                Ok(Sbp::MsgSettingsReadByIndexResp(msg))
            }
            MsgFileioReadReq::MESSAGE_TYPE => {
                let mut msg = MsgFileioReadReq::parse(&mut frame.payload)?;
                msg.set_sender_id(frame.sender_id);
                Ok(Sbp::MsgFileioReadReq(msg))
            }
            MsgFileioReadDirReq::MESSAGE_TYPE => {
                let mut msg = MsgFileioReadDirReq::parse(&mut frame.payload)?;
                msg.set_sender_id(frame.sender_id);
                Ok(Sbp::MsgFileioReadDirReq(msg))
            }
            MsgFileioReadDirResp::MESSAGE_TYPE => {
                let mut msg = MsgFileioReadDirResp::parse(&mut frame.payload)?;
                msg.set_sender_id(frame.sender_id);
                Ok(Sbp::MsgFileioReadDirResp(msg))
            }
            MsgFileioWriteResp::MESSAGE_TYPE => {
                let mut msg = MsgFileioWriteResp::parse(&mut frame.payload)?;
                msg.set_sender_id(frame.sender_id);
                Ok(Sbp::MsgFileioWriteResp(msg))
            }
            MsgFileioRemove::MESSAGE_TYPE => {
                let mut msg = MsgFileioRemove::parse(&mut frame.payload)?;
                msg.set_sender_id(frame.sender_id);
                Ok(Sbp::MsgFileioRemove(msg))
            }
            MsgFileioWriteReq::MESSAGE_TYPE => {
                let mut msg = MsgFileioWriteReq::parse(&mut frame.payload)?;
                msg.set_sender_id(frame.sender_id);
                Ok(Sbp::MsgFileioWriteReq(msg))
            }
            MsgSettingsRegister::MESSAGE_TYPE => {
                let mut msg = MsgSettingsRegister::parse(&mut frame.payload)?;
                msg.set_sender_id(frame.sender_id);
                Ok(Sbp::MsgSettingsRegister(msg))
            }
            MsgSettingsWriteResp::MESSAGE_TYPE => {
                let mut msg = MsgSettingsWriteResp::parse(&mut frame.payload)?;
                msg.set_sender_id(frame.sender_id);
                Ok(Sbp::MsgSettingsWriteResp(msg))
            }
            MsgBootloaderHandshakeDepA::MESSAGE_TYPE => {
                let mut msg = MsgBootloaderHandshakeDepA::parse(&mut frame.payload)?;
                msg.set_sender_id(frame.sender_id);
                Ok(Sbp::MsgBootloaderHandshakeDepA(msg))
            }
            MsgBootloaderJumpToApp::MESSAGE_TYPE => {
                let mut msg = MsgBootloaderJumpToApp::parse(&mut frame.payload)?;
                msg.set_sender_id(frame.sender_id);
                Ok(Sbp::MsgBootloaderJumpToApp(msg))
            }
            MsgResetDep::MESSAGE_TYPE => {
                let mut msg = MsgResetDep::parse(&mut frame.payload)?;
                msg.set_sender_id(frame.sender_id);
                Ok(Sbp::MsgResetDep(msg))
            }
            MsgBootloaderHandshakeReq::MESSAGE_TYPE => {
                let mut msg = MsgBootloaderHandshakeReq::parse(&mut frame.payload)?;
                msg.set_sender_id(frame.sender_id);
                Ok(Sbp::MsgBootloaderHandshakeReq(msg))
            }
            MsgBootloaderHandshakeResp::MESSAGE_TYPE => {
                let mut msg = MsgBootloaderHandshakeResp::parse(&mut frame.payload)?;
                msg.set_sender_id(frame.sender_id);
                Ok(Sbp::MsgBootloaderHandshakeResp(msg))
            }
            MsgDeviceMonitor::MESSAGE_TYPE => {
                let mut msg = MsgDeviceMonitor::parse(&mut frame.payload)?;
                msg.set_sender_id(frame.sender_id);
                Ok(Sbp::MsgDeviceMonitor(msg))
            }
            MsgReset::MESSAGE_TYPE => {
                let mut msg = MsgReset::parse(&mut frame.payload)?;
                msg.set_sender_id(frame.sender_id);
                Ok(Sbp::MsgReset(msg))
            }
            MsgCommandReq::MESSAGE_TYPE => {
                let mut msg = MsgCommandReq::parse(&mut frame.payload)?;
                msg.set_sender_id(frame.sender_id);
                Ok(Sbp::MsgCommandReq(msg))
            }
            MsgCommandResp::MESSAGE_TYPE => {
                let mut msg = MsgCommandResp::parse(&mut frame.payload)?;
                msg.set_sender_id(frame.sender_id);
                Ok(Sbp::MsgCommandResp(msg))
            }
            MsgNetworkStateReq::MESSAGE_TYPE => {
                let mut msg = MsgNetworkStateReq::parse(&mut frame.payload)?;
                msg.set_sender_id(frame.sender_id);
                Ok(Sbp::MsgNetworkStateReq(msg))
            }
            MsgNetworkStateResp::MESSAGE_TYPE => {
                let mut msg = MsgNetworkStateResp::parse(&mut frame.payload)?;
                msg.set_sender_id(frame.sender_id);
                Ok(Sbp::MsgNetworkStateResp(msg))
            }
            MsgCommandOutput::MESSAGE_TYPE => {
                let mut msg = MsgCommandOutput::parse(&mut frame.payload)?;
                msg.set_sender_id(frame.sender_id);
                Ok(Sbp::MsgCommandOutput(msg))
            }
            MsgNetworkBandwidthUsage::MESSAGE_TYPE => {
                let mut msg = MsgNetworkBandwidthUsage::parse(&mut frame.payload)?;
                msg.set_sender_id(frame.sender_id);
                Ok(Sbp::MsgNetworkBandwidthUsage(msg))
            }
            MsgCellModemStatus::MESSAGE_TYPE => {
                let mut msg = MsgCellModemStatus::parse(&mut frame.payload)?;
                msg.set_sender_id(frame.sender_id);
                Ok(Sbp::MsgCellModemStatus(msg))
            }
            MsgFrontEndGain::MESSAGE_TYPE => {
                let mut msg = MsgFrontEndGain::parse(&mut frame.payload)?;
                msg.set_sender_id(frame.sender_id);
                Ok(Sbp::MsgFrontEndGain(msg))
            }
            MsgCwResults::MESSAGE_TYPE => {
                let mut msg = MsgCwResults::parse(&mut frame.payload)?;
                msg.set_sender_id(frame.sender_id);
                Ok(Sbp::MsgCwResults(msg))
            }
            MsgCwStart::MESSAGE_TYPE => {
                let mut msg = MsgCwStart::parse(&mut frame.payload)?;
                msg.set_sender_id(frame.sender_id);
                Ok(Sbp::MsgCwStart(msg))
            }
            MsgNapDeviceDnaResp::MESSAGE_TYPE => {
                let mut msg = MsgNapDeviceDnaResp::parse(&mut frame.payload)?;
                msg.set_sender_id(frame.sender_id);
                Ok(Sbp::MsgNapDeviceDnaResp(msg))
            }
            MsgNapDeviceDnaReq::MESSAGE_TYPE => {
                let mut msg = MsgNapDeviceDnaReq::parse(&mut frame.payload)?;
                msg.set_sender_id(frame.sender_id);
                Ok(Sbp::MsgNapDeviceDnaReq(msg))
            }
            MsgFlashDone::MESSAGE_TYPE => {
                let mut msg = MsgFlashDone::parse(&mut frame.payload)?;
                msg.set_sender_id(frame.sender_id);
                Ok(Sbp::MsgFlashDone(msg))
            }
            MsgFlashReadResp::MESSAGE_TYPE => {
                let mut msg = MsgFlashReadResp::parse(&mut frame.payload)?;
                msg.set_sender_id(frame.sender_id);
                Ok(Sbp::MsgFlashReadResp(msg))
            }
            MsgFlashErase::MESSAGE_TYPE => {
                let mut msg = MsgFlashErase::parse(&mut frame.payload)?;
                msg.set_sender_id(frame.sender_id);
                Ok(Sbp::MsgFlashErase(msg))
            }
            MsgStmFlashLockSector::MESSAGE_TYPE => {
                let mut msg = MsgStmFlashLockSector::parse(&mut frame.payload)?;
                msg.set_sender_id(frame.sender_id);
                Ok(Sbp::MsgStmFlashLockSector(msg))
            }
            MsgStmFlashUnlockSector::MESSAGE_TYPE => {
                let mut msg = MsgStmFlashUnlockSector::parse(&mut frame.payload)?;
                msg.set_sender_id(frame.sender_id);
                Ok(Sbp::MsgStmFlashUnlockSector(msg))
            }
            MsgStmUniqueIdResp::MESSAGE_TYPE => {
                let mut msg = MsgStmUniqueIdResp::parse(&mut frame.payload)?;
                msg.set_sender_id(frame.sender_id);
                Ok(Sbp::MsgStmUniqueIdResp(msg))
            }
            MsgFlashProgram::MESSAGE_TYPE => {
                let mut msg = MsgFlashProgram::parse(&mut frame.payload)?;
                msg.set_sender_id(frame.sender_id);
                Ok(Sbp::MsgFlashProgram(msg))
            }
            MsgFlashReadReq::MESSAGE_TYPE => {
                let mut msg = MsgFlashReadReq::parse(&mut frame.payload)?;
                msg.set_sender_id(frame.sender_id);
                Ok(Sbp::MsgFlashReadReq(msg))
            }
            MsgStmUniqueIdReq::MESSAGE_TYPE => {
                let mut msg = MsgStmUniqueIdReq::parse(&mut frame.payload)?;
                msg.set_sender_id(frame.sender_id);
                Ok(Sbp::MsgStmUniqueIdReq(msg))
            }
            MsgM25FlashWriteStatus::MESSAGE_TYPE => {
                let mut msg = MsgM25FlashWriteStatus::parse(&mut frame.payload)?;
                msg.set_sender_id(frame.sender_id);
                Ok(Sbp::MsgM25FlashWriteStatus(msg))
            }
            MsgGpsTimeDepA::MESSAGE_TYPE => {
                let mut msg = MsgGpsTimeDepA::parse(&mut frame.payload)?;
                msg.set_sender_id(frame.sender_id);
                Ok(Sbp::MsgGpsTimeDepA(msg))
            }
            MsgExtEvent::MESSAGE_TYPE => {
                let mut msg = MsgExtEvent::parse(&mut frame.payload)?;
                msg.set_sender_id(frame.sender_id);
                Ok(Sbp::MsgExtEvent(msg))
            }
            MsgGpsTime::MESSAGE_TYPE => {
                let mut msg = MsgGpsTime::parse(&mut frame.payload)?;
                msg.set_sender_id(frame.sender_id);
                Ok(Sbp::MsgGpsTime(msg))
            }
            MsgUtcTime::MESSAGE_TYPE => {
                let mut msg = MsgUtcTime::parse(&mut frame.payload)?;
                msg.set_sender_id(frame.sender_id);
                Ok(Sbp::MsgUtcTime(msg))
            }
            MsgGpsTimeGnss::MESSAGE_TYPE => {
                let mut msg = MsgGpsTimeGnss::parse(&mut frame.payload)?;
                msg.set_sender_id(frame.sender_id);
                Ok(Sbp::MsgGpsTimeGnss(msg))
            }
            MsgUtcTimeGnss::MESSAGE_TYPE => {
                let mut msg = MsgUtcTimeGnss::parse(&mut frame.payload)?;
                msg.set_sender_id(frame.sender_id);
                Ok(Sbp::MsgUtcTimeGnss(msg))
            }
            MsgSettingsRegisterResp::MESSAGE_TYPE => {
                let mut msg = MsgSettingsRegisterResp::parse(&mut frame.payload)?;
                msg.set_sender_id(frame.sender_id);
                Ok(Sbp::MsgSettingsRegisterResp(msg))
            }
            MsgPosEcefDepA::MESSAGE_TYPE => {
                let mut msg = MsgPosEcefDepA::parse(&mut frame.payload)?;
                msg.set_sender_id(frame.sender_id);
                Ok(Sbp::MsgPosEcefDepA(msg))
            }
            MsgPosLlhDepA::MESSAGE_TYPE => {
                let mut msg = MsgPosLlhDepA::parse(&mut frame.payload)?;
                msg.set_sender_id(frame.sender_id);
                Ok(Sbp::MsgPosLlhDepA(msg))
            }
            MsgBaselineEcefDepA::MESSAGE_TYPE => {
                let mut msg = MsgBaselineEcefDepA::parse(&mut frame.payload)?;
                msg.set_sender_id(frame.sender_id);
                Ok(Sbp::MsgBaselineEcefDepA(msg))
            }
            MsgBaselineNedDepA::MESSAGE_TYPE => {
                let mut msg = MsgBaselineNedDepA::parse(&mut frame.payload)?;
                msg.set_sender_id(frame.sender_id);
                Ok(Sbp::MsgBaselineNedDepA(msg))
            }
            MsgVelEcefDepA::MESSAGE_TYPE => {
                let mut msg = MsgVelEcefDepA::parse(&mut frame.payload)?;
                msg.set_sender_id(frame.sender_id);
                Ok(Sbp::MsgVelEcefDepA(msg))
            }
            MsgVelNedDepA::MESSAGE_TYPE => {
                let mut msg = MsgVelNedDepA::parse(&mut frame.payload)?;
                msg.set_sender_id(frame.sender_id);
                Ok(Sbp::MsgVelNedDepA(msg))
            }
            MsgDopsDepA::MESSAGE_TYPE => {
                let mut msg = MsgDopsDepA::parse(&mut frame.payload)?;
                msg.set_sender_id(frame.sender_id);
                Ok(Sbp::MsgDopsDepA(msg))
            }
            MsgBaselineHeadingDepA::MESSAGE_TYPE => {
                let mut msg = MsgBaselineHeadingDepA::parse(&mut frame.payload)?;
                msg.set_sender_id(frame.sender_id);
                Ok(Sbp::MsgBaselineHeadingDepA(msg))
            }
            MsgDops::MESSAGE_TYPE => {
                let mut msg = MsgDops::parse(&mut frame.payload)?;
                msg.set_sender_id(frame.sender_id);
                Ok(Sbp::MsgDops(msg))
            }
            MsgPosEcef::MESSAGE_TYPE => {
                let mut msg = MsgPosEcef::parse(&mut frame.payload)?;
                msg.set_sender_id(frame.sender_id);
                Ok(Sbp::MsgPosEcef(msg))
            }
            MsgPosLlh::MESSAGE_TYPE => {
                let mut msg = MsgPosLlh::parse(&mut frame.payload)?;
                msg.set_sender_id(frame.sender_id);
                Ok(Sbp::MsgPosLlh(msg))
            }
            MsgBaselineEcef::MESSAGE_TYPE => {
                let mut msg = MsgBaselineEcef::parse(&mut frame.payload)?;
                msg.set_sender_id(frame.sender_id);
                Ok(Sbp::MsgBaselineEcef(msg))
            }
            MsgBaselineNed::MESSAGE_TYPE => {
                let mut msg = MsgBaselineNed::parse(&mut frame.payload)?;
                msg.set_sender_id(frame.sender_id);
                Ok(Sbp::MsgBaselineNed(msg))
            }
            MsgVelEcef::MESSAGE_TYPE => {
                let mut msg = MsgVelEcef::parse(&mut frame.payload)?;
                msg.set_sender_id(frame.sender_id);
                Ok(Sbp::MsgVelEcef(msg))
            }
            MsgVelNed::MESSAGE_TYPE => {
                let mut msg = MsgVelNed::parse(&mut frame.payload)?;
                msg.set_sender_id(frame.sender_id);
                Ok(Sbp::MsgVelNed(msg))
            }
            MsgBaselineHeading::MESSAGE_TYPE => {
                let mut msg = MsgBaselineHeading::parse(&mut frame.payload)?;
                msg.set_sender_id(frame.sender_id);
                Ok(Sbp::MsgBaselineHeading(msg))
            }
            MsgAgeCorrections::MESSAGE_TYPE => {
                let mut msg = MsgAgeCorrections::parse(&mut frame.payload)?;
                msg.set_sender_id(frame.sender_id);
                Ok(Sbp::MsgAgeCorrections(msg))
            }
            MsgPosLlhCov::MESSAGE_TYPE => {
                let mut msg = MsgPosLlhCov::parse(&mut frame.payload)?;
                msg.set_sender_id(frame.sender_id);
                Ok(Sbp::MsgPosLlhCov(msg))
            }
            MsgVelNedCov::MESSAGE_TYPE => {
                let mut msg = MsgVelNedCov::parse(&mut frame.payload)?;
                msg.set_sender_id(frame.sender_id);
                Ok(Sbp::MsgVelNedCov(msg))
            }
            MsgVelBody::MESSAGE_TYPE => {
                let mut msg = MsgVelBody::parse(&mut frame.payload)?;
                msg.set_sender_id(frame.sender_id);
                Ok(Sbp::MsgVelBody(msg))
            }
            MsgPosEcefCov::MESSAGE_TYPE => {
                let mut msg = MsgPosEcefCov::parse(&mut frame.payload)?;
                msg.set_sender_id(frame.sender_id);
                Ok(Sbp::MsgPosEcefCov(msg))
            }
            MsgVelEcefCov::MESSAGE_TYPE => {
                let mut msg = MsgVelEcefCov::parse(&mut frame.payload)?;
                msg.set_sender_id(frame.sender_id);
                Ok(Sbp::MsgVelEcefCov(msg))
            }
            MsgProtectionLevelDepA::MESSAGE_TYPE => {
                let mut msg = MsgProtectionLevelDepA::parse(&mut frame.payload)?;
                msg.set_sender_id(frame.sender_id);
                Ok(Sbp::MsgProtectionLevelDepA(msg))
            }
            MsgProtectionLevel::MESSAGE_TYPE => {
                let mut msg = MsgProtectionLevel::parse(&mut frame.payload)?;
                msg.set_sender_id(frame.sender_id);
                Ok(Sbp::MsgProtectionLevel(msg))
            }
            MsgPosLlhAcc::MESSAGE_TYPE => {
                let mut msg = MsgPosLlhAcc::parse(&mut frame.payload)?;
                msg.set_sender_id(frame.sender_id);
                Ok(Sbp::MsgPosLlhAcc(msg))
            }
            MsgVelCog::MESSAGE_TYPE => {
                let mut msg = MsgVelCog::parse(&mut frame.payload)?;
                msg.set_sender_id(frame.sender_id);
                Ok(Sbp::MsgVelCog(msg))
            }
            MsgOrientQuat::MESSAGE_TYPE => {
                let mut msg = MsgOrientQuat::parse(&mut frame.payload)?;
                msg.set_sender_id(frame.sender_id);
                Ok(Sbp::MsgOrientQuat(msg))
            }
            MsgOrientEuler::MESSAGE_TYPE => {
                let mut msg = MsgOrientEuler::parse(&mut frame.payload)?;
                msg.set_sender_id(frame.sender_id);
                Ok(Sbp::MsgOrientEuler(msg))
            }
            MsgAngularRate::MESSAGE_TYPE => {
                let mut msg = MsgAngularRate::parse(&mut frame.payload)?;
                msg.set_sender_id(frame.sender_id);
                Ok(Sbp::MsgAngularRate(msg))
            }
            MsgPosEcefGnss::MESSAGE_TYPE => {
                let mut msg = MsgPosEcefGnss::parse(&mut frame.payload)?;
                msg.set_sender_id(frame.sender_id);
                Ok(Sbp::MsgPosEcefGnss(msg))
            }
            MsgPosLlhGnss::MESSAGE_TYPE => {
                let mut msg = MsgPosLlhGnss::parse(&mut frame.payload)?;
                msg.set_sender_id(frame.sender_id);
                Ok(Sbp::MsgPosLlhGnss(msg))
            }
            MsgVelEcefGnss::MESSAGE_TYPE => {
                let mut msg = MsgVelEcefGnss::parse(&mut frame.payload)?;
                msg.set_sender_id(frame.sender_id);
                Ok(Sbp::MsgVelEcefGnss(msg))
            }
            MsgVelNedGnss::MESSAGE_TYPE => {
                let mut msg = MsgVelNedGnss::parse(&mut frame.payload)?;
                msg.set_sender_id(frame.sender_id);
                Ok(Sbp::MsgVelNedGnss(msg))
            }
            MsgPosLlhCovGnss::MESSAGE_TYPE => {
                let mut msg = MsgPosLlhCovGnss::parse(&mut frame.payload)?;
                msg.set_sender_id(frame.sender_id);
                Ok(Sbp::MsgPosLlhCovGnss(msg))
            }
            MsgVelNedCovGnss::MESSAGE_TYPE => {
                let mut msg = MsgVelNedCovGnss::parse(&mut frame.payload)?;
                msg.set_sender_id(frame.sender_id);
                Ok(Sbp::MsgVelNedCovGnss(msg))
            }
            MsgPosEcefCovGnss::MESSAGE_TYPE => {
                let mut msg = MsgPosEcefCovGnss::parse(&mut frame.payload)?;
                msg.set_sender_id(frame.sender_id);
                Ok(Sbp::MsgPosEcefCovGnss(msg))
            }
            MsgVelEcefCovGnss::MESSAGE_TYPE => {
                let mut msg = MsgVelEcefCovGnss::parse(&mut frame.payload)?;
                msg.set_sender_id(frame.sender_id);
                Ok(Sbp::MsgVelEcefCovGnss(msg))
            }
            MsgNdbEvent::MESSAGE_TYPE => {
                let mut msg = MsgNdbEvent::parse(&mut frame.payload)?;
                msg.set_sender_id(frame.sender_id);
                Ok(Sbp::MsgNdbEvent(msg))
            }
            MsgLog::MESSAGE_TYPE => {
                let mut msg = MsgLog::parse(&mut frame.payload)?;
                msg.set_sender_id(frame.sender_id);
                Ok(Sbp::MsgLog(msg))
            }
            MsgFwd::MESSAGE_TYPE => {
                let mut msg = MsgFwd::parse(&mut frame.payload)?;
                msg.set_sender_id(frame.sender_id);
                Ok(Sbp::MsgFwd(msg))
            }
            MsgSsrOrbitClockBounds::MESSAGE_TYPE => {
                let mut msg = MsgSsrOrbitClockBounds::parse(&mut frame.payload)?;
                msg.set_sender_id(frame.sender_id);
                Ok(Sbp::MsgSsrOrbitClockBounds(msg))
            }
            MsgSsrOrbitClockDepA::MESSAGE_TYPE => {
                let mut msg = MsgSsrOrbitClockDepA::parse(&mut frame.payload)?;
                msg.set_sender_id(frame.sender_id);
                Ok(Sbp::MsgSsrOrbitClockDepA(msg))
            }
            MsgSsrOrbitClock::MESSAGE_TYPE => {
                let mut msg = MsgSsrOrbitClock::parse(&mut frame.payload)?;
                msg.set_sender_id(frame.sender_id);
                Ok(Sbp::MsgSsrOrbitClock(msg))
            }
            MsgSsrCodeBiases::MESSAGE_TYPE => {
                let mut msg = MsgSsrCodeBiases::parse(&mut frame.payload)?;
                msg.set_sender_id(frame.sender_id);
                Ok(Sbp::MsgSsrCodeBiases(msg))
            }
            MsgSsrPhaseBiases::MESSAGE_TYPE => {
                let mut msg = MsgSsrPhaseBiases::parse(&mut frame.payload)?;
                msg.set_sender_id(frame.sender_id);
                Ok(Sbp::MsgSsrPhaseBiases(msg))
            }
            MsgSsrStecCorrectionDepA::MESSAGE_TYPE => {
                let mut msg = MsgSsrStecCorrectionDepA::parse(&mut frame.payload)?;
                msg.set_sender_id(frame.sender_id);
                Ok(Sbp::MsgSsrStecCorrectionDepA(msg))
            }
            MsgSsrGriddedCorrectionNoStdDepA::MESSAGE_TYPE => {
                let mut msg = MsgSsrGriddedCorrectionNoStdDepA::parse(&mut frame.payload)?;
                msg.set_sender_id(frame.sender_id);
                Ok(Sbp::MsgSsrGriddedCorrectionNoStdDepA(msg))
            }
            MsgSsrGridDefinitionDepA::MESSAGE_TYPE => {
                let mut msg = MsgSsrGridDefinitionDepA::parse(&mut frame.payload)?;
                msg.set_sender_id(frame.sender_id);
                Ok(Sbp::MsgSsrGridDefinitionDepA(msg))
            }
            MsgSsrTileDefinition::MESSAGE_TYPE => {
                let mut msg = MsgSsrTileDefinition::parse(&mut frame.payload)?;
                msg.set_sender_id(frame.sender_id);
                Ok(Sbp::MsgSsrTileDefinition(msg))
            }
            MsgSsrGriddedCorrectionDepA::MESSAGE_TYPE => {
                let mut msg = MsgSsrGriddedCorrectionDepA::parse(&mut frame.payload)?;
                msg.set_sender_id(frame.sender_id);
                Ok(Sbp::MsgSsrGriddedCorrectionDepA(msg))
            }
            MsgSsrStecCorrection::MESSAGE_TYPE => {
                let mut msg = MsgSsrStecCorrection::parse(&mut frame.payload)?;
                msg.set_sender_id(frame.sender_id);
                Ok(Sbp::MsgSsrStecCorrection(msg))
            }
            MsgSsrGriddedCorrection::MESSAGE_TYPE => {
                let mut msg = MsgSsrGriddedCorrection::parse(&mut frame.payload)?;
                msg.set_sender_id(frame.sender_id);
                Ok(Sbp::MsgSsrGriddedCorrection(msg))
            }
            MsgSsrSatelliteApc::MESSAGE_TYPE => {
                let mut msg = MsgSsrSatelliteApc::parse(&mut frame.payload)?;
                msg.set_sender_id(frame.sender_id);
                Ok(Sbp::MsgSsrSatelliteApc(msg))
            }
            MsgOsr::MESSAGE_TYPE => {
                let mut msg = MsgOsr::parse(&mut frame.payload)?;
                msg.set_sender_id(frame.sender_id);
                Ok(Sbp::MsgOsr(msg))
            }
            MsgUserData::MESSAGE_TYPE => {
                let mut msg = MsgUserData::parse(&mut frame.payload)?;
                msg.set_sender_id(frame.sender_id);
                Ok(Sbp::MsgUserData(msg))
            }
            MsgImuRaw::MESSAGE_TYPE => {
                let mut msg = MsgImuRaw::parse(&mut frame.payload)?;
                msg.set_sender_id(frame.sender_id);
                Ok(Sbp::MsgImuRaw(msg))
            }
            MsgImuAux::MESSAGE_TYPE => {
                let mut msg = MsgImuAux::parse(&mut frame.payload)?;
                msg.set_sender_id(frame.sender_id);
                Ok(Sbp::MsgImuAux(msg))
            }
            MsgMagRaw::MESSAGE_TYPE => {
                let mut msg = MsgMagRaw::parse(&mut frame.payload)?;
                msg.set_sender_id(frame.sender_id);
                Ok(Sbp::MsgMagRaw(msg))
            }
            MsgOdometry::MESSAGE_TYPE => {
                let mut msg = MsgOdometry::parse(&mut frame.payload)?;
                msg.set_sender_id(frame.sender_id);
                Ok(Sbp::MsgOdometry(msg))
            }
            MsgWheeltick::MESSAGE_TYPE => {
                let mut msg = MsgWheeltick::parse(&mut frame.payload)?;
                msg.set_sender_id(frame.sender_id);
                Ok(Sbp::MsgWheeltick(msg))
            }
            MsgFileioConfigReq::MESSAGE_TYPE => {
                let mut msg = MsgFileioConfigReq::parse(&mut frame.payload)?;
                msg.set_sender_id(frame.sender_id);
                Ok(Sbp::MsgFileioConfigReq(msg))
            }
            MsgFileioConfigResp::MESSAGE_TYPE => {
                let mut msg = MsgFileioConfigResp::parse(&mut frame.payload)?;
                msg.set_sender_id(frame.sender_id);
                Ok(Sbp::MsgFileioConfigResp(msg))
            }
            MsgSbasRaw::MESSAGE_TYPE => {
                let mut msg = MsgSbasRaw::parse(&mut frame.payload)?;
                msg.set_sender_id(frame.sender_id);
                Ok(Sbp::MsgSbasRaw(msg))
            }
            MsgLinuxCpuStateDepA::MESSAGE_TYPE => {
                let mut msg = MsgLinuxCpuStateDepA::parse(&mut frame.payload)?;
                msg.set_sender_id(frame.sender_id);
                Ok(Sbp::MsgLinuxCpuStateDepA(msg))
            }
            MsgLinuxMemStateDepA::MESSAGE_TYPE => {
                let mut msg = MsgLinuxMemStateDepA::parse(&mut frame.payload)?;
                msg.set_sender_id(frame.sender_id);
                Ok(Sbp::MsgLinuxMemStateDepA(msg))
            }
            MsgLinuxSysStateDepA::MESSAGE_TYPE => {
                let mut msg = MsgLinuxSysStateDepA::parse(&mut frame.payload)?;
                msg.set_sender_id(frame.sender_id);
                Ok(Sbp::MsgLinuxSysStateDepA(msg))
            }
            MsgLinuxProcessSocketCounts::MESSAGE_TYPE => {
                let mut msg = MsgLinuxProcessSocketCounts::parse(&mut frame.payload)?;
                msg.set_sender_id(frame.sender_id);
                Ok(Sbp::MsgLinuxProcessSocketCounts(msg))
            }
            MsgLinuxProcessSocketQueues::MESSAGE_TYPE => {
                let mut msg = MsgLinuxProcessSocketQueues::parse(&mut frame.payload)?;
                msg.set_sender_id(frame.sender_id);
                Ok(Sbp::MsgLinuxProcessSocketQueues(msg))
            }
            MsgLinuxSocketUsage::MESSAGE_TYPE => {
                let mut msg = MsgLinuxSocketUsage::parse(&mut frame.payload)?;
                msg.set_sender_id(frame.sender_id);
                Ok(Sbp::MsgLinuxSocketUsage(msg))
            }
            MsgLinuxProcessFdCount::MESSAGE_TYPE => {
                let mut msg = MsgLinuxProcessFdCount::parse(&mut frame.payload)?;
                msg.set_sender_id(frame.sender_id);
                Ok(Sbp::MsgLinuxProcessFdCount(msg))
            }
            MsgLinuxProcessFdSummary::MESSAGE_TYPE => {
                let mut msg = MsgLinuxProcessFdSummary::parse(&mut frame.payload)?;
                msg.set_sender_id(frame.sender_id);
                Ok(Sbp::MsgLinuxProcessFdSummary(msg))
            }
            MsgLinuxCpuState::MESSAGE_TYPE => {
                let mut msg = MsgLinuxCpuState::parse(&mut frame.payload)?;
                msg.set_sender_id(frame.sender_id);
                Ok(Sbp::MsgLinuxCpuState(msg))
            }
            MsgLinuxMemState::MESSAGE_TYPE => {
                let mut msg = MsgLinuxMemState::parse(&mut frame.payload)?;
                msg.set_sender_id(frame.sender_id);
                Ok(Sbp::MsgLinuxMemState(msg))
            }
            MsgLinuxSysState::MESSAGE_TYPE => {
                let mut msg = MsgLinuxSysState::parse(&mut frame.payload)?;
                msg.set_sender_id(frame.sender_id);
                Ok(Sbp::MsgLinuxSysState(msg))
            }
            MsgStartup::MESSAGE_TYPE => {
                let mut msg = MsgStartup::parse(&mut frame.payload)?;
                msg.set_sender_id(frame.sender_id);
                Ok(Sbp::MsgStartup(msg))
            }
            MsgDgnssStatus::MESSAGE_TYPE => {
                let mut msg = MsgDgnssStatus::parse(&mut frame.payload)?;
                msg.set_sender_id(frame.sender_id);
                Ok(Sbp::MsgDgnssStatus(msg))
            }
            MsgInsStatus::MESSAGE_TYPE => {
                let mut msg = MsgInsStatus::parse(&mut frame.payload)?;
                msg.set_sender_id(frame.sender_id);
                Ok(Sbp::MsgInsStatus(msg))
            }
            MsgCsacTelemetry::MESSAGE_TYPE => {
                let mut msg = MsgCsacTelemetry::parse(&mut frame.payload)?;
                msg.set_sender_id(frame.sender_id);
                Ok(Sbp::MsgCsacTelemetry(msg))
            }
            MsgCsacTelemetryLabels::MESSAGE_TYPE => {
                let mut msg = MsgCsacTelemetryLabels::parse(&mut frame.payload)?;
                msg.set_sender_id(frame.sender_id);
                Ok(Sbp::MsgCsacTelemetryLabels(msg))
            }
            MsgInsUpdates::MESSAGE_TYPE => {
                let mut msg = MsgInsUpdates::parse(&mut frame.payload)?;
                msg.set_sender_id(frame.sender_id);
                Ok(Sbp::MsgInsUpdates(msg))
            }
            MsgGnssTimeOffset::MESSAGE_TYPE => {
                let mut msg = MsgGnssTimeOffset::parse(&mut frame.payload)?;
                msg.set_sender_id(frame.sender_id);
                Ok(Sbp::MsgGnssTimeOffset(msg))
            }
            MsgPpsTime::MESSAGE_TYPE => {
                let mut msg = MsgPpsTime::parse(&mut frame.payload)?;
                msg.set_sender_id(frame.sender_id);
                Ok(Sbp::MsgPpsTime(msg))
            }
            MsgSensorAidEvent::MESSAGE_TYPE => {
                let mut msg = MsgSensorAidEvent::parse(&mut frame.payload)?;
                msg.set_sender_id(frame.sender_id);
                Ok(Sbp::MsgSensorAidEvent(msg))
            }
            MsgGroupMeta::MESSAGE_TYPE => {
                let mut msg = MsgGroupMeta::parse(&mut frame.payload)?;
                msg.set_sender_id(frame.sender_id);
                Ok(Sbp::MsgGroupMeta(msg))
            }
            MsgSolnMeta::MESSAGE_TYPE => {
                let mut msg = MsgSolnMeta::parse(&mut frame.payload)?;
                msg.set_sender_id(frame.sender_id);
                Ok(Sbp::MsgSolnMeta(msg))
            }
            MsgSolnMetaDepA::MESSAGE_TYPE => {
                let mut msg = MsgSolnMetaDepA::parse(&mut frame.payload)?;
                msg.set_sender_id(frame.sender_id);
                Ok(Sbp::MsgSolnMetaDepA(msg))
            }
            MsgStatusReport::MESSAGE_TYPE => {
                let mut msg = MsgStatusReport::parse(&mut frame.payload)?;
                msg.set_sender_id(frame.sender_id);
                Ok(Sbp::MsgStatusReport(msg))
            }
            MsgHeartbeat::MESSAGE_TYPE => {
                let mut msg = MsgHeartbeat::parse(&mut frame.payload)?;
                msg.set_sender_id(frame.sender_id);
                Ok(Sbp::MsgHeartbeat(msg))
            }
            _ => {
                let mut msg = Unknown::parse(&mut frame.payload)?;
                msg.set_sender_id(frame.sender_id);
                Ok(Sbp::Unknown(msg))
            }
        }
    }
}

impl SbpMessage for Sbp {
    fn message_name(&self) -> &'static str {
        match self {
            Sbp::MsgPrintDep(msg) => msg.message_name(),
            Sbp::MsgTrackingStateDetailedDep(msg) => msg.message_name(),
            Sbp::MsgTrackingStateDepB(msg) => msg.message_name(),
            Sbp::MsgAcqResultDepB(msg) => msg.message_name(),
            Sbp::MsgAcqResultDepA(msg) => msg.message_name(),
            Sbp::MsgTrackingStateDepA(msg) => msg.message_name(),
            Sbp::MsgThreadState(msg) => msg.message_name(),
            Sbp::MsgUartStateDepa(msg) => msg.message_name(),
            Sbp::MsgIarState(msg) => msg.message_name(),
            Sbp::MsgEphemerisDepA(msg) => msg.message_name(),
            Sbp::MsgMaskSatelliteDep(msg) => msg.message_name(),
            Sbp::MsgTrackingIqDepA(msg) => msg.message_name(),
            Sbp::MsgUartState(msg) => msg.message_name(),
            Sbp::MsgAcqSvProfileDep(msg) => msg.message_name(),
            Sbp::MsgAcqResultDepC(msg) => msg.message_name(),
            Sbp::MsgTrackingStateDetailedDepA(msg) => msg.message_name(),
            Sbp::MsgResetFilters(msg) => msg.message_name(),
            Sbp::MsgInitBaseDep(msg) => msg.message_name(),
            Sbp::MsgMaskSatellite(msg) => msg.message_name(),
            Sbp::MsgTrackingIqDepB(msg) => msg.message_name(),
            Sbp::MsgTrackingIq(msg) => msg.message_name(),
            Sbp::MsgAcqSvProfile(msg) => msg.message_name(),
            Sbp::MsgAcqResult(msg) => msg.message_name(),
            Sbp::MsgTrackingState(msg) => msg.message_name(),
            Sbp::MsgObsDepB(msg) => msg.message_name(),
            Sbp::MsgBasePosLlh(msg) => msg.message_name(),
            Sbp::MsgObsDepA(msg) => msg.message_name(),
            Sbp::MsgEphemerisDepB(msg) => msg.message_name(),
            Sbp::MsgEphemerisDepC(msg) => msg.message_name(),
            Sbp::MsgBasePosEcef(msg) => msg.message_name(),
            Sbp::MsgObsDepC(msg) => msg.message_name(),
            Sbp::MsgObs(msg) => msg.message_name(),
            Sbp::MsgSpecanDep(msg) => msg.message_name(),
            Sbp::MsgSpecan(msg) => msg.message_name(),
            Sbp::MsgMeasurementState(msg) => msg.message_name(),
            Sbp::MsgSetTime(msg) => msg.message_name(),
            Sbp::MsgAlmanac(msg) => msg.message_name(),
            Sbp::MsgAlmanacGpsDep(msg) => msg.message_name(),
            Sbp::MsgAlmanacGloDep(msg) => msg.message_name(),
            Sbp::MsgAlmanacGps(msg) => msg.message_name(),
            Sbp::MsgAlmanacGlo(msg) => msg.message_name(),
            Sbp::MsgGloBiases(msg) => msg.message_name(),
            Sbp::MsgEphemerisDepD(msg) => msg.message_name(),
            Sbp::MsgEphemerisGpsDepE(msg) => msg.message_name(),
            Sbp::MsgEphemerisSbasDepA(msg) => msg.message_name(),
            Sbp::MsgEphemerisGloDepA(msg) => msg.message_name(),
            Sbp::MsgEphemerisSbasDepB(msg) => msg.message_name(),
            Sbp::MsgEphemerisGloDepB(msg) => msg.message_name(),
            Sbp::MsgEphemerisGpsDepF(msg) => msg.message_name(),
            Sbp::MsgEphemerisGloDepC(msg) => msg.message_name(),
            Sbp::MsgEphemerisGloDepD(msg) => msg.message_name(),
            Sbp::MsgEphemerisBds(msg) => msg.message_name(),
            Sbp::MsgEphemerisGps(msg) => msg.message_name(),
            Sbp::MsgEphemerisGlo(msg) => msg.message_name(),
            Sbp::MsgEphemerisSbas(msg) => msg.message_name(),
            Sbp::MsgEphemerisGal(msg) => msg.message_name(),
            Sbp::MsgEphemerisQzss(msg) => msg.message_name(),
            Sbp::MsgIono(msg) => msg.message_name(),
            Sbp::MsgSvConfigurationGpsDep(msg) => msg.message_name(),
            Sbp::MsgGroupDelayDepA(msg) => msg.message_name(),
            Sbp::MsgGroupDelayDepB(msg) => msg.message_name(),
            Sbp::MsgGroupDelay(msg) => msg.message_name(),
            Sbp::MsgEphemerisGalDepA(msg) => msg.message_name(),
            Sbp::MsgGnssCapb(msg) => msg.message_name(),
            Sbp::MsgSvAzEl(msg) => msg.message_name(),
            Sbp::MsgSettingsWrite(msg) => msg.message_name(),
            Sbp::MsgSettingsSave(msg) => msg.message_name(),
            Sbp::MsgSettingsReadByIndexReq(msg) => msg.message_name(),
            Sbp::MsgFileioReadResp(msg) => msg.message_name(),
            Sbp::MsgSettingsReadReq(msg) => msg.message_name(),
            Sbp::MsgSettingsReadResp(msg) => msg.message_name(),
            Sbp::MsgSettingsReadByIndexDone(msg) => msg.message_name(),
            Sbp::MsgSettingsReadByIndexResp(msg) => msg.message_name(),
            Sbp::MsgFileioReadReq(msg) => msg.message_name(),
            Sbp::MsgFileioReadDirReq(msg) => msg.message_name(),
            Sbp::MsgFileioReadDirResp(msg) => msg.message_name(),
            Sbp::MsgFileioWriteResp(msg) => msg.message_name(),
            Sbp::MsgFileioRemove(msg) => msg.message_name(),
            Sbp::MsgFileioWriteReq(msg) => msg.message_name(),
            Sbp::MsgSettingsRegister(msg) => msg.message_name(),
            Sbp::MsgSettingsWriteResp(msg) => msg.message_name(),
            Sbp::MsgBootloaderHandshakeDepA(msg) => msg.message_name(),
            Sbp::MsgBootloaderJumpToApp(msg) => msg.message_name(),
            Sbp::MsgResetDep(msg) => msg.message_name(),
            Sbp::MsgBootloaderHandshakeReq(msg) => msg.message_name(),
            Sbp::MsgBootloaderHandshakeResp(msg) => msg.message_name(),
            Sbp::MsgDeviceMonitor(msg) => msg.message_name(),
            Sbp::MsgReset(msg) => msg.message_name(),
            Sbp::MsgCommandReq(msg) => msg.message_name(),
            Sbp::MsgCommandResp(msg) => msg.message_name(),
            Sbp::MsgNetworkStateReq(msg) => msg.message_name(),
            Sbp::MsgNetworkStateResp(msg) => msg.message_name(),
            Sbp::MsgCommandOutput(msg) => msg.message_name(),
            Sbp::MsgNetworkBandwidthUsage(msg) => msg.message_name(),
            Sbp::MsgCellModemStatus(msg) => msg.message_name(),
            Sbp::MsgFrontEndGain(msg) => msg.message_name(),
            Sbp::MsgCwResults(msg) => msg.message_name(),
            Sbp::MsgCwStart(msg) => msg.message_name(),
            Sbp::MsgNapDeviceDnaResp(msg) => msg.message_name(),
            Sbp::MsgNapDeviceDnaReq(msg) => msg.message_name(),
            Sbp::MsgFlashDone(msg) => msg.message_name(),
            Sbp::MsgFlashReadResp(msg) => msg.message_name(),
            Sbp::MsgFlashErase(msg) => msg.message_name(),
            Sbp::MsgStmFlashLockSector(msg) => msg.message_name(),
            Sbp::MsgStmFlashUnlockSector(msg) => msg.message_name(),
            Sbp::MsgStmUniqueIdResp(msg) => msg.message_name(),
            Sbp::MsgFlashProgram(msg) => msg.message_name(),
            Sbp::MsgFlashReadReq(msg) => msg.message_name(),
            Sbp::MsgStmUniqueIdReq(msg) => msg.message_name(),
            Sbp::MsgM25FlashWriteStatus(msg) => msg.message_name(),
            Sbp::MsgGpsTimeDepA(msg) => msg.message_name(),
            Sbp::MsgExtEvent(msg) => msg.message_name(),
            Sbp::MsgGpsTime(msg) => msg.message_name(),
            Sbp::MsgUtcTime(msg) => msg.message_name(),
            Sbp::MsgGpsTimeGnss(msg) => msg.message_name(),
            Sbp::MsgUtcTimeGnss(msg) => msg.message_name(),
            Sbp::MsgSettingsRegisterResp(msg) => msg.message_name(),
            Sbp::MsgPosEcefDepA(msg) => msg.message_name(),
            Sbp::MsgPosLlhDepA(msg) => msg.message_name(),
            Sbp::MsgBaselineEcefDepA(msg) => msg.message_name(),
            Sbp::MsgBaselineNedDepA(msg) => msg.message_name(),
            Sbp::MsgVelEcefDepA(msg) => msg.message_name(),
            Sbp::MsgVelNedDepA(msg) => msg.message_name(),
            Sbp::MsgDopsDepA(msg) => msg.message_name(),
            Sbp::MsgBaselineHeadingDepA(msg) => msg.message_name(),
            Sbp::MsgDops(msg) => msg.message_name(),
            Sbp::MsgPosEcef(msg) => msg.message_name(),
            Sbp::MsgPosLlh(msg) => msg.message_name(),
            Sbp::MsgBaselineEcef(msg) => msg.message_name(),
            Sbp::MsgBaselineNed(msg) => msg.message_name(),
            Sbp::MsgVelEcef(msg) => msg.message_name(),
            Sbp::MsgVelNed(msg) => msg.message_name(),
            Sbp::MsgBaselineHeading(msg) => msg.message_name(),
            Sbp::MsgAgeCorrections(msg) => msg.message_name(),
            Sbp::MsgPosLlhCov(msg) => msg.message_name(),
            Sbp::MsgVelNedCov(msg) => msg.message_name(),
            Sbp::MsgVelBody(msg) => msg.message_name(),
            Sbp::MsgPosEcefCov(msg) => msg.message_name(),
            Sbp::MsgVelEcefCov(msg) => msg.message_name(),
            Sbp::MsgProtectionLevelDepA(msg) => msg.message_name(),
            Sbp::MsgProtectionLevel(msg) => msg.message_name(),
            Sbp::MsgPosLlhAcc(msg) => msg.message_name(),
            Sbp::MsgVelCog(msg) => msg.message_name(),
            Sbp::MsgOrientQuat(msg) => msg.message_name(),
            Sbp::MsgOrientEuler(msg) => msg.message_name(),
            Sbp::MsgAngularRate(msg) => msg.message_name(),
            Sbp::MsgPosEcefGnss(msg) => msg.message_name(),
            Sbp::MsgPosLlhGnss(msg) => msg.message_name(),
            Sbp::MsgVelEcefGnss(msg) => msg.message_name(),
            Sbp::MsgVelNedGnss(msg) => msg.message_name(),
            Sbp::MsgPosLlhCovGnss(msg) => msg.message_name(),
            Sbp::MsgVelNedCovGnss(msg) => msg.message_name(),
            Sbp::MsgPosEcefCovGnss(msg) => msg.message_name(),
            Sbp::MsgVelEcefCovGnss(msg) => msg.message_name(),
            Sbp::MsgNdbEvent(msg) => msg.message_name(),
            Sbp::MsgLog(msg) => msg.message_name(),
            Sbp::MsgFwd(msg) => msg.message_name(),
            Sbp::MsgSsrOrbitClockBounds(msg) => msg.message_name(),
            Sbp::MsgSsrOrbitClockDepA(msg) => msg.message_name(),
            Sbp::MsgSsrOrbitClock(msg) => msg.message_name(),
            Sbp::MsgSsrCodeBiases(msg) => msg.message_name(),
            Sbp::MsgSsrPhaseBiases(msg) => msg.message_name(),
            Sbp::MsgSsrStecCorrectionDepA(msg) => msg.message_name(),
            Sbp::MsgSsrGriddedCorrectionNoStdDepA(msg) => msg.message_name(),
            Sbp::MsgSsrGridDefinitionDepA(msg) => msg.message_name(),
            Sbp::MsgSsrTileDefinition(msg) => msg.message_name(),
            Sbp::MsgSsrGriddedCorrectionDepA(msg) => msg.message_name(),
            Sbp::MsgSsrStecCorrection(msg) => msg.message_name(),
            Sbp::MsgSsrGriddedCorrection(msg) => msg.message_name(),
            Sbp::MsgSsrSatelliteApc(msg) => msg.message_name(),
            Sbp::MsgOsr(msg) => msg.message_name(),
            Sbp::MsgUserData(msg) => msg.message_name(),
            Sbp::MsgImuRaw(msg) => msg.message_name(),
            Sbp::MsgImuAux(msg) => msg.message_name(),
            Sbp::MsgMagRaw(msg) => msg.message_name(),
            Sbp::MsgOdometry(msg) => msg.message_name(),
            Sbp::MsgWheeltick(msg) => msg.message_name(),
            Sbp::MsgFileioConfigReq(msg) => msg.message_name(),
            Sbp::MsgFileioConfigResp(msg) => msg.message_name(),
            Sbp::MsgSbasRaw(msg) => msg.message_name(),
            Sbp::MsgLinuxCpuStateDepA(msg) => msg.message_name(),
            Sbp::MsgLinuxMemStateDepA(msg) => msg.message_name(),
            Sbp::MsgLinuxSysStateDepA(msg) => msg.message_name(),
            Sbp::MsgLinuxProcessSocketCounts(msg) => msg.message_name(),
            Sbp::MsgLinuxProcessSocketQueues(msg) => msg.message_name(),
            Sbp::MsgLinuxSocketUsage(msg) => msg.message_name(),
            Sbp::MsgLinuxProcessFdCount(msg) => msg.message_name(),
            Sbp::MsgLinuxProcessFdSummary(msg) => msg.message_name(),
            Sbp::MsgLinuxCpuState(msg) => msg.message_name(),
            Sbp::MsgLinuxMemState(msg) => msg.message_name(),
            Sbp::MsgLinuxSysState(msg) => msg.message_name(),
            Sbp::MsgStartup(msg) => msg.message_name(),
            Sbp::MsgDgnssStatus(msg) => msg.message_name(),
            Sbp::MsgInsStatus(msg) => msg.message_name(),
            Sbp::MsgCsacTelemetry(msg) => msg.message_name(),
            Sbp::MsgCsacTelemetryLabels(msg) => msg.message_name(),
            Sbp::MsgInsUpdates(msg) => msg.message_name(),
            Sbp::MsgGnssTimeOffset(msg) => msg.message_name(),
            Sbp::MsgPpsTime(msg) => msg.message_name(),
            Sbp::MsgSensorAidEvent(msg) => msg.message_name(),
            Sbp::MsgGroupMeta(msg) => msg.message_name(),
            Sbp::MsgSolnMeta(msg) => msg.message_name(),
            Sbp::MsgSolnMetaDepA(msg) => msg.message_name(),
            Sbp::MsgStatusReport(msg) => msg.message_name(),
            Sbp::MsgHeartbeat(msg) => msg.message_name(),
            Sbp::Unknown(msg) => msg.message_name(),
        }
    }

    fn message_type(&self) -> u16 {
        match self {
            Sbp::MsgPrintDep(msg) => msg.message_type(),
            Sbp::MsgTrackingStateDetailedDep(msg) => msg.message_type(),
            Sbp::MsgTrackingStateDepB(msg) => msg.message_type(),
            Sbp::MsgAcqResultDepB(msg) => msg.message_type(),
            Sbp::MsgAcqResultDepA(msg) => msg.message_type(),
            Sbp::MsgTrackingStateDepA(msg) => msg.message_type(),
            Sbp::MsgThreadState(msg) => msg.message_type(),
            Sbp::MsgUartStateDepa(msg) => msg.message_type(),
            Sbp::MsgIarState(msg) => msg.message_type(),
            Sbp::MsgEphemerisDepA(msg) => msg.message_type(),
            Sbp::MsgMaskSatelliteDep(msg) => msg.message_type(),
            Sbp::MsgTrackingIqDepA(msg) => msg.message_type(),
            Sbp::MsgUartState(msg) => msg.message_type(),
            Sbp::MsgAcqSvProfileDep(msg) => msg.message_type(),
            Sbp::MsgAcqResultDepC(msg) => msg.message_type(),
            Sbp::MsgTrackingStateDetailedDepA(msg) => msg.message_type(),
            Sbp::MsgResetFilters(msg) => msg.message_type(),
            Sbp::MsgInitBaseDep(msg) => msg.message_type(),
            Sbp::MsgMaskSatellite(msg) => msg.message_type(),
            Sbp::MsgTrackingIqDepB(msg) => msg.message_type(),
            Sbp::MsgTrackingIq(msg) => msg.message_type(),
            Sbp::MsgAcqSvProfile(msg) => msg.message_type(),
            Sbp::MsgAcqResult(msg) => msg.message_type(),
            Sbp::MsgTrackingState(msg) => msg.message_type(),
            Sbp::MsgObsDepB(msg) => msg.message_type(),
            Sbp::MsgBasePosLlh(msg) => msg.message_type(),
            Sbp::MsgObsDepA(msg) => msg.message_type(),
            Sbp::MsgEphemerisDepB(msg) => msg.message_type(),
            Sbp::MsgEphemerisDepC(msg) => msg.message_type(),
            Sbp::MsgBasePosEcef(msg) => msg.message_type(),
            Sbp::MsgObsDepC(msg) => msg.message_type(),
            Sbp::MsgObs(msg) => msg.message_type(),
            Sbp::MsgSpecanDep(msg) => msg.message_type(),
            Sbp::MsgSpecan(msg) => msg.message_type(),
            Sbp::MsgMeasurementState(msg) => msg.message_type(),
            Sbp::MsgSetTime(msg) => msg.message_type(),
            Sbp::MsgAlmanac(msg) => msg.message_type(),
            Sbp::MsgAlmanacGpsDep(msg) => msg.message_type(),
            Sbp::MsgAlmanacGloDep(msg) => msg.message_type(),
            Sbp::MsgAlmanacGps(msg) => msg.message_type(),
            Sbp::MsgAlmanacGlo(msg) => msg.message_type(),
            Sbp::MsgGloBiases(msg) => msg.message_type(),
            Sbp::MsgEphemerisDepD(msg) => msg.message_type(),
            Sbp::MsgEphemerisGpsDepE(msg) => msg.message_type(),
            Sbp::MsgEphemerisSbasDepA(msg) => msg.message_type(),
            Sbp::MsgEphemerisGloDepA(msg) => msg.message_type(),
            Sbp::MsgEphemerisSbasDepB(msg) => msg.message_type(),
            Sbp::MsgEphemerisGloDepB(msg) => msg.message_type(),
            Sbp::MsgEphemerisGpsDepF(msg) => msg.message_type(),
            Sbp::MsgEphemerisGloDepC(msg) => msg.message_type(),
            Sbp::MsgEphemerisGloDepD(msg) => msg.message_type(),
            Sbp::MsgEphemerisBds(msg) => msg.message_type(),
            Sbp::MsgEphemerisGps(msg) => msg.message_type(),
            Sbp::MsgEphemerisGlo(msg) => msg.message_type(),
            Sbp::MsgEphemerisSbas(msg) => msg.message_type(),
            Sbp::MsgEphemerisGal(msg) => msg.message_type(),
            Sbp::MsgEphemerisQzss(msg) => msg.message_type(),
            Sbp::MsgIono(msg) => msg.message_type(),
            Sbp::MsgSvConfigurationGpsDep(msg) => msg.message_type(),
            Sbp::MsgGroupDelayDepA(msg) => msg.message_type(),
            Sbp::MsgGroupDelayDepB(msg) => msg.message_type(),
            Sbp::MsgGroupDelay(msg) => msg.message_type(),
            Sbp::MsgEphemerisGalDepA(msg) => msg.message_type(),
            Sbp::MsgGnssCapb(msg) => msg.message_type(),
            Sbp::MsgSvAzEl(msg) => msg.message_type(),
            Sbp::MsgSettingsWrite(msg) => msg.message_type(),
            Sbp::MsgSettingsSave(msg) => msg.message_type(),
            Sbp::MsgSettingsReadByIndexReq(msg) => msg.message_type(),
            Sbp::MsgFileioReadResp(msg) => msg.message_type(),
            Sbp::MsgSettingsReadReq(msg) => msg.message_type(),
            Sbp::MsgSettingsReadResp(msg) => msg.message_type(),
            Sbp::MsgSettingsReadByIndexDone(msg) => msg.message_type(),
            Sbp::MsgSettingsReadByIndexResp(msg) => msg.message_type(),
            Sbp::MsgFileioReadReq(msg) => msg.message_type(),
            Sbp::MsgFileioReadDirReq(msg) => msg.message_type(),
            Sbp::MsgFileioReadDirResp(msg) => msg.message_type(),
            Sbp::MsgFileioWriteResp(msg) => msg.message_type(),
            Sbp::MsgFileioRemove(msg) => msg.message_type(),
            Sbp::MsgFileioWriteReq(msg) => msg.message_type(),
            Sbp::MsgSettingsRegister(msg) => msg.message_type(),
            Sbp::MsgSettingsWriteResp(msg) => msg.message_type(),
            Sbp::MsgBootloaderHandshakeDepA(msg) => msg.message_type(),
            Sbp::MsgBootloaderJumpToApp(msg) => msg.message_type(),
            Sbp::MsgResetDep(msg) => msg.message_type(),
            Sbp::MsgBootloaderHandshakeReq(msg) => msg.message_type(),
            Sbp::MsgBootloaderHandshakeResp(msg) => msg.message_type(),
            Sbp::MsgDeviceMonitor(msg) => msg.message_type(),
            Sbp::MsgReset(msg) => msg.message_type(),
            Sbp::MsgCommandReq(msg) => msg.message_type(),
            Sbp::MsgCommandResp(msg) => msg.message_type(),
            Sbp::MsgNetworkStateReq(msg) => msg.message_type(),
            Sbp::MsgNetworkStateResp(msg) => msg.message_type(),
            Sbp::MsgCommandOutput(msg) => msg.message_type(),
            Sbp::MsgNetworkBandwidthUsage(msg) => msg.message_type(),
            Sbp::MsgCellModemStatus(msg) => msg.message_type(),
            Sbp::MsgFrontEndGain(msg) => msg.message_type(),
            Sbp::MsgCwResults(msg) => msg.message_type(),
            Sbp::MsgCwStart(msg) => msg.message_type(),
            Sbp::MsgNapDeviceDnaResp(msg) => msg.message_type(),
            Sbp::MsgNapDeviceDnaReq(msg) => msg.message_type(),
            Sbp::MsgFlashDone(msg) => msg.message_type(),
            Sbp::MsgFlashReadResp(msg) => msg.message_type(),
            Sbp::MsgFlashErase(msg) => msg.message_type(),
            Sbp::MsgStmFlashLockSector(msg) => msg.message_type(),
            Sbp::MsgStmFlashUnlockSector(msg) => msg.message_type(),
            Sbp::MsgStmUniqueIdResp(msg) => msg.message_type(),
            Sbp::MsgFlashProgram(msg) => msg.message_type(),
            Sbp::MsgFlashReadReq(msg) => msg.message_type(),
            Sbp::MsgStmUniqueIdReq(msg) => msg.message_type(),
            Sbp::MsgM25FlashWriteStatus(msg) => msg.message_type(),
            Sbp::MsgGpsTimeDepA(msg) => msg.message_type(),
            Sbp::MsgExtEvent(msg) => msg.message_type(),
            Sbp::MsgGpsTime(msg) => msg.message_type(),
            Sbp::MsgUtcTime(msg) => msg.message_type(),
            Sbp::MsgGpsTimeGnss(msg) => msg.message_type(),
            Sbp::MsgUtcTimeGnss(msg) => msg.message_type(),
            Sbp::MsgSettingsRegisterResp(msg) => msg.message_type(),
            Sbp::MsgPosEcefDepA(msg) => msg.message_type(),
            Sbp::MsgPosLlhDepA(msg) => msg.message_type(),
            Sbp::MsgBaselineEcefDepA(msg) => msg.message_type(),
            Sbp::MsgBaselineNedDepA(msg) => msg.message_type(),
            Sbp::MsgVelEcefDepA(msg) => msg.message_type(),
            Sbp::MsgVelNedDepA(msg) => msg.message_type(),
            Sbp::MsgDopsDepA(msg) => msg.message_type(),
            Sbp::MsgBaselineHeadingDepA(msg) => msg.message_type(),
            Sbp::MsgDops(msg) => msg.message_type(),
            Sbp::MsgPosEcef(msg) => msg.message_type(),
            Sbp::MsgPosLlh(msg) => msg.message_type(),
            Sbp::MsgBaselineEcef(msg) => msg.message_type(),
            Sbp::MsgBaselineNed(msg) => msg.message_type(),
            Sbp::MsgVelEcef(msg) => msg.message_type(),
            Sbp::MsgVelNed(msg) => msg.message_type(),
            Sbp::MsgBaselineHeading(msg) => msg.message_type(),
            Sbp::MsgAgeCorrections(msg) => msg.message_type(),
            Sbp::MsgPosLlhCov(msg) => msg.message_type(),
            Sbp::MsgVelNedCov(msg) => msg.message_type(),
            Sbp::MsgVelBody(msg) => msg.message_type(),
            Sbp::MsgPosEcefCov(msg) => msg.message_type(),
            Sbp::MsgVelEcefCov(msg) => msg.message_type(),
            Sbp::MsgProtectionLevelDepA(msg) => msg.message_type(),
            Sbp::MsgProtectionLevel(msg) => msg.message_type(),
            Sbp::MsgPosLlhAcc(msg) => msg.message_type(),
            Sbp::MsgVelCog(msg) => msg.message_type(),
            Sbp::MsgOrientQuat(msg) => msg.message_type(),
            Sbp::MsgOrientEuler(msg) => msg.message_type(),
            Sbp::MsgAngularRate(msg) => msg.message_type(),
            Sbp::MsgPosEcefGnss(msg) => msg.message_type(),
            Sbp::MsgPosLlhGnss(msg) => msg.message_type(),
            Sbp::MsgVelEcefGnss(msg) => msg.message_type(),
            Sbp::MsgVelNedGnss(msg) => msg.message_type(),
            Sbp::MsgPosLlhCovGnss(msg) => msg.message_type(),
            Sbp::MsgVelNedCovGnss(msg) => msg.message_type(),
            Sbp::MsgPosEcefCovGnss(msg) => msg.message_type(),
            Sbp::MsgVelEcefCovGnss(msg) => msg.message_type(),
            Sbp::MsgNdbEvent(msg) => msg.message_type(),
            Sbp::MsgLog(msg) => msg.message_type(),
            Sbp::MsgFwd(msg) => msg.message_type(),
            Sbp::MsgSsrOrbitClockBounds(msg) => msg.message_type(),
            Sbp::MsgSsrOrbitClockDepA(msg) => msg.message_type(),
            Sbp::MsgSsrOrbitClock(msg) => msg.message_type(),
            Sbp::MsgSsrCodeBiases(msg) => msg.message_type(),
            Sbp::MsgSsrPhaseBiases(msg) => msg.message_type(),
            Sbp::MsgSsrStecCorrectionDepA(msg) => msg.message_type(),
            Sbp::MsgSsrGriddedCorrectionNoStdDepA(msg) => msg.message_type(),
            Sbp::MsgSsrGridDefinitionDepA(msg) => msg.message_type(),
            Sbp::MsgSsrTileDefinition(msg) => msg.message_type(),
            Sbp::MsgSsrGriddedCorrectionDepA(msg) => msg.message_type(),
            Sbp::MsgSsrStecCorrection(msg) => msg.message_type(),
            Sbp::MsgSsrGriddedCorrection(msg) => msg.message_type(),
            Sbp::MsgSsrSatelliteApc(msg) => msg.message_type(),
            Sbp::MsgOsr(msg) => msg.message_type(),
            Sbp::MsgUserData(msg) => msg.message_type(),
            Sbp::MsgImuRaw(msg) => msg.message_type(),
            Sbp::MsgImuAux(msg) => msg.message_type(),
            Sbp::MsgMagRaw(msg) => msg.message_type(),
            Sbp::MsgOdometry(msg) => msg.message_type(),
            Sbp::MsgWheeltick(msg) => msg.message_type(),
            Sbp::MsgFileioConfigReq(msg) => msg.message_type(),
            Sbp::MsgFileioConfigResp(msg) => msg.message_type(),
            Sbp::MsgSbasRaw(msg) => msg.message_type(),
            Sbp::MsgLinuxCpuStateDepA(msg) => msg.message_type(),
            Sbp::MsgLinuxMemStateDepA(msg) => msg.message_type(),
            Sbp::MsgLinuxSysStateDepA(msg) => msg.message_type(),
            Sbp::MsgLinuxProcessSocketCounts(msg) => msg.message_type(),
            Sbp::MsgLinuxProcessSocketQueues(msg) => msg.message_type(),
            Sbp::MsgLinuxSocketUsage(msg) => msg.message_type(),
            Sbp::MsgLinuxProcessFdCount(msg) => msg.message_type(),
            Sbp::MsgLinuxProcessFdSummary(msg) => msg.message_type(),
            Sbp::MsgLinuxCpuState(msg) => msg.message_type(),
            Sbp::MsgLinuxMemState(msg) => msg.message_type(),
            Sbp::MsgLinuxSysState(msg) => msg.message_type(),
            Sbp::MsgStartup(msg) => msg.message_type(),
            Sbp::MsgDgnssStatus(msg) => msg.message_type(),
            Sbp::MsgInsStatus(msg) => msg.message_type(),
            Sbp::MsgCsacTelemetry(msg) => msg.message_type(),
            Sbp::MsgCsacTelemetryLabels(msg) => msg.message_type(),
            Sbp::MsgInsUpdates(msg) => msg.message_type(),
            Sbp::MsgGnssTimeOffset(msg) => msg.message_type(),
            Sbp::MsgPpsTime(msg) => msg.message_type(),
            Sbp::MsgSensorAidEvent(msg) => msg.message_type(),
            Sbp::MsgGroupMeta(msg) => msg.message_type(),
            Sbp::MsgSolnMeta(msg) => msg.message_type(),
            Sbp::MsgSolnMetaDepA(msg) => msg.message_type(),
            Sbp::MsgStatusReport(msg) => msg.message_type(),
            Sbp::MsgHeartbeat(msg) => msg.message_type(),
            Sbp::Unknown(msg) => msg.message_type(),
        }
    }

    fn sender_id(&self) -> Option<u16> {
        match self {
            Sbp::MsgPrintDep(msg) => msg.sender_id(),
            Sbp::MsgTrackingStateDetailedDep(msg) => msg.sender_id(),
            Sbp::MsgTrackingStateDepB(msg) => msg.sender_id(),
            Sbp::MsgAcqResultDepB(msg) => msg.sender_id(),
            Sbp::MsgAcqResultDepA(msg) => msg.sender_id(),
            Sbp::MsgTrackingStateDepA(msg) => msg.sender_id(),
            Sbp::MsgThreadState(msg) => msg.sender_id(),
            Sbp::MsgUartStateDepa(msg) => msg.sender_id(),
            Sbp::MsgIarState(msg) => msg.sender_id(),
            Sbp::MsgEphemerisDepA(msg) => msg.sender_id(),
            Sbp::MsgMaskSatelliteDep(msg) => msg.sender_id(),
            Sbp::MsgTrackingIqDepA(msg) => msg.sender_id(),
            Sbp::MsgUartState(msg) => msg.sender_id(),
            Sbp::MsgAcqSvProfileDep(msg) => msg.sender_id(),
            Sbp::MsgAcqResultDepC(msg) => msg.sender_id(),
            Sbp::MsgTrackingStateDetailedDepA(msg) => msg.sender_id(),
            Sbp::MsgResetFilters(msg) => msg.sender_id(),
            Sbp::MsgInitBaseDep(msg) => msg.sender_id(),
            Sbp::MsgMaskSatellite(msg) => msg.sender_id(),
            Sbp::MsgTrackingIqDepB(msg) => msg.sender_id(),
            Sbp::MsgTrackingIq(msg) => msg.sender_id(),
            Sbp::MsgAcqSvProfile(msg) => msg.sender_id(),
            Sbp::MsgAcqResult(msg) => msg.sender_id(),
            Sbp::MsgTrackingState(msg) => msg.sender_id(),
            Sbp::MsgObsDepB(msg) => msg.sender_id(),
            Sbp::MsgBasePosLlh(msg) => msg.sender_id(),
            Sbp::MsgObsDepA(msg) => msg.sender_id(),
            Sbp::MsgEphemerisDepB(msg) => msg.sender_id(),
            Sbp::MsgEphemerisDepC(msg) => msg.sender_id(),
            Sbp::MsgBasePosEcef(msg) => msg.sender_id(),
            Sbp::MsgObsDepC(msg) => msg.sender_id(),
            Sbp::MsgObs(msg) => msg.sender_id(),
            Sbp::MsgSpecanDep(msg) => msg.sender_id(),
            Sbp::MsgSpecan(msg) => msg.sender_id(),
            Sbp::MsgMeasurementState(msg) => msg.sender_id(),
            Sbp::MsgSetTime(msg) => msg.sender_id(),
            Sbp::MsgAlmanac(msg) => msg.sender_id(),
            Sbp::MsgAlmanacGpsDep(msg) => msg.sender_id(),
            Sbp::MsgAlmanacGloDep(msg) => msg.sender_id(),
            Sbp::MsgAlmanacGps(msg) => msg.sender_id(),
            Sbp::MsgAlmanacGlo(msg) => msg.sender_id(),
            Sbp::MsgGloBiases(msg) => msg.sender_id(),
            Sbp::MsgEphemerisDepD(msg) => msg.sender_id(),
            Sbp::MsgEphemerisGpsDepE(msg) => msg.sender_id(),
            Sbp::MsgEphemerisSbasDepA(msg) => msg.sender_id(),
            Sbp::MsgEphemerisGloDepA(msg) => msg.sender_id(),
            Sbp::MsgEphemerisSbasDepB(msg) => msg.sender_id(),
            Sbp::MsgEphemerisGloDepB(msg) => msg.sender_id(),
            Sbp::MsgEphemerisGpsDepF(msg) => msg.sender_id(),
            Sbp::MsgEphemerisGloDepC(msg) => msg.sender_id(),
            Sbp::MsgEphemerisGloDepD(msg) => msg.sender_id(),
            Sbp::MsgEphemerisBds(msg) => msg.sender_id(),
            Sbp::MsgEphemerisGps(msg) => msg.sender_id(),
            Sbp::MsgEphemerisGlo(msg) => msg.sender_id(),
            Sbp::MsgEphemerisSbas(msg) => msg.sender_id(),
            Sbp::MsgEphemerisGal(msg) => msg.sender_id(),
            Sbp::MsgEphemerisQzss(msg) => msg.sender_id(),
            Sbp::MsgIono(msg) => msg.sender_id(),
            Sbp::MsgSvConfigurationGpsDep(msg) => msg.sender_id(),
            Sbp::MsgGroupDelayDepA(msg) => msg.sender_id(),
            Sbp::MsgGroupDelayDepB(msg) => msg.sender_id(),
            Sbp::MsgGroupDelay(msg) => msg.sender_id(),
            Sbp::MsgEphemerisGalDepA(msg) => msg.sender_id(),
            Sbp::MsgGnssCapb(msg) => msg.sender_id(),
            Sbp::MsgSvAzEl(msg) => msg.sender_id(),
            Sbp::MsgSettingsWrite(msg) => msg.sender_id(),
            Sbp::MsgSettingsSave(msg) => msg.sender_id(),
            Sbp::MsgSettingsReadByIndexReq(msg) => msg.sender_id(),
            Sbp::MsgFileioReadResp(msg) => msg.sender_id(),
            Sbp::MsgSettingsReadReq(msg) => msg.sender_id(),
            Sbp::MsgSettingsReadResp(msg) => msg.sender_id(),
            Sbp::MsgSettingsReadByIndexDone(msg) => msg.sender_id(),
            Sbp::MsgSettingsReadByIndexResp(msg) => msg.sender_id(),
            Sbp::MsgFileioReadReq(msg) => msg.sender_id(),
            Sbp::MsgFileioReadDirReq(msg) => msg.sender_id(),
            Sbp::MsgFileioReadDirResp(msg) => msg.sender_id(),
            Sbp::MsgFileioWriteResp(msg) => msg.sender_id(),
            Sbp::MsgFileioRemove(msg) => msg.sender_id(),
            Sbp::MsgFileioWriteReq(msg) => msg.sender_id(),
            Sbp::MsgSettingsRegister(msg) => msg.sender_id(),
            Sbp::MsgSettingsWriteResp(msg) => msg.sender_id(),
            Sbp::MsgBootloaderHandshakeDepA(msg) => msg.sender_id(),
            Sbp::MsgBootloaderJumpToApp(msg) => msg.sender_id(),
            Sbp::MsgResetDep(msg) => msg.sender_id(),
            Sbp::MsgBootloaderHandshakeReq(msg) => msg.sender_id(),
            Sbp::MsgBootloaderHandshakeResp(msg) => msg.sender_id(),
            Sbp::MsgDeviceMonitor(msg) => msg.sender_id(),
            Sbp::MsgReset(msg) => msg.sender_id(),
            Sbp::MsgCommandReq(msg) => msg.sender_id(),
            Sbp::MsgCommandResp(msg) => msg.sender_id(),
            Sbp::MsgNetworkStateReq(msg) => msg.sender_id(),
            Sbp::MsgNetworkStateResp(msg) => msg.sender_id(),
            Sbp::MsgCommandOutput(msg) => msg.sender_id(),
            Sbp::MsgNetworkBandwidthUsage(msg) => msg.sender_id(),
            Sbp::MsgCellModemStatus(msg) => msg.sender_id(),
            Sbp::MsgFrontEndGain(msg) => msg.sender_id(),
            Sbp::MsgCwResults(msg) => msg.sender_id(),
            Sbp::MsgCwStart(msg) => msg.sender_id(),
            Sbp::MsgNapDeviceDnaResp(msg) => msg.sender_id(),
            Sbp::MsgNapDeviceDnaReq(msg) => msg.sender_id(),
            Sbp::MsgFlashDone(msg) => msg.sender_id(),
            Sbp::MsgFlashReadResp(msg) => msg.sender_id(),
            Sbp::MsgFlashErase(msg) => msg.sender_id(),
            Sbp::MsgStmFlashLockSector(msg) => msg.sender_id(),
            Sbp::MsgStmFlashUnlockSector(msg) => msg.sender_id(),
            Sbp::MsgStmUniqueIdResp(msg) => msg.sender_id(),
            Sbp::MsgFlashProgram(msg) => msg.sender_id(),
            Sbp::MsgFlashReadReq(msg) => msg.sender_id(),
            Sbp::MsgStmUniqueIdReq(msg) => msg.sender_id(),
            Sbp::MsgM25FlashWriteStatus(msg) => msg.sender_id(),
            Sbp::MsgGpsTimeDepA(msg) => msg.sender_id(),
            Sbp::MsgExtEvent(msg) => msg.sender_id(),
            Sbp::MsgGpsTime(msg) => msg.sender_id(),
            Sbp::MsgUtcTime(msg) => msg.sender_id(),
            Sbp::MsgGpsTimeGnss(msg) => msg.sender_id(),
            Sbp::MsgUtcTimeGnss(msg) => msg.sender_id(),
            Sbp::MsgSettingsRegisterResp(msg) => msg.sender_id(),
            Sbp::MsgPosEcefDepA(msg) => msg.sender_id(),
            Sbp::MsgPosLlhDepA(msg) => msg.sender_id(),
            Sbp::MsgBaselineEcefDepA(msg) => msg.sender_id(),
            Sbp::MsgBaselineNedDepA(msg) => msg.sender_id(),
            Sbp::MsgVelEcefDepA(msg) => msg.sender_id(),
            Sbp::MsgVelNedDepA(msg) => msg.sender_id(),
            Sbp::MsgDopsDepA(msg) => msg.sender_id(),
            Sbp::MsgBaselineHeadingDepA(msg) => msg.sender_id(),
            Sbp::MsgDops(msg) => msg.sender_id(),
            Sbp::MsgPosEcef(msg) => msg.sender_id(),
            Sbp::MsgPosLlh(msg) => msg.sender_id(),
            Sbp::MsgBaselineEcef(msg) => msg.sender_id(),
            Sbp::MsgBaselineNed(msg) => msg.sender_id(),
            Sbp::MsgVelEcef(msg) => msg.sender_id(),
            Sbp::MsgVelNed(msg) => msg.sender_id(),
            Sbp::MsgBaselineHeading(msg) => msg.sender_id(),
            Sbp::MsgAgeCorrections(msg) => msg.sender_id(),
            Sbp::MsgPosLlhCov(msg) => msg.sender_id(),
            Sbp::MsgVelNedCov(msg) => msg.sender_id(),
            Sbp::MsgVelBody(msg) => msg.sender_id(),
            Sbp::MsgPosEcefCov(msg) => msg.sender_id(),
            Sbp::MsgVelEcefCov(msg) => msg.sender_id(),
            Sbp::MsgProtectionLevelDepA(msg) => msg.sender_id(),
            Sbp::MsgProtectionLevel(msg) => msg.sender_id(),
            Sbp::MsgPosLlhAcc(msg) => msg.sender_id(),
            Sbp::MsgVelCog(msg) => msg.sender_id(),
            Sbp::MsgOrientQuat(msg) => msg.sender_id(),
            Sbp::MsgOrientEuler(msg) => msg.sender_id(),
            Sbp::MsgAngularRate(msg) => msg.sender_id(),
            Sbp::MsgPosEcefGnss(msg) => msg.sender_id(),
            Sbp::MsgPosLlhGnss(msg) => msg.sender_id(),
            Sbp::MsgVelEcefGnss(msg) => msg.sender_id(),
            Sbp::MsgVelNedGnss(msg) => msg.sender_id(),
            Sbp::MsgPosLlhCovGnss(msg) => msg.sender_id(),
            Sbp::MsgVelNedCovGnss(msg) => msg.sender_id(),
            Sbp::MsgPosEcefCovGnss(msg) => msg.sender_id(),
            Sbp::MsgVelEcefCovGnss(msg) => msg.sender_id(),
            Sbp::MsgNdbEvent(msg) => msg.sender_id(),
            Sbp::MsgLog(msg) => msg.sender_id(),
            Sbp::MsgFwd(msg) => msg.sender_id(),
            Sbp::MsgSsrOrbitClockBounds(msg) => msg.sender_id(),
            Sbp::MsgSsrOrbitClockDepA(msg) => msg.sender_id(),
            Sbp::MsgSsrOrbitClock(msg) => msg.sender_id(),
            Sbp::MsgSsrCodeBiases(msg) => msg.sender_id(),
            Sbp::MsgSsrPhaseBiases(msg) => msg.sender_id(),
            Sbp::MsgSsrStecCorrectionDepA(msg) => msg.sender_id(),
            Sbp::MsgSsrGriddedCorrectionNoStdDepA(msg) => msg.sender_id(),
            Sbp::MsgSsrGridDefinitionDepA(msg) => msg.sender_id(),
            Sbp::MsgSsrTileDefinition(msg) => msg.sender_id(),
            Sbp::MsgSsrGriddedCorrectionDepA(msg) => msg.sender_id(),
            Sbp::MsgSsrStecCorrection(msg) => msg.sender_id(),
            Sbp::MsgSsrGriddedCorrection(msg) => msg.sender_id(),
            Sbp::MsgSsrSatelliteApc(msg) => msg.sender_id(),
            Sbp::MsgOsr(msg) => msg.sender_id(),
            Sbp::MsgUserData(msg) => msg.sender_id(),
            Sbp::MsgImuRaw(msg) => msg.sender_id(),
            Sbp::MsgImuAux(msg) => msg.sender_id(),
            Sbp::MsgMagRaw(msg) => msg.sender_id(),
            Sbp::MsgOdometry(msg) => msg.sender_id(),
            Sbp::MsgWheeltick(msg) => msg.sender_id(),
            Sbp::MsgFileioConfigReq(msg) => msg.sender_id(),
            Sbp::MsgFileioConfigResp(msg) => msg.sender_id(),
            Sbp::MsgSbasRaw(msg) => msg.sender_id(),
            Sbp::MsgLinuxCpuStateDepA(msg) => msg.sender_id(),
            Sbp::MsgLinuxMemStateDepA(msg) => msg.sender_id(),
            Sbp::MsgLinuxSysStateDepA(msg) => msg.sender_id(),
            Sbp::MsgLinuxProcessSocketCounts(msg) => msg.sender_id(),
            Sbp::MsgLinuxProcessSocketQueues(msg) => msg.sender_id(),
            Sbp::MsgLinuxSocketUsage(msg) => msg.sender_id(),
            Sbp::MsgLinuxProcessFdCount(msg) => msg.sender_id(),
            Sbp::MsgLinuxProcessFdSummary(msg) => msg.sender_id(),
            Sbp::MsgLinuxCpuState(msg) => msg.sender_id(),
            Sbp::MsgLinuxMemState(msg) => msg.sender_id(),
            Sbp::MsgLinuxSysState(msg) => msg.sender_id(),
            Sbp::MsgStartup(msg) => msg.sender_id(),
            Sbp::MsgDgnssStatus(msg) => msg.sender_id(),
            Sbp::MsgInsStatus(msg) => msg.sender_id(),
            Sbp::MsgCsacTelemetry(msg) => msg.sender_id(),
            Sbp::MsgCsacTelemetryLabels(msg) => msg.sender_id(),
            Sbp::MsgInsUpdates(msg) => msg.sender_id(),
            Sbp::MsgGnssTimeOffset(msg) => msg.sender_id(),
            Sbp::MsgPpsTime(msg) => msg.sender_id(),
            Sbp::MsgSensorAidEvent(msg) => msg.sender_id(),
            Sbp::MsgGroupMeta(msg) => msg.sender_id(),
            Sbp::MsgSolnMeta(msg) => msg.sender_id(),
            Sbp::MsgSolnMetaDepA(msg) => msg.sender_id(),
            Sbp::MsgStatusReport(msg) => msg.sender_id(),
            Sbp::MsgHeartbeat(msg) => msg.sender_id(),
            Sbp::Unknown(msg) => msg.sender_id(),
        }
    }

    fn set_sender_id(&mut self, new_id: u16) {
        match self {
            Sbp::MsgPrintDep(msg) => msg.set_sender_id(new_id),
            Sbp::MsgTrackingStateDetailedDep(msg) => msg.set_sender_id(new_id),
            Sbp::MsgTrackingStateDepB(msg) => msg.set_sender_id(new_id),
            Sbp::MsgAcqResultDepB(msg) => msg.set_sender_id(new_id),
            Sbp::MsgAcqResultDepA(msg) => msg.set_sender_id(new_id),
            Sbp::MsgTrackingStateDepA(msg) => msg.set_sender_id(new_id),
            Sbp::MsgThreadState(msg) => msg.set_sender_id(new_id),
            Sbp::MsgUartStateDepa(msg) => msg.set_sender_id(new_id),
            Sbp::MsgIarState(msg) => msg.set_sender_id(new_id),
            Sbp::MsgEphemerisDepA(msg) => msg.set_sender_id(new_id),
            Sbp::MsgMaskSatelliteDep(msg) => msg.set_sender_id(new_id),
            Sbp::MsgTrackingIqDepA(msg) => msg.set_sender_id(new_id),
            Sbp::MsgUartState(msg) => msg.set_sender_id(new_id),
            Sbp::MsgAcqSvProfileDep(msg) => msg.set_sender_id(new_id),
            Sbp::MsgAcqResultDepC(msg) => msg.set_sender_id(new_id),
            Sbp::MsgTrackingStateDetailedDepA(msg) => msg.set_sender_id(new_id),
            Sbp::MsgResetFilters(msg) => msg.set_sender_id(new_id),
            Sbp::MsgInitBaseDep(msg) => msg.set_sender_id(new_id),
            Sbp::MsgMaskSatellite(msg) => msg.set_sender_id(new_id),
            Sbp::MsgTrackingIqDepB(msg) => msg.set_sender_id(new_id),
            Sbp::MsgTrackingIq(msg) => msg.set_sender_id(new_id),
            Sbp::MsgAcqSvProfile(msg) => msg.set_sender_id(new_id),
            Sbp::MsgAcqResult(msg) => msg.set_sender_id(new_id),
            Sbp::MsgTrackingState(msg) => msg.set_sender_id(new_id),
            Sbp::MsgObsDepB(msg) => msg.set_sender_id(new_id),
            Sbp::MsgBasePosLlh(msg) => msg.set_sender_id(new_id),
            Sbp::MsgObsDepA(msg) => msg.set_sender_id(new_id),
            Sbp::MsgEphemerisDepB(msg) => msg.set_sender_id(new_id),
            Sbp::MsgEphemerisDepC(msg) => msg.set_sender_id(new_id),
            Sbp::MsgBasePosEcef(msg) => msg.set_sender_id(new_id),
            Sbp::MsgObsDepC(msg) => msg.set_sender_id(new_id),
            Sbp::MsgObs(msg) => msg.set_sender_id(new_id),
            Sbp::MsgSpecanDep(msg) => msg.set_sender_id(new_id),
            Sbp::MsgSpecan(msg) => msg.set_sender_id(new_id),
            Sbp::MsgMeasurementState(msg) => msg.set_sender_id(new_id),
            Sbp::MsgSetTime(msg) => msg.set_sender_id(new_id),
            Sbp::MsgAlmanac(msg) => msg.set_sender_id(new_id),
            Sbp::MsgAlmanacGpsDep(msg) => msg.set_sender_id(new_id),
            Sbp::MsgAlmanacGloDep(msg) => msg.set_sender_id(new_id),
            Sbp::MsgAlmanacGps(msg) => msg.set_sender_id(new_id),
            Sbp::MsgAlmanacGlo(msg) => msg.set_sender_id(new_id),
            Sbp::MsgGloBiases(msg) => msg.set_sender_id(new_id),
            Sbp::MsgEphemerisDepD(msg) => msg.set_sender_id(new_id),
            Sbp::MsgEphemerisGpsDepE(msg) => msg.set_sender_id(new_id),
            Sbp::MsgEphemerisSbasDepA(msg) => msg.set_sender_id(new_id),
            Sbp::MsgEphemerisGloDepA(msg) => msg.set_sender_id(new_id),
            Sbp::MsgEphemerisSbasDepB(msg) => msg.set_sender_id(new_id),
            Sbp::MsgEphemerisGloDepB(msg) => msg.set_sender_id(new_id),
            Sbp::MsgEphemerisGpsDepF(msg) => msg.set_sender_id(new_id),
            Sbp::MsgEphemerisGloDepC(msg) => msg.set_sender_id(new_id),
            Sbp::MsgEphemerisGloDepD(msg) => msg.set_sender_id(new_id),
            Sbp::MsgEphemerisBds(msg) => msg.set_sender_id(new_id),
            Sbp::MsgEphemerisGps(msg) => msg.set_sender_id(new_id),
            Sbp::MsgEphemerisGlo(msg) => msg.set_sender_id(new_id),
            Sbp::MsgEphemerisSbas(msg) => msg.set_sender_id(new_id),
            Sbp::MsgEphemerisGal(msg) => msg.set_sender_id(new_id),
            Sbp::MsgEphemerisQzss(msg) => msg.set_sender_id(new_id),
            Sbp::MsgIono(msg) => msg.set_sender_id(new_id),
            Sbp::MsgSvConfigurationGpsDep(msg) => msg.set_sender_id(new_id),
            Sbp::MsgGroupDelayDepA(msg) => msg.set_sender_id(new_id),
            Sbp::MsgGroupDelayDepB(msg) => msg.set_sender_id(new_id),
            Sbp::MsgGroupDelay(msg) => msg.set_sender_id(new_id),
            Sbp::MsgEphemerisGalDepA(msg) => msg.set_sender_id(new_id),
            Sbp::MsgGnssCapb(msg) => msg.set_sender_id(new_id),
            Sbp::MsgSvAzEl(msg) => msg.set_sender_id(new_id),
            Sbp::MsgSettingsWrite(msg) => msg.set_sender_id(new_id),
            Sbp::MsgSettingsSave(msg) => msg.set_sender_id(new_id),
            Sbp::MsgSettingsReadByIndexReq(msg) => msg.set_sender_id(new_id),
            Sbp::MsgFileioReadResp(msg) => msg.set_sender_id(new_id),
            Sbp::MsgSettingsReadReq(msg) => msg.set_sender_id(new_id),
            Sbp::MsgSettingsReadResp(msg) => msg.set_sender_id(new_id),
            Sbp::MsgSettingsReadByIndexDone(msg) => msg.set_sender_id(new_id),
            Sbp::MsgSettingsReadByIndexResp(msg) => msg.set_sender_id(new_id),
            Sbp::MsgFileioReadReq(msg) => msg.set_sender_id(new_id),
            Sbp::MsgFileioReadDirReq(msg) => msg.set_sender_id(new_id),
            Sbp::MsgFileioReadDirResp(msg) => msg.set_sender_id(new_id),
            Sbp::MsgFileioWriteResp(msg) => msg.set_sender_id(new_id),
            Sbp::MsgFileioRemove(msg) => msg.set_sender_id(new_id),
            Sbp::MsgFileioWriteReq(msg) => msg.set_sender_id(new_id),
            Sbp::MsgSettingsRegister(msg) => msg.set_sender_id(new_id),
            Sbp::MsgSettingsWriteResp(msg) => msg.set_sender_id(new_id),
            Sbp::MsgBootloaderHandshakeDepA(msg) => msg.set_sender_id(new_id),
            Sbp::MsgBootloaderJumpToApp(msg) => msg.set_sender_id(new_id),
            Sbp::MsgResetDep(msg) => msg.set_sender_id(new_id),
            Sbp::MsgBootloaderHandshakeReq(msg) => msg.set_sender_id(new_id),
            Sbp::MsgBootloaderHandshakeResp(msg) => msg.set_sender_id(new_id),
            Sbp::MsgDeviceMonitor(msg) => msg.set_sender_id(new_id),
            Sbp::MsgReset(msg) => msg.set_sender_id(new_id),
            Sbp::MsgCommandReq(msg) => msg.set_sender_id(new_id),
            Sbp::MsgCommandResp(msg) => msg.set_sender_id(new_id),
            Sbp::MsgNetworkStateReq(msg) => msg.set_sender_id(new_id),
            Sbp::MsgNetworkStateResp(msg) => msg.set_sender_id(new_id),
            Sbp::MsgCommandOutput(msg) => msg.set_sender_id(new_id),
            Sbp::MsgNetworkBandwidthUsage(msg) => msg.set_sender_id(new_id),
            Sbp::MsgCellModemStatus(msg) => msg.set_sender_id(new_id),
            Sbp::MsgFrontEndGain(msg) => msg.set_sender_id(new_id),
            Sbp::MsgCwResults(msg) => msg.set_sender_id(new_id),
            Sbp::MsgCwStart(msg) => msg.set_sender_id(new_id),
            Sbp::MsgNapDeviceDnaResp(msg) => msg.set_sender_id(new_id),
            Sbp::MsgNapDeviceDnaReq(msg) => msg.set_sender_id(new_id),
            Sbp::MsgFlashDone(msg) => msg.set_sender_id(new_id),
            Sbp::MsgFlashReadResp(msg) => msg.set_sender_id(new_id),
            Sbp::MsgFlashErase(msg) => msg.set_sender_id(new_id),
            Sbp::MsgStmFlashLockSector(msg) => msg.set_sender_id(new_id),
            Sbp::MsgStmFlashUnlockSector(msg) => msg.set_sender_id(new_id),
            Sbp::MsgStmUniqueIdResp(msg) => msg.set_sender_id(new_id),
            Sbp::MsgFlashProgram(msg) => msg.set_sender_id(new_id),
            Sbp::MsgFlashReadReq(msg) => msg.set_sender_id(new_id),
            Sbp::MsgStmUniqueIdReq(msg) => msg.set_sender_id(new_id),
            Sbp::MsgM25FlashWriteStatus(msg) => msg.set_sender_id(new_id),
            Sbp::MsgGpsTimeDepA(msg) => msg.set_sender_id(new_id),
            Sbp::MsgExtEvent(msg) => msg.set_sender_id(new_id),
            Sbp::MsgGpsTime(msg) => msg.set_sender_id(new_id),
            Sbp::MsgUtcTime(msg) => msg.set_sender_id(new_id),
            Sbp::MsgGpsTimeGnss(msg) => msg.set_sender_id(new_id),
            Sbp::MsgUtcTimeGnss(msg) => msg.set_sender_id(new_id),
            Sbp::MsgSettingsRegisterResp(msg) => msg.set_sender_id(new_id),
            Sbp::MsgPosEcefDepA(msg) => msg.set_sender_id(new_id),
            Sbp::MsgPosLlhDepA(msg) => msg.set_sender_id(new_id),
            Sbp::MsgBaselineEcefDepA(msg) => msg.set_sender_id(new_id),
            Sbp::MsgBaselineNedDepA(msg) => msg.set_sender_id(new_id),
            Sbp::MsgVelEcefDepA(msg) => msg.set_sender_id(new_id),
            Sbp::MsgVelNedDepA(msg) => msg.set_sender_id(new_id),
            Sbp::MsgDopsDepA(msg) => msg.set_sender_id(new_id),
            Sbp::MsgBaselineHeadingDepA(msg) => msg.set_sender_id(new_id),
            Sbp::MsgDops(msg) => msg.set_sender_id(new_id),
            Sbp::MsgPosEcef(msg) => msg.set_sender_id(new_id),
            Sbp::MsgPosLlh(msg) => msg.set_sender_id(new_id),
            Sbp::MsgBaselineEcef(msg) => msg.set_sender_id(new_id),
            Sbp::MsgBaselineNed(msg) => msg.set_sender_id(new_id),
            Sbp::MsgVelEcef(msg) => msg.set_sender_id(new_id),
            Sbp::MsgVelNed(msg) => msg.set_sender_id(new_id),
            Sbp::MsgBaselineHeading(msg) => msg.set_sender_id(new_id),
            Sbp::MsgAgeCorrections(msg) => msg.set_sender_id(new_id),
            Sbp::MsgPosLlhCov(msg) => msg.set_sender_id(new_id),
            Sbp::MsgVelNedCov(msg) => msg.set_sender_id(new_id),
            Sbp::MsgVelBody(msg) => msg.set_sender_id(new_id),
            Sbp::MsgPosEcefCov(msg) => msg.set_sender_id(new_id),
            Sbp::MsgVelEcefCov(msg) => msg.set_sender_id(new_id),
            Sbp::MsgProtectionLevelDepA(msg) => msg.set_sender_id(new_id),
            Sbp::MsgProtectionLevel(msg) => msg.set_sender_id(new_id),
            Sbp::MsgPosLlhAcc(msg) => msg.set_sender_id(new_id),
            Sbp::MsgVelCog(msg) => msg.set_sender_id(new_id),
            Sbp::MsgOrientQuat(msg) => msg.set_sender_id(new_id),
            Sbp::MsgOrientEuler(msg) => msg.set_sender_id(new_id),
            Sbp::MsgAngularRate(msg) => msg.set_sender_id(new_id),
            Sbp::MsgPosEcefGnss(msg) => msg.set_sender_id(new_id),
            Sbp::MsgPosLlhGnss(msg) => msg.set_sender_id(new_id),
            Sbp::MsgVelEcefGnss(msg) => msg.set_sender_id(new_id),
            Sbp::MsgVelNedGnss(msg) => msg.set_sender_id(new_id),
            Sbp::MsgPosLlhCovGnss(msg) => msg.set_sender_id(new_id),
            Sbp::MsgVelNedCovGnss(msg) => msg.set_sender_id(new_id),
            Sbp::MsgPosEcefCovGnss(msg) => msg.set_sender_id(new_id),
            Sbp::MsgVelEcefCovGnss(msg) => msg.set_sender_id(new_id),
            Sbp::MsgNdbEvent(msg) => msg.set_sender_id(new_id),
            Sbp::MsgLog(msg) => msg.set_sender_id(new_id),
            Sbp::MsgFwd(msg) => msg.set_sender_id(new_id),
            Sbp::MsgSsrOrbitClockBounds(msg) => msg.set_sender_id(new_id),
            Sbp::MsgSsrOrbitClockDepA(msg) => msg.set_sender_id(new_id),
            Sbp::MsgSsrOrbitClock(msg) => msg.set_sender_id(new_id),
            Sbp::MsgSsrCodeBiases(msg) => msg.set_sender_id(new_id),
            Sbp::MsgSsrPhaseBiases(msg) => msg.set_sender_id(new_id),
            Sbp::MsgSsrStecCorrectionDepA(msg) => msg.set_sender_id(new_id),
            Sbp::MsgSsrGriddedCorrectionNoStdDepA(msg) => msg.set_sender_id(new_id),
            Sbp::MsgSsrGridDefinitionDepA(msg) => msg.set_sender_id(new_id),
            Sbp::MsgSsrTileDefinition(msg) => msg.set_sender_id(new_id),
            Sbp::MsgSsrGriddedCorrectionDepA(msg) => msg.set_sender_id(new_id),
            Sbp::MsgSsrStecCorrection(msg) => msg.set_sender_id(new_id),
            Sbp::MsgSsrGriddedCorrection(msg) => msg.set_sender_id(new_id),
            Sbp::MsgSsrSatelliteApc(msg) => msg.set_sender_id(new_id),
            Sbp::MsgOsr(msg) => msg.set_sender_id(new_id),
            Sbp::MsgUserData(msg) => msg.set_sender_id(new_id),
            Sbp::MsgImuRaw(msg) => msg.set_sender_id(new_id),
            Sbp::MsgImuAux(msg) => msg.set_sender_id(new_id),
            Sbp::MsgMagRaw(msg) => msg.set_sender_id(new_id),
            Sbp::MsgOdometry(msg) => msg.set_sender_id(new_id),
            Sbp::MsgWheeltick(msg) => msg.set_sender_id(new_id),
            Sbp::MsgFileioConfigReq(msg) => msg.set_sender_id(new_id),
            Sbp::MsgFileioConfigResp(msg) => msg.set_sender_id(new_id),
            Sbp::MsgSbasRaw(msg) => msg.set_sender_id(new_id),
            Sbp::MsgLinuxCpuStateDepA(msg) => msg.set_sender_id(new_id),
            Sbp::MsgLinuxMemStateDepA(msg) => msg.set_sender_id(new_id),
            Sbp::MsgLinuxSysStateDepA(msg) => msg.set_sender_id(new_id),
            Sbp::MsgLinuxProcessSocketCounts(msg) => msg.set_sender_id(new_id),
            Sbp::MsgLinuxProcessSocketQueues(msg) => msg.set_sender_id(new_id),
            Sbp::MsgLinuxSocketUsage(msg) => msg.set_sender_id(new_id),
            Sbp::MsgLinuxProcessFdCount(msg) => msg.set_sender_id(new_id),
            Sbp::MsgLinuxProcessFdSummary(msg) => msg.set_sender_id(new_id),
            Sbp::MsgLinuxCpuState(msg) => msg.set_sender_id(new_id),
            Sbp::MsgLinuxMemState(msg) => msg.set_sender_id(new_id),
            Sbp::MsgLinuxSysState(msg) => msg.set_sender_id(new_id),
            Sbp::MsgStartup(msg) => msg.set_sender_id(new_id),
            Sbp::MsgDgnssStatus(msg) => msg.set_sender_id(new_id),
            Sbp::MsgInsStatus(msg) => msg.set_sender_id(new_id),
            Sbp::MsgCsacTelemetry(msg) => msg.set_sender_id(new_id),
            Sbp::MsgCsacTelemetryLabels(msg) => msg.set_sender_id(new_id),
            Sbp::MsgInsUpdates(msg) => msg.set_sender_id(new_id),
            Sbp::MsgGnssTimeOffset(msg) => msg.set_sender_id(new_id),
            Sbp::MsgPpsTime(msg) => msg.set_sender_id(new_id),
            Sbp::MsgSensorAidEvent(msg) => msg.set_sender_id(new_id),
            Sbp::MsgGroupMeta(msg) => msg.set_sender_id(new_id),
            Sbp::MsgSolnMeta(msg) => msg.set_sender_id(new_id),
            Sbp::MsgSolnMetaDepA(msg) => msg.set_sender_id(new_id),
            Sbp::MsgStatusReport(msg) => msg.set_sender_id(new_id),
            Sbp::MsgHeartbeat(msg) => msg.set_sender_id(new_id),
            Sbp::Unknown(msg) => msg.set_sender_id(new_id),
        }
    }

    fn encoded_len(&self) -> usize {
        match self {
            Sbp::MsgPrintDep(msg) => msg.encoded_len(),
            Sbp::MsgTrackingStateDetailedDep(msg) => msg.encoded_len(),
            Sbp::MsgTrackingStateDepB(msg) => msg.encoded_len(),
            Sbp::MsgAcqResultDepB(msg) => msg.encoded_len(),
            Sbp::MsgAcqResultDepA(msg) => msg.encoded_len(),
            Sbp::MsgTrackingStateDepA(msg) => msg.encoded_len(),
            Sbp::MsgThreadState(msg) => msg.encoded_len(),
            Sbp::MsgUartStateDepa(msg) => msg.encoded_len(),
            Sbp::MsgIarState(msg) => msg.encoded_len(),
            Sbp::MsgEphemerisDepA(msg) => msg.encoded_len(),
            Sbp::MsgMaskSatelliteDep(msg) => msg.encoded_len(),
            Sbp::MsgTrackingIqDepA(msg) => msg.encoded_len(),
            Sbp::MsgUartState(msg) => msg.encoded_len(),
            Sbp::MsgAcqSvProfileDep(msg) => msg.encoded_len(),
            Sbp::MsgAcqResultDepC(msg) => msg.encoded_len(),
            Sbp::MsgTrackingStateDetailedDepA(msg) => msg.encoded_len(),
            Sbp::MsgResetFilters(msg) => msg.encoded_len(),
            Sbp::MsgInitBaseDep(msg) => msg.encoded_len(),
            Sbp::MsgMaskSatellite(msg) => msg.encoded_len(),
            Sbp::MsgTrackingIqDepB(msg) => msg.encoded_len(),
            Sbp::MsgTrackingIq(msg) => msg.encoded_len(),
            Sbp::MsgAcqSvProfile(msg) => msg.encoded_len(),
            Sbp::MsgAcqResult(msg) => msg.encoded_len(),
            Sbp::MsgTrackingState(msg) => msg.encoded_len(),
            Sbp::MsgObsDepB(msg) => msg.encoded_len(),
            Sbp::MsgBasePosLlh(msg) => msg.encoded_len(),
            Sbp::MsgObsDepA(msg) => msg.encoded_len(),
            Sbp::MsgEphemerisDepB(msg) => msg.encoded_len(),
            Sbp::MsgEphemerisDepC(msg) => msg.encoded_len(),
            Sbp::MsgBasePosEcef(msg) => msg.encoded_len(),
            Sbp::MsgObsDepC(msg) => msg.encoded_len(),
            Sbp::MsgObs(msg) => msg.encoded_len(),
            Sbp::MsgSpecanDep(msg) => msg.encoded_len(),
            Sbp::MsgSpecan(msg) => msg.encoded_len(),
            Sbp::MsgMeasurementState(msg) => msg.encoded_len(),
            Sbp::MsgSetTime(msg) => msg.encoded_len(),
            Sbp::MsgAlmanac(msg) => msg.encoded_len(),
            Sbp::MsgAlmanacGpsDep(msg) => msg.encoded_len(),
            Sbp::MsgAlmanacGloDep(msg) => msg.encoded_len(),
            Sbp::MsgAlmanacGps(msg) => msg.encoded_len(),
            Sbp::MsgAlmanacGlo(msg) => msg.encoded_len(),
            Sbp::MsgGloBiases(msg) => msg.encoded_len(),
            Sbp::MsgEphemerisDepD(msg) => msg.encoded_len(),
            Sbp::MsgEphemerisGpsDepE(msg) => msg.encoded_len(),
            Sbp::MsgEphemerisSbasDepA(msg) => msg.encoded_len(),
            Sbp::MsgEphemerisGloDepA(msg) => msg.encoded_len(),
            Sbp::MsgEphemerisSbasDepB(msg) => msg.encoded_len(),
            Sbp::MsgEphemerisGloDepB(msg) => msg.encoded_len(),
            Sbp::MsgEphemerisGpsDepF(msg) => msg.encoded_len(),
            Sbp::MsgEphemerisGloDepC(msg) => msg.encoded_len(),
            Sbp::MsgEphemerisGloDepD(msg) => msg.encoded_len(),
            Sbp::MsgEphemerisBds(msg) => msg.encoded_len(),
            Sbp::MsgEphemerisGps(msg) => msg.encoded_len(),
            Sbp::MsgEphemerisGlo(msg) => msg.encoded_len(),
            Sbp::MsgEphemerisSbas(msg) => msg.encoded_len(),
            Sbp::MsgEphemerisGal(msg) => msg.encoded_len(),
            Sbp::MsgEphemerisQzss(msg) => msg.encoded_len(),
            Sbp::MsgIono(msg) => msg.encoded_len(),
            Sbp::MsgSvConfigurationGpsDep(msg) => msg.encoded_len(),
            Sbp::MsgGroupDelayDepA(msg) => msg.encoded_len(),
            Sbp::MsgGroupDelayDepB(msg) => msg.encoded_len(),
            Sbp::MsgGroupDelay(msg) => msg.encoded_len(),
            Sbp::MsgEphemerisGalDepA(msg) => msg.encoded_len(),
            Sbp::MsgGnssCapb(msg) => msg.encoded_len(),
            Sbp::MsgSvAzEl(msg) => msg.encoded_len(),
            Sbp::MsgSettingsWrite(msg) => msg.encoded_len(),
            Sbp::MsgSettingsSave(msg) => msg.encoded_len(),
            Sbp::MsgSettingsReadByIndexReq(msg) => msg.encoded_len(),
            Sbp::MsgFileioReadResp(msg) => msg.encoded_len(),
            Sbp::MsgSettingsReadReq(msg) => msg.encoded_len(),
            Sbp::MsgSettingsReadResp(msg) => msg.encoded_len(),
            Sbp::MsgSettingsReadByIndexDone(msg) => msg.encoded_len(),
            Sbp::MsgSettingsReadByIndexResp(msg) => msg.encoded_len(),
            Sbp::MsgFileioReadReq(msg) => msg.encoded_len(),
            Sbp::MsgFileioReadDirReq(msg) => msg.encoded_len(),
            Sbp::MsgFileioReadDirResp(msg) => msg.encoded_len(),
            Sbp::MsgFileioWriteResp(msg) => msg.encoded_len(),
            Sbp::MsgFileioRemove(msg) => msg.encoded_len(),
            Sbp::MsgFileioWriteReq(msg) => msg.encoded_len(),
            Sbp::MsgSettingsRegister(msg) => msg.encoded_len(),
            Sbp::MsgSettingsWriteResp(msg) => msg.encoded_len(),
            Sbp::MsgBootloaderHandshakeDepA(msg) => msg.encoded_len(),
            Sbp::MsgBootloaderJumpToApp(msg) => msg.encoded_len(),
            Sbp::MsgResetDep(msg) => msg.encoded_len(),
            Sbp::MsgBootloaderHandshakeReq(msg) => msg.encoded_len(),
            Sbp::MsgBootloaderHandshakeResp(msg) => msg.encoded_len(),
            Sbp::MsgDeviceMonitor(msg) => msg.encoded_len(),
            Sbp::MsgReset(msg) => msg.encoded_len(),
            Sbp::MsgCommandReq(msg) => msg.encoded_len(),
            Sbp::MsgCommandResp(msg) => msg.encoded_len(),
            Sbp::MsgNetworkStateReq(msg) => msg.encoded_len(),
            Sbp::MsgNetworkStateResp(msg) => msg.encoded_len(),
            Sbp::MsgCommandOutput(msg) => msg.encoded_len(),
            Sbp::MsgNetworkBandwidthUsage(msg) => msg.encoded_len(),
            Sbp::MsgCellModemStatus(msg) => msg.encoded_len(),
            Sbp::MsgFrontEndGain(msg) => msg.encoded_len(),
            Sbp::MsgCwResults(msg) => msg.encoded_len(),
            Sbp::MsgCwStart(msg) => msg.encoded_len(),
            Sbp::MsgNapDeviceDnaResp(msg) => msg.encoded_len(),
            Sbp::MsgNapDeviceDnaReq(msg) => msg.encoded_len(),
            Sbp::MsgFlashDone(msg) => msg.encoded_len(),
            Sbp::MsgFlashReadResp(msg) => msg.encoded_len(),
            Sbp::MsgFlashErase(msg) => msg.encoded_len(),
            Sbp::MsgStmFlashLockSector(msg) => msg.encoded_len(),
            Sbp::MsgStmFlashUnlockSector(msg) => msg.encoded_len(),
            Sbp::MsgStmUniqueIdResp(msg) => msg.encoded_len(),
            Sbp::MsgFlashProgram(msg) => msg.encoded_len(),
            Sbp::MsgFlashReadReq(msg) => msg.encoded_len(),
            Sbp::MsgStmUniqueIdReq(msg) => msg.encoded_len(),
            Sbp::MsgM25FlashWriteStatus(msg) => msg.encoded_len(),
            Sbp::MsgGpsTimeDepA(msg) => msg.encoded_len(),
            Sbp::MsgExtEvent(msg) => msg.encoded_len(),
            Sbp::MsgGpsTime(msg) => msg.encoded_len(),
            Sbp::MsgUtcTime(msg) => msg.encoded_len(),
            Sbp::MsgGpsTimeGnss(msg) => msg.encoded_len(),
            Sbp::MsgUtcTimeGnss(msg) => msg.encoded_len(),
            Sbp::MsgSettingsRegisterResp(msg) => msg.encoded_len(),
            Sbp::MsgPosEcefDepA(msg) => msg.encoded_len(),
            Sbp::MsgPosLlhDepA(msg) => msg.encoded_len(),
            Sbp::MsgBaselineEcefDepA(msg) => msg.encoded_len(),
            Sbp::MsgBaselineNedDepA(msg) => msg.encoded_len(),
            Sbp::MsgVelEcefDepA(msg) => msg.encoded_len(),
            Sbp::MsgVelNedDepA(msg) => msg.encoded_len(),
            Sbp::MsgDopsDepA(msg) => msg.encoded_len(),
            Sbp::MsgBaselineHeadingDepA(msg) => msg.encoded_len(),
            Sbp::MsgDops(msg) => msg.encoded_len(),
            Sbp::MsgPosEcef(msg) => msg.encoded_len(),
            Sbp::MsgPosLlh(msg) => msg.encoded_len(),
            Sbp::MsgBaselineEcef(msg) => msg.encoded_len(),
            Sbp::MsgBaselineNed(msg) => msg.encoded_len(),
            Sbp::MsgVelEcef(msg) => msg.encoded_len(),
            Sbp::MsgVelNed(msg) => msg.encoded_len(),
            Sbp::MsgBaselineHeading(msg) => msg.encoded_len(),
            Sbp::MsgAgeCorrections(msg) => msg.encoded_len(),
            Sbp::MsgPosLlhCov(msg) => msg.encoded_len(),
            Sbp::MsgVelNedCov(msg) => msg.encoded_len(),
            Sbp::MsgVelBody(msg) => msg.encoded_len(),
            Sbp::MsgPosEcefCov(msg) => msg.encoded_len(),
            Sbp::MsgVelEcefCov(msg) => msg.encoded_len(),
            Sbp::MsgProtectionLevelDepA(msg) => msg.encoded_len(),
            Sbp::MsgProtectionLevel(msg) => msg.encoded_len(),
            Sbp::MsgPosLlhAcc(msg) => msg.encoded_len(),
            Sbp::MsgVelCog(msg) => msg.encoded_len(),
            Sbp::MsgOrientQuat(msg) => msg.encoded_len(),
            Sbp::MsgOrientEuler(msg) => msg.encoded_len(),
            Sbp::MsgAngularRate(msg) => msg.encoded_len(),
            Sbp::MsgPosEcefGnss(msg) => msg.encoded_len(),
            Sbp::MsgPosLlhGnss(msg) => msg.encoded_len(),
            Sbp::MsgVelEcefGnss(msg) => msg.encoded_len(),
            Sbp::MsgVelNedGnss(msg) => msg.encoded_len(),
            Sbp::MsgPosLlhCovGnss(msg) => msg.encoded_len(),
            Sbp::MsgVelNedCovGnss(msg) => msg.encoded_len(),
            Sbp::MsgPosEcefCovGnss(msg) => msg.encoded_len(),
            Sbp::MsgVelEcefCovGnss(msg) => msg.encoded_len(),
            Sbp::MsgNdbEvent(msg) => msg.encoded_len(),
            Sbp::MsgLog(msg) => msg.encoded_len(),
            Sbp::MsgFwd(msg) => msg.encoded_len(),
            Sbp::MsgSsrOrbitClockBounds(msg) => msg.encoded_len(),
            Sbp::MsgSsrOrbitClockDepA(msg) => msg.encoded_len(),
            Sbp::MsgSsrOrbitClock(msg) => msg.encoded_len(),
            Sbp::MsgSsrCodeBiases(msg) => msg.encoded_len(),
            Sbp::MsgSsrPhaseBiases(msg) => msg.encoded_len(),
            Sbp::MsgSsrStecCorrectionDepA(msg) => msg.encoded_len(),
            Sbp::MsgSsrGriddedCorrectionNoStdDepA(msg) => msg.encoded_len(),
            Sbp::MsgSsrGridDefinitionDepA(msg) => msg.encoded_len(),
            Sbp::MsgSsrTileDefinition(msg) => msg.encoded_len(),
            Sbp::MsgSsrGriddedCorrectionDepA(msg) => msg.encoded_len(),
            Sbp::MsgSsrStecCorrection(msg) => msg.encoded_len(),
            Sbp::MsgSsrGriddedCorrection(msg) => msg.encoded_len(),
            Sbp::MsgSsrSatelliteApc(msg) => msg.encoded_len(),
            Sbp::MsgOsr(msg) => msg.encoded_len(),
            Sbp::MsgUserData(msg) => msg.encoded_len(),
            Sbp::MsgImuRaw(msg) => msg.encoded_len(),
            Sbp::MsgImuAux(msg) => msg.encoded_len(),
            Sbp::MsgMagRaw(msg) => msg.encoded_len(),
            Sbp::MsgOdometry(msg) => msg.encoded_len(),
            Sbp::MsgWheeltick(msg) => msg.encoded_len(),
            Sbp::MsgFileioConfigReq(msg) => msg.encoded_len(),
            Sbp::MsgFileioConfigResp(msg) => msg.encoded_len(),
            Sbp::MsgSbasRaw(msg) => msg.encoded_len(),
            Sbp::MsgLinuxCpuStateDepA(msg) => msg.encoded_len(),
            Sbp::MsgLinuxMemStateDepA(msg) => msg.encoded_len(),
            Sbp::MsgLinuxSysStateDepA(msg) => msg.encoded_len(),
            Sbp::MsgLinuxProcessSocketCounts(msg) => msg.encoded_len(),
            Sbp::MsgLinuxProcessSocketQueues(msg) => msg.encoded_len(),
            Sbp::MsgLinuxSocketUsage(msg) => msg.encoded_len(),
            Sbp::MsgLinuxProcessFdCount(msg) => msg.encoded_len(),
            Sbp::MsgLinuxProcessFdSummary(msg) => msg.encoded_len(),
            Sbp::MsgLinuxCpuState(msg) => msg.encoded_len(),
            Sbp::MsgLinuxMemState(msg) => msg.encoded_len(),
            Sbp::MsgLinuxSysState(msg) => msg.encoded_len(),
            Sbp::MsgStartup(msg) => msg.encoded_len(),
            Sbp::MsgDgnssStatus(msg) => msg.encoded_len(),
            Sbp::MsgInsStatus(msg) => msg.encoded_len(),
            Sbp::MsgCsacTelemetry(msg) => msg.encoded_len(),
            Sbp::MsgCsacTelemetryLabels(msg) => msg.encoded_len(),
            Sbp::MsgInsUpdates(msg) => msg.encoded_len(),
            Sbp::MsgGnssTimeOffset(msg) => msg.encoded_len(),
            Sbp::MsgPpsTime(msg) => msg.encoded_len(),
            Sbp::MsgSensorAidEvent(msg) => msg.encoded_len(),
            Sbp::MsgGroupMeta(msg) => msg.encoded_len(),
            Sbp::MsgSolnMeta(msg) => msg.encoded_len(),
            Sbp::MsgSolnMetaDepA(msg) => msg.encoded_len(),
            Sbp::MsgStatusReport(msg) => msg.encoded_len(),
            Sbp::MsgHeartbeat(msg) => msg.encoded_len(),
            Sbp::Unknown(msg) => msg.encoded_len(),
        }
    }

    #[cfg(feature = "swiftnav")]
    fn gps_time(
        &self,
    ) -> Option<std::result::Result<crate::time::MessageTime, crate::time::GpsTimeError>> {
        match self {
            Sbp::MsgPrintDep(msg) => msg.gps_time(),
            Sbp::MsgTrackingStateDetailedDep(msg) => msg.gps_time(),
            Sbp::MsgTrackingStateDepB(msg) => msg.gps_time(),
            Sbp::MsgAcqResultDepB(msg) => msg.gps_time(),
            Sbp::MsgAcqResultDepA(msg) => msg.gps_time(),
            Sbp::MsgTrackingStateDepA(msg) => msg.gps_time(),
            Sbp::MsgThreadState(msg) => msg.gps_time(),
            Sbp::MsgUartStateDepa(msg) => msg.gps_time(),
            Sbp::MsgIarState(msg) => msg.gps_time(),
            Sbp::MsgEphemerisDepA(msg) => msg.gps_time(),
            Sbp::MsgMaskSatelliteDep(msg) => msg.gps_time(),
            Sbp::MsgTrackingIqDepA(msg) => msg.gps_time(),
            Sbp::MsgUartState(msg) => msg.gps_time(),
            Sbp::MsgAcqSvProfileDep(msg) => msg.gps_time(),
            Sbp::MsgAcqResultDepC(msg) => msg.gps_time(),
            Sbp::MsgTrackingStateDetailedDepA(msg) => msg.gps_time(),
            Sbp::MsgResetFilters(msg) => msg.gps_time(),
            Sbp::MsgInitBaseDep(msg) => msg.gps_time(),
            Sbp::MsgMaskSatellite(msg) => msg.gps_time(),
            Sbp::MsgTrackingIqDepB(msg) => msg.gps_time(),
            Sbp::MsgTrackingIq(msg) => msg.gps_time(),
            Sbp::MsgAcqSvProfile(msg) => msg.gps_time(),
            Sbp::MsgAcqResult(msg) => msg.gps_time(),
            Sbp::MsgTrackingState(msg) => msg.gps_time(),
            Sbp::MsgObsDepB(msg) => msg.gps_time(),
            Sbp::MsgBasePosLlh(msg) => msg.gps_time(),
            Sbp::MsgObsDepA(msg) => msg.gps_time(),
            Sbp::MsgEphemerisDepB(msg) => msg.gps_time(),
            Sbp::MsgEphemerisDepC(msg) => msg.gps_time(),
            Sbp::MsgBasePosEcef(msg) => msg.gps_time(),
            Sbp::MsgObsDepC(msg) => msg.gps_time(),
            Sbp::MsgObs(msg) => msg.gps_time(),
            Sbp::MsgSpecanDep(msg) => msg.gps_time(),
            Sbp::MsgSpecan(msg) => msg.gps_time(),
            Sbp::MsgMeasurementState(msg) => msg.gps_time(),
            Sbp::MsgSetTime(msg) => msg.gps_time(),
            Sbp::MsgAlmanac(msg) => msg.gps_time(),
            Sbp::MsgAlmanacGpsDep(msg) => msg.gps_time(),
            Sbp::MsgAlmanacGloDep(msg) => msg.gps_time(),
            Sbp::MsgAlmanacGps(msg) => msg.gps_time(),
            Sbp::MsgAlmanacGlo(msg) => msg.gps_time(),
            Sbp::MsgGloBiases(msg) => msg.gps_time(),
            Sbp::MsgEphemerisDepD(msg) => msg.gps_time(),
            Sbp::MsgEphemerisGpsDepE(msg) => msg.gps_time(),
            Sbp::MsgEphemerisSbasDepA(msg) => msg.gps_time(),
            Sbp::MsgEphemerisGloDepA(msg) => msg.gps_time(),
            Sbp::MsgEphemerisSbasDepB(msg) => msg.gps_time(),
            Sbp::MsgEphemerisGloDepB(msg) => msg.gps_time(),
            Sbp::MsgEphemerisGpsDepF(msg) => msg.gps_time(),
            Sbp::MsgEphemerisGloDepC(msg) => msg.gps_time(),
            Sbp::MsgEphemerisGloDepD(msg) => msg.gps_time(),
            Sbp::MsgEphemerisBds(msg) => msg.gps_time(),
            Sbp::MsgEphemerisGps(msg) => msg.gps_time(),
            Sbp::MsgEphemerisGlo(msg) => msg.gps_time(),
            Sbp::MsgEphemerisSbas(msg) => msg.gps_time(),
            Sbp::MsgEphemerisGal(msg) => msg.gps_time(),
            Sbp::MsgEphemerisQzss(msg) => msg.gps_time(),
            Sbp::MsgIono(msg) => msg.gps_time(),
            Sbp::MsgSvConfigurationGpsDep(msg) => msg.gps_time(),
            Sbp::MsgGroupDelayDepA(msg) => msg.gps_time(),
            Sbp::MsgGroupDelayDepB(msg) => msg.gps_time(),
            Sbp::MsgGroupDelay(msg) => msg.gps_time(),
            Sbp::MsgEphemerisGalDepA(msg) => msg.gps_time(),
            Sbp::MsgGnssCapb(msg) => msg.gps_time(),
            Sbp::MsgSvAzEl(msg) => msg.gps_time(),
            Sbp::MsgSettingsWrite(msg) => msg.gps_time(),
            Sbp::MsgSettingsSave(msg) => msg.gps_time(),
            Sbp::MsgSettingsReadByIndexReq(msg) => msg.gps_time(),
            Sbp::MsgFileioReadResp(msg) => msg.gps_time(),
            Sbp::MsgSettingsReadReq(msg) => msg.gps_time(),
            Sbp::MsgSettingsReadResp(msg) => msg.gps_time(),
            Sbp::MsgSettingsReadByIndexDone(msg) => msg.gps_time(),
            Sbp::MsgSettingsReadByIndexResp(msg) => msg.gps_time(),
            Sbp::MsgFileioReadReq(msg) => msg.gps_time(),
            Sbp::MsgFileioReadDirReq(msg) => msg.gps_time(),
            Sbp::MsgFileioReadDirResp(msg) => msg.gps_time(),
            Sbp::MsgFileioWriteResp(msg) => msg.gps_time(),
            Sbp::MsgFileioRemove(msg) => msg.gps_time(),
            Sbp::MsgFileioWriteReq(msg) => msg.gps_time(),
            Sbp::MsgSettingsRegister(msg) => msg.gps_time(),
            Sbp::MsgSettingsWriteResp(msg) => msg.gps_time(),
            Sbp::MsgBootloaderHandshakeDepA(msg) => msg.gps_time(),
            Sbp::MsgBootloaderJumpToApp(msg) => msg.gps_time(),
            Sbp::MsgResetDep(msg) => msg.gps_time(),
            Sbp::MsgBootloaderHandshakeReq(msg) => msg.gps_time(),
            Sbp::MsgBootloaderHandshakeResp(msg) => msg.gps_time(),
            Sbp::MsgDeviceMonitor(msg) => msg.gps_time(),
            Sbp::MsgReset(msg) => msg.gps_time(),
            Sbp::MsgCommandReq(msg) => msg.gps_time(),
            Sbp::MsgCommandResp(msg) => msg.gps_time(),
            Sbp::MsgNetworkStateReq(msg) => msg.gps_time(),
            Sbp::MsgNetworkStateResp(msg) => msg.gps_time(),
            Sbp::MsgCommandOutput(msg) => msg.gps_time(),
            Sbp::MsgNetworkBandwidthUsage(msg) => msg.gps_time(),
            Sbp::MsgCellModemStatus(msg) => msg.gps_time(),
            Sbp::MsgFrontEndGain(msg) => msg.gps_time(),
            Sbp::MsgCwResults(msg) => msg.gps_time(),
            Sbp::MsgCwStart(msg) => msg.gps_time(),
            Sbp::MsgNapDeviceDnaResp(msg) => msg.gps_time(),
            Sbp::MsgNapDeviceDnaReq(msg) => msg.gps_time(),
            Sbp::MsgFlashDone(msg) => msg.gps_time(),
            Sbp::MsgFlashReadResp(msg) => msg.gps_time(),
            Sbp::MsgFlashErase(msg) => msg.gps_time(),
            Sbp::MsgStmFlashLockSector(msg) => msg.gps_time(),
            Sbp::MsgStmFlashUnlockSector(msg) => msg.gps_time(),
            Sbp::MsgStmUniqueIdResp(msg) => msg.gps_time(),
            Sbp::MsgFlashProgram(msg) => msg.gps_time(),
            Sbp::MsgFlashReadReq(msg) => msg.gps_time(),
            Sbp::MsgStmUniqueIdReq(msg) => msg.gps_time(),
            Sbp::MsgM25FlashWriteStatus(msg) => msg.gps_time(),
            Sbp::MsgGpsTimeDepA(msg) => msg.gps_time(),
            Sbp::MsgExtEvent(msg) => msg.gps_time(),
            Sbp::MsgGpsTime(msg) => msg.gps_time(),
            Sbp::MsgUtcTime(msg) => msg.gps_time(),
            Sbp::MsgGpsTimeGnss(msg) => msg.gps_time(),
            Sbp::MsgUtcTimeGnss(msg) => msg.gps_time(),
            Sbp::MsgSettingsRegisterResp(msg) => msg.gps_time(),
            Sbp::MsgPosEcefDepA(msg) => msg.gps_time(),
            Sbp::MsgPosLlhDepA(msg) => msg.gps_time(),
            Sbp::MsgBaselineEcefDepA(msg) => msg.gps_time(),
            Sbp::MsgBaselineNedDepA(msg) => msg.gps_time(),
            Sbp::MsgVelEcefDepA(msg) => msg.gps_time(),
            Sbp::MsgVelNedDepA(msg) => msg.gps_time(),
            Sbp::MsgDopsDepA(msg) => msg.gps_time(),
            Sbp::MsgBaselineHeadingDepA(msg) => msg.gps_time(),
            Sbp::MsgDops(msg) => msg.gps_time(),
            Sbp::MsgPosEcef(msg) => msg.gps_time(),
            Sbp::MsgPosLlh(msg) => msg.gps_time(),
            Sbp::MsgBaselineEcef(msg) => msg.gps_time(),
            Sbp::MsgBaselineNed(msg) => msg.gps_time(),
            Sbp::MsgVelEcef(msg) => msg.gps_time(),
            Sbp::MsgVelNed(msg) => msg.gps_time(),
            Sbp::MsgBaselineHeading(msg) => msg.gps_time(),
            Sbp::MsgAgeCorrections(msg) => msg.gps_time(),
            Sbp::MsgPosLlhCov(msg) => msg.gps_time(),
            Sbp::MsgVelNedCov(msg) => msg.gps_time(),
            Sbp::MsgVelBody(msg) => msg.gps_time(),
            Sbp::MsgPosEcefCov(msg) => msg.gps_time(),
            Sbp::MsgVelEcefCov(msg) => msg.gps_time(),
            Sbp::MsgProtectionLevelDepA(msg) => msg.gps_time(),
            Sbp::MsgProtectionLevel(msg) => msg.gps_time(),
            Sbp::MsgPosLlhAcc(msg) => msg.gps_time(),
            Sbp::MsgVelCog(msg) => msg.gps_time(),
            Sbp::MsgOrientQuat(msg) => msg.gps_time(),
            Sbp::MsgOrientEuler(msg) => msg.gps_time(),
            Sbp::MsgAngularRate(msg) => msg.gps_time(),
            Sbp::MsgPosEcefGnss(msg) => msg.gps_time(),
            Sbp::MsgPosLlhGnss(msg) => msg.gps_time(),
            Sbp::MsgVelEcefGnss(msg) => msg.gps_time(),
            Sbp::MsgVelNedGnss(msg) => msg.gps_time(),
            Sbp::MsgPosLlhCovGnss(msg) => msg.gps_time(),
            Sbp::MsgVelNedCovGnss(msg) => msg.gps_time(),
            Sbp::MsgPosEcefCovGnss(msg) => msg.gps_time(),
            Sbp::MsgVelEcefCovGnss(msg) => msg.gps_time(),
            Sbp::MsgNdbEvent(msg) => msg.gps_time(),
            Sbp::MsgLog(msg) => msg.gps_time(),
            Sbp::MsgFwd(msg) => msg.gps_time(),
            Sbp::MsgSsrOrbitClockBounds(msg) => msg.gps_time(),
            Sbp::MsgSsrOrbitClockDepA(msg) => msg.gps_time(),
            Sbp::MsgSsrOrbitClock(msg) => msg.gps_time(),
            Sbp::MsgSsrCodeBiases(msg) => msg.gps_time(),
            Sbp::MsgSsrPhaseBiases(msg) => msg.gps_time(),
            Sbp::MsgSsrStecCorrectionDepA(msg) => msg.gps_time(),
            Sbp::MsgSsrGriddedCorrectionNoStdDepA(msg) => msg.gps_time(),
            Sbp::MsgSsrGridDefinitionDepA(msg) => msg.gps_time(),
            Sbp::MsgSsrTileDefinition(msg) => msg.gps_time(),
            Sbp::MsgSsrGriddedCorrectionDepA(msg) => msg.gps_time(),
            Sbp::MsgSsrStecCorrection(msg) => msg.gps_time(),
            Sbp::MsgSsrGriddedCorrection(msg) => msg.gps_time(),
            Sbp::MsgSsrSatelliteApc(msg) => msg.gps_time(),
            Sbp::MsgOsr(msg) => msg.gps_time(),
            Sbp::MsgUserData(msg) => msg.gps_time(),
            Sbp::MsgImuRaw(msg) => msg.gps_time(),
            Sbp::MsgImuAux(msg) => msg.gps_time(),
            Sbp::MsgMagRaw(msg) => msg.gps_time(),
            Sbp::MsgOdometry(msg) => msg.gps_time(),
            Sbp::MsgWheeltick(msg) => msg.gps_time(),
            Sbp::MsgFileioConfigReq(msg) => msg.gps_time(),
            Sbp::MsgFileioConfigResp(msg) => msg.gps_time(),
            Sbp::MsgSbasRaw(msg) => msg.gps_time(),
            Sbp::MsgLinuxCpuStateDepA(msg) => msg.gps_time(),
            Sbp::MsgLinuxMemStateDepA(msg) => msg.gps_time(),
            Sbp::MsgLinuxSysStateDepA(msg) => msg.gps_time(),
            Sbp::MsgLinuxProcessSocketCounts(msg) => msg.gps_time(),
            Sbp::MsgLinuxProcessSocketQueues(msg) => msg.gps_time(),
            Sbp::MsgLinuxSocketUsage(msg) => msg.gps_time(),
            Sbp::MsgLinuxProcessFdCount(msg) => msg.gps_time(),
            Sbp::MsgLinuxProcessFdSummary(msg) => msg.gps_time(),
            Sbp::MsgLinuxCpuState(msg) => msg.gps_time(),
            Sbp::MsgLinuxMemState(msg) => msg.gps_time(),
            Sbp::MsgLinuxSysState(msg) => msg.gps_time(),
            Sbp::MsgStartup(msg) => msg.gps_time(),
            Sbp::MsgDgnssStatus(msg) => msg.gps_time(),
            Sbp::MsgInsStatus(msg) => msg.gps_time(),
            Sbp::MsgCsacTelemetry(msg) => msg.gps_time(),
            Sbp::MsgCsacTelemetryLabels(msg) => msg.gps_time(),
            Sbp::MsgInsUpdates(msg) => msg.gps_time(),
            Sbp::MsgGnssTimeOffset(msg) => msg.gps_time(),
            Sbp::MsgPpsTime(msg) => msg.gps_time(),
            Sbp::MsgSensorAidEvent(msg) => msg.gps_time(),
            Sbp::MsgGroupMeta(msg) => msg.gps_time(),
            Sbp::MsgSolnMeta(msg) => msg.gps_time(),
            Sbp::MsgSolnMetaDepA(msg) => msg.gps_time(),
            Sbp::MsgStatusReport(msg) => msg.gps_time(),
            Sbp::MsgHeartbeat(msg) => msg.gps_time(),
            Sbp::Unknown(msg) => msg.gps_time(),
        }
    }
}

impl WireFormat for Sbp {
    const MIN_LEN: usize = crate::MAX_FRAME_LEN;

    fn parse_unchecked<B: Buf>(_: &mut B) -> Self {
        unimplemented!("Sbp must be parsed with Sbp::from_frame");
    }

    fn write<B: BufMut>(&self, buf: &mut B) {
        match self {
            Sbp::MsgPrintDep(msg) => WireFormat::write(msg, buf),
            Sbp::MsgTrackingStateDetailedDep(msg) => WireFormat::write(msg, buf),
            Sbp::MsgTrackingStateDepB(msg) => WireFormat::write(msg, buf),
            Sbp::MsgAcqResultDepB(msg) => WireFormat::write(msg, buf),
            Sbp::MsgAcqResultDepA(msg) => WireFormat::write(msg, buf),
            Sbp::MsgTrackingStateDepA(msg) => WireFormat::write(msg, buf),
            Sbp::MsgThreadState(msg) => WireFormat::write(msg, buf),
            Sbp::MsgUartStateDepa(msg) => WireFormat::write(msg, buf),
            Sbp::MsgIarState(msg) => WireFormat::write(msg, buf),
            Sbp::MsgEphemerisDepA(msg) => WireFormat::write(msg, buf),
            Sbp::MsgMaskSatelliteDep(msg) => WireFormat::write(msg, buf),
            Sbp::MsgTrackingIqDepA(msg) => WireFormat::write(msg, buf),
            Sbp::MsgUartState(msg) => WireFormat::write(msg, buf),
            Sbp::MsgAcqSvProfileDep(msg) => WireFormat::write(msg, buf),
            Sbp::MsgAcqResultDepC(msg) => WireFormat::write(msg, buf),
            Sbp::MsgTrackingStateDetailedDepA(msg) => WireFormat::write(msg, buf),
            Sbp::MsgResetFilters(msg) => WireFormat::write(msg, buf),
            Sbp::MsgInitBaseDep(msg) => WireFormat::write(msg, buf),
            Sbp::MsgMaskSatellite(msg) => WireFormat::write(msg, buf),
            Sbp::MsgTrackingIqDepB(msg) => WireFormat::write(msg, buf),
            Sbp::MsgTrackingIq(msg) => WireFormat::write(msg, buf),
            Sbp::MsgAcqSvProfile(msg) => WireFormat::write(msg, buf),
            Sbp::MsgAcqResult(msg) => WireFormat::write(msg, buf),
            Sbp::MsgTrackingState(msg) => WireFormat::write(msg, buf),
            Sbp::MsgObsDepB(msg) => WireFormat::write(msg, buf),
            Sbp::MsgBasePosLlh(msg) => WireFormat::write(msg, buf),
            Sbp::MsgObsDepA(msg) => WireFormat::write(msg, buf),
            Sbp::MsgEphemerisDepB(msg) => WireFormat::write(msg, buf),
            Sbp::MsgEphemerisDepC(msg) => WireFormat::write(msg, buf),
            Sbp::MsgBasePosEcef(msg) => WireFormat::write(msg, buf),
            Sbp::MsgObsDepC(msg) => WireFormat::write(msg, buf),
            Sbp::MsgObs(msg) => WireFormat::write(msg, buf),
            Sbp::MsgSpecanDep(msg) => WireFormat::write(msg, buf),
            Sbp::MsgSpecan(msg) => WireFormat::write(msg, buf),
            Sbp::MsgMeasurementState(msg) => WireFormat::write(msg, buf),
            Sbp::MsgSetTime(msg) => WireFormat::write(msg, buf),
            Sbp::MsgAlmanac(msg) => WireFormat::write(msg, buf),
            Sbp::MsgAlmanacGpsDep(msg) => WireFormat::write(msg, buf),
            Sbp::MsgAlmanacGloDep(msg) => WireFormat::write(msg, buf),
            Sbp::MsgAlmanacGps(msg) => WireFormat::write(msg, buf),
            Sbp::MsgAlmanacGlo(msg) => WireFormat::write(msg, buf),
            Sbp::MsgGloBiases(msg) => WireFormat::write(msg, buf),
            Sbp::MsgEphemerisDepD(msg) => WireFormat::write(msg, buf),
            Sbp::MsgEphemerisGpsDepE(msg) => WireFormat::write(msg, buf),
            Sbp::MsgEphemerisSbasDepA(msg) => WireFormat::write(msg, buf),
            Sbp::MsgEphemerisGloDepA(msg) => WireFormat::write(msg, buf),
            Sbp::MsgEphemerisSbasDepB(msg) => WireFormat::write(msg, buf),
            Sbp::MsgEphemerisGloDepB(msg) => WireFormat::write(msg, buf),
            Sbp::MsgEphemerisGpsDepF(msg) => WireFormat::write(msg, buf),
            Sbp::MsgEphemerisGloDepC(msg) => WireFormat::write(msg, buf),
            Sbp::MsgEphemerisGloDepD(msg) => WireFormat::write(msg, buf),
            Sbp::MsgEphemerisBds(msg) => WireFormat::write(msg, buf),
            Sbp::MsgEphemerisGps(msg) => WireFormat::write(msg, buf),
            Sbp::MsgEphemerisGlo(msg) => WireFormat::write(msg, buf),
            Sbp::MsgEphemerisSbas(msg) => WireFormat::write(msg, buf),
            Sbp::MsgEphemerisGal(msg) => WireFormat::write(msg, buf),
            Sbp::MsgEphemerisQzss(msg) => WireFormat::write(msg, buf),
            Sbp::MsgIono(msg) => WireFormat::write(msg, buf),
            Sbp::MsgSvConfigurationGpsDep(msg) => WireFormat::write(msg, buf),
            Sbp::MsgGroupDelayDepA(msg) => WireFormat::write(msg, buf),
            Sbp::MsgGroupDelayDepB(msg) => WireFormat::write(msg, buf),
            Sbp::MsgGroupDelay(msg) => WireFormat::write(msg, buf),
            Sbp::MsgEphemerisGalDepA(msg) => WireFormat::write(msg, buf),
            Sbp::MsgGnssCapb(msg) => WireFormat::write(msg, buf),
            Sbp::MsgSvAzEl(msg) => WireFormat::write(msg, buf),
            Sbp::MsgSettingsWrite(msg) => WireFormat::write(msg, buf),
            Sbp::MsgSettingsSave(msg) => WireFormat::write(msg, buf),
            Sbp::MsgSettingsReadByIndexReq(msg) => WireFormat::write(msg, buf),
            Sbp::MsgFileioReadResp(msg) => WireFormat::write(msg, buf),
            Sbp::MsgSettingsReadReq(msg) => WireFormat::write(msg, buf),
            Sbp::MsgSettingsReadResp(msg) => WireFormat::write(msg, buf),
            Sbp::MsgSettingsReadByIndexDone(msg) => WireFormat::write(msg, buf),
            Sbp::MsgSettingsReadByIndexResp(msg) => WireFormat::write(msg, buf),
            Sbp::MsgFileioReadReq(msg) => WireFormat::write(msg, buf),
            Sbp::MsgFileioReadDirReq(msg) => WireFormat::write(msg, buf),
            Sbp::MsgFileioReadDirResp(msg) => WireFormat::write(msg, buf),
            Sbp::MsgFileioWriteResp(msg) => WireFormat::write(msg, buf),
            Sbp::MsgFileioRemove(msg) => WireFormat::write(msg, buf),
            Sbp::MsgFileioWriteReq(msg) => WireFormat::write(msg, buf),
            Sbp::MsgSettingsRegister(msg) => WireFormat::write(msg, buf),
            Sbp::MsgSettingsWriteResp(msg) => WireFormat::write(msg, buf),
            Sbp::MsgBootloaderHandshakeDepA(msg) => WireFormat::write(msg, buf),
            Sbp::MsgBootloaderJumpToApp(msg) => WireFormat::write(msg, buf),
            Sbp::MsgResetDep(msg) => WireFormat::write(msg, buf),
            Sbp::MsgBootloaderHandshakeReq(msg) => WireFormat::write(msg, buf),
            Sbp::MsgBootloaderHandshakeResp(msg) => WireFormat::write(msg, buf),
            Sbp::MsgDeviceMonitor(msg) => WireFormat::write(msg, buf),
            Sbp::MsgReset(msg) => WireFormat::write(msg, buf),
            Sbp::MsgCommandReq(msg) => WireFormat::write(msg, buf),
            Sbp::MsgCommandResp(msg) => WireFormat::write(msg, buf),
            Sbp::MsgNetworkStateReq(msg) => WireFormat::write(msg, buf),
            Sbp::MsgNetworkStateResp(msg) => WireFormat::write(msg, buf),
            Sbp::MsgCommandOutput(msg) => WireFormat::write(msg, buf),
            Sbp::MsgNetworkBandwidthUsage(msg) => WireFormat::write(msg, buf),
            Sbp::MsgCellModemStatus(msg) => WireFormat::write(msg, buf),
            Sbp::MsgFrontEndGain(msg) => WireFormat::write(msg, buf),
            Sbp::MsgCwResults(msg) => WireFormat::write(msg, buf),
            Sbp::MsgCwStart(msg) => WireFormat::write(msg, buf),
            Sbp::MsgNapDeviceDnaResp(msg) => WireFormat::write(msg, buf),
            Sbp::MsgNapDeviceDnaReq(msg) => WireFormat::write(msg, buf),
            Sbp::MsgFlashDone(msg) => WireFormat::write(msg, buf),
            Sbp::MsgFlashReadResp(msg) => WireFormat::write(msg, buf),
            Sbp::MsgFlashErase(msg) => WireFormat::write(msg, buf),
            Sbp::MsgStmFlashLockSector(msg) => WireFormat::write(msg, buf),
            Sbp::MsgStmFlashUnlockSector(msg) => WireFormat::write(msg, buf),
            Sbp::MsgStmUniqueIdResp(msg) => WireFormat::write(msg, buf),
            Sbp::MsgFlashProgram(msg) => WireFormat::write(msg, buf),
            Sbp::MsgFlashReadReq(msg) => WireFormat::write(msg, buf),
            Sbp::MsgStmUniqueIdReq(msg) => WireFormat::write(msg, buf),
            Sbp::MsgM25FlashWriteStatus(msg) => WireFormat::write(msg, buf),
            Sbp::MsgGpsTimeDepA(msg) => WireFormat::write(msg, buf),
            Sbp::MsgExtEvent(msg) => WireFormat::write(msg, buf),
            Sbp::MsgGpsTime(msg) => WireFormat::write(msg, buf),
            Sbp::MsgUtcTime(msg) => WireFormat::write(msg, buf),
            Sbp::MsgGpsTimeGnss(msg) => WireFormat::write(msg, buf),
            Sbp::MsgUtcTimeGnss(msg) => WireFormat::write(msg, buf),
            Sbp::MsgSettingsRegisterResp(msg) => WireFormat::write(msg, buf),
            Sbp::MsgPosEcefDepA(msg) => WireFormat::write(msg, buf),
            Sbp::MsgPosLlhDepA(msg) => WireFormat::write(msg, buf),
            Sbp::MsgBaselineEcefDepA(msg) => WireFormat::write(msg, buf),
            Sbp::MsgBaselineNedDepA(msg) => WireFormat::write(msg, buf),
            Sbp::MsgVelEcefDepA(msg) => WireFormat::write(msg, buf),
            Sbp::MsgVelNedDepA(msg) => WireFormat::write(msg, buf),
            Sbp::MsgDopsDepA(msg) => WireFormat::write(msg, buf),
            Sbp::MsgBaselineHeadingDepA(msg) => WireFormat::write(msg, buf),
            Sbp::MsgDops(msg) => WireFormat::write(msg, buf),
            Sbp::MsgPosEcef(msg) => WireFormat::write(msg, buf),
            Sbp::MsgPosLlh(msg) => WireFormat::write(msg, buf),
            Sbp::MsgBaselineEcef(msg) => WireFormat::write(msg, buf),
            Sbp::MsgBaselineNed(msg) => WireFormat::write(msg, buf),
            Sbp::MsgVelEcef(msg) => WireFormat::write(msg, buf),
            Sbp::MsgVelNed(msg) => WireFormat::write(msg, buf),
            Sbp::MsgBaselineHeading(msg) => WireFormat::write(msg, buf),
            Sbp::MsgAgeCorrections(msg) => WireFormat::write(msg, buf),
            Sbp::MsgPosLlhCov(msg) => WireFormat::write(msg, buf),
            Sbp::MsgVelNedCov(msg) => WireFormat::write(msg, buf),
            Sbp::MsgVelBody(msg) => WireFormat::write(msg, buf),
            Sbp::MsgPosEcefCov(msg) => WireFormat::write(msg, buf),
            Sbp::MsgVelEcefCov(msg) => WireFormat::write(msg, buf),
            Sbp::MsgProtectionLevelDepA(msg) => WireFormat::write(msg, buf),
            Sbp::MsgProtectionLevel(msg) => WireFormat::write(msg, buf),
            Sbp::MsgPosLlhAcc(msg) => WireFormat::write(msg, buf),
            Sbp::MsgVelCog(msg) => WireFormat::write(msg, buf),
            Sbp::MsgOrientQuat(msg) => WireFormat::write(msg, buf),
            Sbp::MsgOrientEuler(msg) => WireFormat::write(msg, buf),
            Sbp::MsgAngularRate(msg) => WireFormat::write(msg, buf),
            Sbp::MsgPosEcefGnss(msg) => WireFormat::write(msg, buf),
            Sbp::MsgPosLlhGnss(msg) => WireFormat::write(msg, buf),
            Sbp::MsgVelEcefGnss(msg) => WireFormat::write(msg, buf),
            Sbp::MsgVelNedGnss(msg) => WireFormat::write(msg, buf),
            Sbp::MsgPosLlhCovGnss(msg) => WireFormat::write(msg, buf),
            Sbp::MsgVelNedCovGnss(msg) => WireFormat::write(msg, buf),
            Sbp::MsgPosEcefCovGnss(msg) => WireFormat::write(msg, buf),
            Sbp::MsgVelEcefCovGnss(msg) => WireFormat::write(msg, buf),
            Sbp::MsgNdbEvent(msg) => WireFormat::write(msg, buf),
            Sbp::MsgLog(msg) => WireFormat::write(msg, buf),
            Sbp::MsgFwd(msg) => WireFormat::write(msg, buf),
            Sbp::MsgSsrOrbitClockBounds(msg) => WireFormat::write(msg, buf),
            Sbp::MsgSsrOrbitClockDepA(msg) => WireFormat::write(msg, buf),
            Sbp::MsgSsrOrbitClock(msg) => WireFormat::write(msg, buf),
            Sbp::MsgSsrCodeBiases(msg) => WireFormat::write(msg, buf),
            Sbp::MsgSsrPhaseBiases(msg) => WireFormat::write(msg, buf),
            Sbp::MsgSsrStecCorrectionDepA(msg) => WireFormat::write(msg, buf),
            Sbp::MsgSsrGriddedCorrectionNoStdDepA(msg) => WireFormat::write(msg, buf),
            Sbp::MsgSsrGridDefinitionDepA(msg) => WireFormat::write(msg, buf),
            Sbp::MsgSsrTileDefinition(msg) => WireFormat::write(msg, buf),
            Sbp::MsgSsrGriddedCorrectionDepA(msg) => WireFormat::write(msg, buf),
            Sbp::MsgSsrStecCorrection(msg) => WireFormat::write(msg, buf),
            Sbp::MsgSsrGriddedCorrection(msg) => WireFormat::write(msg, buf),
            Sbp::MsgSsrSatelliteApc(msg) => WireFormat::write(msg, buf),
            Sbp::MsgOsr(msg) => WireFormat::write(msg, buf),
            Sbp::MsgUserData(msg) => WireFormat::write(msg, buf),
            Sbp::MsgImuRaw(msg) => WireFormat::write(msg, buf),
            Sbp::MsgImuAux(msg) => WireFormat::write(msg, buf),
            Sbp::MsgMagRaw(msg) => WireFormat::write(msg, buf),
            Sbp::MsgOdometry(msg) => WireFormat::write(msg, buf),
            Sbp::MsgWheeltick(msg) => WireFormat::write(msg, buf),
            Sbp::MsgFileioConfigReq(msg) => WireFormat::write(msg, buf),
            Sbp::MsgFileioConfigResp(msg) => WireFormat::write(msg, buf),
            Sbp::MsgSbasRaw(msg) => WireFormat::write(msg, buf),
            Sbp::MsgLinuxCpuStateDepA(msg) => WireFormat::write(msg, buf),
            Sbp::MsgLinuxMemStateDepA(msg) => WireFormat::write(msg, buf),
            Sbp::MsgLinuxSysStateDepA(msg) => WireFormat::write(msg, buf),
            Sbp::MsgLinuxProcessSocketCounts(msg) => WireFormat::write(msg, buf),
            Sbp::MsgLinuxProcessSocketQueues(msg) => WireFormat::write(msg, buf),
            Sbp::MsgLinuxSocketUsage(msg) => WireFormat::write(msg, buf),
            Sbp::MsgLinuxProcessFdCount(msg) => WireFormat::write(msg, buf),
            Sbp::MsgLinuxProcessFdSummary(msg) => WireFormat::write(msg, buf),
            Sbp::MsgLinuxCpuState(msg) => WireFormat::write(msg, buf),
            Sbp::MsgLinuxMemState(msg) => WireFormat::write(msg, buf),
            Sbp::MsgLinuxSysState(msg) => WireFormat::write(msg, buf),
            Sbp::MsgStartup(msg) => WireFormat::write(msg, buf),
            Sbp::MsgDgnssStatus(msg) => WireFormat::write(msg, buf),
            Sbp::MsgInsStatus(msg) => WireFormat::write(msg, buf),
            Sbp::MsgCsacTelemetry(msg) => WireFormat::write(msg, buf),
            Sbp::MsgCsacTelemetryLabels(msg) => WireFormat::write(msg, buf),
            Sbp::MsgInsUpdates(msg) => WireFormat::write(msg, buf),
            Sbp::MsgGnssTimeOffset(msg) => WireFormat::write(msg, buf),
            Sbp::MsgPpsTime(msg) => WireFormat::write(msg, buf),
            Sbp::MsgSensorAidEvent(msg) => WireFormat::write(msg, buf),
            Sbp::MsgGroupMeta(msg) => WireFormat::write(msg, buf),
            Sbp::MsgSolnMeta(msg) => WireFormat::write(msg, buf),
            Sbp::MsgSolnMetaDepA(msg) => WireFormat::write(msg, buf),
            Sbp::MsgStatusReport(msg) => WireFormat::write(msg, buf),
            Sbp::MsgHeartbeat(msg) => WireFormat::write(msg, buf),
            Sbp::Unknown(msg) => WireFormat::write(msg, buf),
        }
    }

    fn len(&self) -> usize {
        match self {
            Sbp::MsgPrintDep(msg) => WireFormat::len(msg),
            Sbp::MsgTrackingStateDetailedDep(msg) => WireFormat::len(msg),
            Sbp::MsgTrackingStateDepB(msg) => WireFormat::len(msg),
            Sbp::MsgAcqResultDepB(msg) => WireFormat::len(msg),
            Sbp::MsgAcqResultDepA(msg) => WireFormat::len(msg),
            Sbp::MsgTrackingStateDepA(msg) => WireFormat::len(msg),
            Sbp::MsgThreadState(msg) => WireFormat::len(msg),
            Sbp::MsgUartStateDepa(msg) => WireFormat::len(msg),
            Sbp::MsgIarState(msg) => WireFormat::len(msg),
            Sbp::MsgEphemerisDepA(msg) => WireFormat::len(msg),
            Sbp::MsgMaskSatelliteDep(msg) => WireFormat::len(msg),
            Sbp::MsgTrackingIqDepA(msg) => WireFormat::len(msg),
            Sbp::MsgUartState(msg) => WireFormat::len(msg),
            Sbp::MsgAcqSvProfileDep(msg) => WireFormat::len(msg),
            Sbp::MsgAcqResultDepC(msg) => WireFormat::len(msg),
            Sbp::MsgTrackingStateDetailedDepA(msg) => WireFormat::len(msg),
            Sbp::MsgResetFilters(msg) => WireFormat::len(msg),
            Sbp::MsgInitBaseDep(msg) => WireFormat::len(msg),
            Sbp::MsgMaskSatellite(msg) => WireFormat::len(msg),
            Sbp::MsgTrackingIqDepB(msg) => WireFormat::len(msg),
            Sbp::MsgTrackingIq(msg) => WireFormat::len(msg),
            Sbp::MsgAcqSvProfile(msg) => WireFormat::len(msg),
            Sbp::MsgAcqResult(msg) => WireFormat::len(msg),
            Sbp::MsgTrackingState(msg) => WireFormat::len(msg),
            Sbp::MsgObsDepB(msg) => WireFormat::len(msg),
            Sbp::MsgBasePosLlh(msg) => WireFormat::len(msg),
            Sbp::MsgObsDepA(msg) => WireFormat::len(msg),
            Sbp::MsgEphemerisDepB(msg) => WireFormat::len(msg),
            Sbp::MsgEphemerisDepC(msg) => WireFormat::len(msg),
            Sbp::MsgBasePosEcef(msg) => WireFormat::len(msg),
            Sbp::MsgObsDepC(msg) => WireFormat::len(msg),
            Sbp::MsgObs(msg) => WireFormat::len(msg),
            Sbp::MsgSpecanDep(msg) => WireFormat::len(msg),
            Sbp::MsgSpecan(msg) => WireFormat::len(msg),
            Sbp::MsgMeasurementState(msg) => WireFormat::len(msg),
            Sbp::MsgSetTime(msg) => WireFormat::len(msg),
            Sbp::MsgAlmanac(msg) => WireFormat::len(msg),
            Sbp::MsgAlmanacGpsDep(msg) => WireFormat::len(msg),
            Sbp::MsgAlmanacGloDep(msg) => WireFormat::len(msg),
            Sbp::MsgAlmanacGps(msg) => WireFormat::len(msg),
            Sbp::MsgAlmanacGlo(msg) => WireFormat::len(msg),
            Sbp::MsgGloBiases(msg) => WireFormat::len(msg),
            Sbp::MsgEphemerisDepD(msg) => WireFormat::len(msg),
            Sbp::MsgEphemerisGpsDepE(msg) => WireFormat::len(msg),
            Sbp::MsgEphemerisSbasDepA(msg) => WireFormat::len(msg),
            Sbp::MsgEphemerisGloDepA(msg) => WireFormat::len(msg),
            Sbp::MsgEphemerisSbasDepB(msg) => WireFormat::len(msg),
            Sbp::MsgEphemerisGloDepB(msg) => WireFormat::len(msg),
            Sbp::MsgEphemerisGpsDepF(msg) => WireFormat::len(msg),
            Sbp::MsgEphemerisGloDepC(msg) => WireFormat::len(msg),
            Sbp::MsgEphemerisGloDepD(msg) => WireFormat::len(msg),
            Sbp::MsgEphemerisBds(msg) => WireFormat::len(msg),
            Sbp::MsgEphemerisGps(msg) => WireFormat::len(msg),
            Sbp::MsgEphemerisGlo(msg) => WireFormat::len(msg),
            Sbp::MsgEphemerisSbas(msg) => WireFormat::len(msg),
            Sbp::MsgEphemerisGal(msg) => WireFormat::len(msg),
            Sbp::MsgEphemerisQzss(msg) => WireFormat::len(msg),
            Sbp::MsgIono(msg) => WireFormat::len(msg),
            Sbp::MsgSvConfigurationGpsDep(msg) => WireFormat::len(msg),
            Sbp::MsgGroupDelayDepA(msg) => WireFormat::len(msg),
            Sbp::MsgGroupDelayDepB(msg) => WireFormat::len(msg),
            Sbp::MsgGroupDelay(msg) => WireFormat::len(msg),
            Sbp::MsgEphemerisGalDepA(msg) => WireFormat::len(msg),
            Sbp::MsgGnssCapb(msg) => WireFormat::len(msg),
            Sbp::MsgSvAzEl(msg) => WireFormat::len(msg),
            Sbp::MsgSettingsWrite(msg) => WireFormat::len(msg),
            Sbp::MsgSettingsSave(msg) => WireFormat::len(msg),
            Sbp::MsgSettingsReadByIndexReq(msg) => WireFormat::len(msg),
            Sbp::MsgFileioReadResp(msg) => WireFormat::len(msg),
            Sbp::MsgSettingsReadReq(msg) => WireFormat::len(msg),
            Sbp::MsgSettingsReadResp(msg) => WireFormat::len(msg),
            Sbp::MsgSettingsReadByIndexDone(msg) => WireFormat::len(msg),
            Sbp::MsgSettingsReadByIndexResp(msg) => WireFormat::len(msg),
            Sbp::MsgFileioReadReq(msg) => WireFormat::len(msg),
            Sbp::MsgFileioReadDirReq(msg) => WireFormat::len(msg),
            Sbp::MsgFileioReadDirResp(msg) => WireFormat::len(msg),
            Sbp::MsgFileioWriteResp(msg) => WireFormat::len(msg),
            Sbp::MsgFileioRemove(msg) => WireFormat::len(msg),
            Sbp::MsgFileioWriteReq(msg) => WireFormat::len(msg),
            Sbp::MsgSettingsRegister(msg) => WireFormat::len(msg),
            Sbp::MsgSettingsWriteResp(msg) => WireFormat::len(msg),
            Sbp::MsgBootloaderHandshakeDepA(msg) => WireFormat::len(msg),
            Sbp::MsgBootloaderJumpToApp(msg) => WireFormat::len(msg),
            Sbp::MsgResetDep(msg) => WireFormat::len(msg),
            Sbp::MsgBootloaderHandshakeReq(msg) => WireFormat::len(msg),
            Sbp::MsgBootloaderHandshakeResp(msg) => WireFormat::len(msg),
            Sbp::MsgDeviceMonitor(msg) => WireFormat::len(msg),
            Sbp::MsgReset(msg) => WireFormat::len(msg),
            Sbp::MsgCommandReq(msg) => WireFormat::len(msg),
            Sbp::MsgCommandResp(msg) => WireFormat::len(msg),
            Sbp::MsgNetworkStateReq(msg) => WireFormat::len(msg),
            Sbp::MsgNetworkStateResp(msg) => WireFormat::len(msg),
            Sbp::MsgCommandOutput(msg) => WireFormat::len(msg),
            Sbp::MsgNetworkBandwidthUsage(msg) => WireFormat::len(msg),
            Sbp::MsgCellModemStatus(msg) => WireFormat::len(msg),
            Sbp::MsgFrontEndGain(msg) => WireFormat::len(msg),
            Sbp::MsgCwResults(msg) => WireFormat::len(msg),
            Sbp::MsgCwStart(msg) => WireFormat::len(msg),
            Sbp::MsgNapDeviceDnaResp(msg) => WireFormat::len(msg),
            Sbp::MsgNapDeviceDnaReq(msg) => WireFormat::len(msg),
            Sbp::MsgFlashDone(msg) => WireFormat::len(msg),
            Sbp::MsgFlashReadResp(msg) => WireFormat::len(msg),
            Sbp::MsgFlashErase(msg) => WireFormat::len(msg),
            Sbp::MsgStmFlashLockSector(msg) => WireFormat::len(msg),
            Sbp::MsgStmFlashUnlockSector(msg) => WireFormat::len(msg),
            Sbp::MsgStmUniqueIdResp(msg) => WireFormat::len(msg),
            Sbp::MsgFlashProgram(msg) => WireFormat::len(msg),
            Sbp::MsgFlashReadReq(msg) => WireFormat::len(msg),
            Sbp::MsgStmUniqueIdReq(msg) => WireFormat::len(msg),
            Sbp::MsgM25FlashWriteStatus(msg) => WireFormat::len(msg),
            Sbp::MsgGpsTimeDepA(msg) => WireFormat::len(msg),
            Sbp::MsgExtEvent(msg) => WireFormat::len(msg),
            Sbp::MsgGpsTime(msg) => WireFormat::len(msg),
            Sbp::MsgUtcTime(msg) => WireFormat::len(msg),
            Sbp::MsgGpsTimeGnss(msg) => WireFormat::len(msg),
            Sbp::MsgUtcTimeGnss(msg) => WireFormat::len(msg),
            Sbp::MsgSettingsRegisterResp(msg) => WireFormat::len(msg),
            Sbp::MsgPosEcefDepA(msg) => WireFormat::len(msg),
            Sbp::MsgPosLlhDepA(msg) => WireFormat::len(msg),
            Sbp::MsgBaselineEcefDepA(msg) => WireFormat::len(msg),
            Sbp::MsgBaselineNedDepA(msg) => WireFormat::len(msg),
            Sbp::MsgVelEcefDepA(msg) => WireFormat::len(msg),
            Sbp::MsgVelNedDepA(msg) => WireFormat::len(msg),
            Sbp::MsgDopsDepA(msg) => WireFormat::len(msg),
            Sbp::MsgBaselineHeadingDepA(msg) => WireFormat::len(msg),
            Sbp::MsgDops(msg) => WireFormat::len(msg),
            Sbp::MsgPosEcef(msg) => WireFormat::len(msg),
            Sbp::MsgPosLlh(msg) => WireFormat::len(msg),
            Sbp::MsgBaselineEcef(msg) => WireFormat::len(msg),
            Sbp::MsgBaselineNed(msg) => WireFormat::len(msg),
            Sbp::MsgVelEcef(msg) => WireFormat::len(msg),
            Sbp::MsgVelNed(msg) => WireFormat::len(msg),
            Sbp::MsgBaselineHeading(msg) => WireFormat::len(msg),
            Sbp::MsgAgeCorrections(msg) => WireFormat::len(msg),
            Sbp::MsgPosLlhCov(msg) => WireFormat::len(msg),
            Sbp::MsgVelNedCov(msg) => WireFormat::len(msg),
            Sbp::MsgVelBody(msg) => WireFormat::len(msg),
            Sbp::MsgPosEcefCov(msg) => WireFormat::len(msg),
            Sbp::MsgVelEcefCov(msg) => WireFormat::len(msg),
            Sbp::MsgProtectionLevelDepA(msg) => WireFormat::len(msg),
            Sbp::MsgProtectionLevel(msg) => WireFormat::len(msg),
            Sbp::MsgPosLlhAcc(msg) => WireFormat::len(msg),
            Sbp::MsgVelCog(msg) => WireFormat::len(msg),
            Sbp::MsgOrientQuat(msg) => WireFormat::len(msg),
            Sbp::MsgOrientEuler(msg) => WireFormat::len(msg),
            Sbp::MsgAngularRate(msg) => WireFormat::len(msg),
            Sbp::MsgPosEcefGnss(msg) => WireFormat::len(msg),
            Sbp::MsgPosLlhGnss(msg) => WireFormat::len(msg),
            Sbp::MsgVelEcefGnss(msg) => WireFormat::len(msg),
            Sbp::MsgVelNedGnss(msg) => WireFormat::len(msg),
            Sbp::MsgPosLlhCovGnss(msg) => WireFormat::len(msg),
            Sbp::MsgVelNedCovGnss(msg) => WireFormat::len(msg),
            Sbp::MsgPosEcefCovGnss(msg) => WireFormat::len(msg),
            Sbp::MsgVelEcefCovGnss(msg) => WireFormat::len(msg),
            Sbp::MsgNdbEvent(msg) => WireFormat::len(msg),
            Sbp::MsgLog(msg) => WireFormat::len(msg),
            Sbp::MsgFwd(msg) => WireFormat::len(msg),
            Sbp::MsgSsrOrbitClockBounds(msg) => WireFormat::len(msg),
            Sbp::MsgSsrOrbitClockDepA(msg) => WireFormat::len(msg),
            Sbp::MsgSsrOrbitClock(msg) => WireFormat::len(msg),
            Sbp::MsgSsrCodeBiases(msg) => WireFormat::len(msg),
            Sbp::MsgSsrPhaseBiases(msg) => WireFormat::len(msg),
            Sbp::MsgSsrStecCorrectionDepA(msg) => WireFormat::len(msg),
            Sbp::MsgSsrGriddedCorrectionNoStdDepA(msg) => WireFormat::len(msg),
            Sbp::MsgSsrGridDefinitionDepA(msg) => WireFormat::len(msg),
            Sbp::MsgSsrTileDefinition(msg) => WireFormat::len(msg),
            Sbp::MsgSsrGriddedCorrectionDepA(msg) => WireFormat::len(msg),
            Sbp::MsgSsrStecCorrection(msg) => WireFormat::len(msg),
            Sbp::MsgSsrGriddedCorrection(msg) => WireFormat::len(msg),
            Sbp::MsgSsrSatelliteApc(msg) => WireFormat::len(msg),
            Sbp::MsgOsr(msg) => WireFormat::len(msg),
            Sbp::MsgUserData(msg) => WireFormat::len(msg),
            Sbp::MsgImuRaw(msg) => WireFormat::len(msg),
            Sbp::MsgImuAux(msg) => WireFormat::len(msg),
            Sbp::MsgMagRaw(msg) => WireFormat::len(msg),
            Sbp::MsgOdometry(msg) => WireFormat::len(msg),
            Sbp::MsgWheeltick(msg) => WireFormat::len(msg),
            Sbp::MsgFileioConfigReq(msg) => WireFormat::len(msg),
            Sbp::MsgFileioConfigResp(msg) => WireFormat::len(msg),
            Sbp::MsgSbasRaw(msg) => WireFormat::len(msg),
            Sbp::MsgLinuxCpuStateDepA(msg) => WireFormat::len(msg),
            Sbp::MsgLinuxMemStateDepA(msg) => WireFormat::len(msg),
            Sbp::MsgLinuxSysStateDepA(msg) => WireFormat::len(msg),
            Sbp::MsgLinuxProcessSocketCounts(msg) => WireFormat::len(msg),
            Sbp::MsgLinuxProcessSocketQueues(msg) => WireFormat::len(msg),
            Sbp::MsgLinuxSocketUsage(msg) => WireFormat::len(msg),
            Sbp::MsgLinuxProcessFdCount(msg) => WireFormat::len(msg),
            Sbp::MsgLinuxProcessFdSummary(msg) => WireFormat::len(msg),
            Sbp::MsgLinuxCpuState(msg) => WireFormat::len(msg),
            Sbp::MsgLinuxMemState(msg) => WireFormat::len(msg),
            Sbp::MsgLinuxSysState(msg) => WireFormat::len(msg),
            Sbp::MsgStartup(msg) => WireFormat::len(msg),
            Sbp::MsgDgnssStatus(msg) => WireFormat::len(msg),
            Sbp::MsgInsStatus(msg) => WireFormat::len(msg),
            Sbp::MsgCsacTelemetry(msg) => WireFormat::len(msg),
            Sbp::MsgCsacTelemetryLabels(msg) => WireFormat::len(msg),
            Sbp::MsgInsUpdates(msg) => WireFormat::len(msg),
            Sbp::MsgGnssTimeOffset(msg) => WireFormat::len(msg),
            Sbp::MsgPpsTime(msg) => WireFormat::len(msg),
            Sbp::MsgSensorAidEvent(msg) => WireFormat::len(msg),
            Sbp::MsgGroupMeta(msg) => WireFormat::len(msg),
            Sbp::MsgSolnMeta(msg) => WireFormat::len(msg),
            Sbp::MsgSolnMetaDepA(msg) => WireFormat::len(msg),
            Sbp::MsgStatusReport(msg) => WireFormat::len(msg),
            Sbp::MsgHeartbeat(msg) => WireFormat::len(msg),
            Sbp::Unknown(msg) => WireFormat::len(msg),
        }
    }
}

impl From<MsgPrintDep> for Sbp {
    fn from(msg: MsgPrintDep) -> Self {
        Sbp::MsgPrintDep(msg)
    }
}

impl From<MsgTrackingStateDetailedDep> for Sbp {
    fn from(msg: MsgTrackingStateDetailedDep) -> Self {
        Sbp::MsgTrackingStateDetailedDep(msg)
    }
}

impl From<MsgTrackingStateDepB> for Sbp {
    fn from(msg: MsgTrackingStateDepB) -> Self {
        Sbp::MsgTrackingStateDepB(msg)
    }
}

impl From<MsgAcqResultDepB> for Sbp {
    fn from(msg: MsgAcqResultDepB) -> Self {
        Sbp::MsgAcqResultDepB(msg)
    }
}

impl From<MsgAcqResultDepA> for Sbp {
    fn from(msg: MsgAcqResultDepA) -> Self {
        Sbp::MsgAcqResultDepA(msg)
    }
}

impl From<MsgTrackingStateDepA> for Sbp {
    fn from(msg: MsgTrackingStateDepA) -> Self {
        Sbp::MsgTrackingStateDepA(msg)
    }
}

impl From<MsgThreadState> for Sbp {
    fn from(msg: MsgThreadState) -> Self {
        Sbp::MsgThreadState(msg)
    }
}

impl From<MsgUartStateDepa> for Sbp {
    fn from(msg: MsgUartStateDepa) -> Self {
        Sbp::MsgUartStateDepa(msg)
    }
}

impl From<MsgIarState> for Sbp {
    fn from(msg: MsgIarState) -> Self {
        Sbp::MsgIarState(msg)
    }
}

impl From<MsgEphemerisDepA> for Sbp {
    fn from(msg: MsgEphemerisDepA) -> Self {
        Sbp::MsgEphemerisDepA(msg)
    }
}

impl From<MsgMaskSatelliteDep> for Sbp {
    fn from(msg: MsgMaskSatelliteDep) -> Self {
        Sbp::MsgMaskSatelliteDep(msg)
    }
}

impl From<MsgTrackingIqDepA> for Sbp {
    fn from(msg: MsgTrackingIqDepA) -> Self {
        Sbp::MsgTrackingIqDepA(msg)
    }
}

impl From<MsgUartState> for Sbp {
    fn from(msg: MsgUartState) -> Self {
        Sbp::MsgUartState(msg)
    }
}

impl From<MsgAcqSvProfileDep> for Sbp {
    fn from(msg: MsgAcqSvProfileDep) -> Self {
        Sbp::MsgAcqSvProfileDep(msg)
    }
}

impl From<MsgAcqResultDepC> for Sbp {
    fn from(msg: MsgAcqResultDepC) -> Self {
        Sbp::MsgAcqResultDepC(msg)
    }
}

impl From<MsgTrackingStateDetailedDepA> for Sbp {
    fn from(msg: MsgTrackingStateDetailedDepA) -> Self {
        Sbp::MsgTrackingStateDetailedDepA(msg)
    }
}

impl From<MsgResetFilters> for Sbp {
    fn from(msg: MsgResetFilters) -> Self {
        Sbp::MsgResetFilters(msg)
    }
}

impl From<MsgInitBaseDep> for Sbp {
    fn from(msg: MsgInitBaseDep) -> Self {
        Sbp::MsgInitBaseDep(msg)
    }
}

impl From<MsgMaskSatellite> for Sbp {
    fn from(msg: MsgMaskSatellite) -> Self {
        Sbp::MsgMaskSatellite(msg)
    }
}

impl From<MsgTrackingIqDepB> for Sbp {
    fn from(msg: MsgTrackingIqDepB) -> Self {
        Sbp::MsgTrackingIqDepB(msg)
    }
}

impl From<MsgTrackingIq> for Sbp {
    fn from(msg: MsgTrackingIq) -> Self {
        Sbp::MsgTrackingIq(msg)
    }
}

impl From<MsgAcqSvProfile> for Sbp {
    fn from(msg: MsgAcqSvProfile) -> Self {
        Sbp::MsgAcqSvProfile(msg)
    }
}

impl From<MsgAcqResult> for Sbp {
    fn from(msg: MsgAcqResult) -> Self {
        Sbp::MsgAcqResult(msg)
    }
}

impl From<MsgTrackingState> for Sbp {
    fn from(msg: MsgTrackingState) -> Self {
        Sbp::MsgTrackingState(msg)
    }
}

impl From<MsgObsDepB> for Sbp {
    fn from(msg: MsgObsDepB) -> Self {
        Sbp::MsgObsDepB(msg)
    }
}

impl From<MsgBasePosLlh> for Sbp {
    fn from(msg: MsgBasePosLlh) -> Self {
        Sbp::MsgBasePosLlh(msg)
    }
}

impl From<MsgObsDepA> for Sbp {
    fn from(msg: MsgObsDepA) -> Self {
        Sbp::MsgObsDepA(msg)
    }
}

impl From<MsgEphemerisDepB> for Sbp {
    fn from(msg: MsgEphemerisDepB) -> Self {
        Sbp::MsgEphemerisDepB(msg)
    }
}

impl From<MsgEphemerisDepC> for Sbp {
    fn from(msg: MsgEphemerisDepC) -> Self {
        Sbp::MsgEphemerisDepC(msg)
    }
}

impl From<MsgBasePosEcef> for Sbp {
    fn from(msg: MsgBasePosEcef) -> Self {
        Sbp::MsgBasePosEcef(msg)
    }
}

impl From<MsgObsDepC> for Sbp {
    fn from(msg: MsgObsDepC) -> Self {
        Sbp::MsgObsDepC(msg)
    }
}

impl From<MsgObs> for Sbp {
    fn from(msg: MsgObs) -> Self {
        Sbp::MsgObs(msg)
    }
}

impl From<MsgSpecanDep> for Sbp {
    fn from(msg: MsgSpecanDep) -> Self {
        Sbp::MsgSpecanDep(msg)
    }
}

impl From<MsgSpecan> for Sbp {
    fn from(msg: MsgSpecan) -> Self {
        Sbp::MsgSpecan(msg)
    }
}

impl From<MsgMeasurementState> for Sbp {
    fn from(msg: MsgMeasurementState) -> Self {
        Sbp::MsgMeasurementState(msg)
    }
}

impl From<MsgSetTime> for Sbp {
    fn from(msg: MsgSetTime) -> Self {
        Sbp::MsgSetTime(msg)
    }
}

impl From<MsgAlmanac> for Sbp {
    fn from(msg: MsgAlmanac) -> Self {
        Sbp::MsgAlmanac(msg)
    }
}

impl From<MsgAlmanacGpsDep> for Sbp {
    fn from(msg: MsgAlmanacGpsDep) -> Self {
        Sbp::MsgAlmanacGpsDep(msg)
    }
}

impl From<MsgAlmanacGloDep> for Sbp {
    fn from(msg: MsgAlmanacGloDep) -> Self {
        Sbp::MsgAlmanacGloDep(msg)
    }
}

impl From<MsgAlmanacGps> for Sbp {
    fn from(msg: MsgAlmanacGps) -> Self {
        Sbp::MsgAlmanacGps(msg)
    }
}

impl From<MsgAlmanacGlo> for Sbp {
    fn from(msg: MsgAlmanacGlo) -> Self {
        Sbp::MsgAlmanacGlo(msg)
    }
}

impl From<MsgGloBiases> for Sbp {
    fn from(msg: MsgGloBiases) -> Self {
        Sbp::MsgGloBiases(msg)
    }
}

impl From<MsgEphemerisDepD> for Sbp {
    fn from(msg: MsgEphemerisDepD) -> Self {
        Sbp::MsgEphemerisDepD(msg)
    }
}

impl From<MsgEphemerisGpsDepE> for Sbp {
    fn from(msg: MsgEphemerisGpsDepE) -> Self {
        Sbp::MsgEphemerisGpsDepE(msg)
    }
}

impl From<MsgEphemerisSbasDepA> for Sbp {
    fn from(msg: MsgEphemerisSbasDepA) -> Self {
        Sbp::MsgEphemerisSbasDepA(msg)
    }
}

impl From<MsgEphemerisGloDepA> for Sbp {
    fn from(msg: MsgEphemerisGloDepA) -> Self {
        Sbp::MsgEphemerisGloDepA(msg)
    }
}

impl From<MsgEphemerisSbasDepB> for Sbp {
    fn from(msg: MsgEphemerisSbasDepB) -> Self {
        Sbp::MsgEphemerisSbasDepB(msg)
    }
}

impl From<MsgEphemerisGloDepB> for Sbp {
    fn from(msg: MsgEphemerisGloDepB) -> Self {
        Sbp::MsgEphemerisGloDepB(msg)
    }
}

impl From<MsgEphemerisGpsDepF> for Sbp {
    fn from(msg: MsgEphemerisGpsDepF) -> Self {
        Sbp::MsgEphemerisGpsDepF(msg)
    }
}

impl From<MsgEphemerisGloDepC> for Sbp {
    fn from(msg: MsgEphemerisGloDepC) -> Self {
        Sbp::MsgEphemerisGloDepC(msg)
    }
}

impl From<MsgEphemerisGloDepD> for Sbp {
    fn from(msg: MsgEphemerisGloDepD) -> Self {
        Sbp::MsgEphemerisGloDepD(msg)
    }
}

impl From<MsgEphemerisBds> for Sbp {
    fn from(msg: MsgEphemerisBds) -> Self {
        Sbp::MsgEphemerisBds(msg)
    }
}

impl From<MsgEphemerisGps> for Sbp {
    fn from(msg: MsgEphemerisGps) -> Self {
        Sbp::MsgEphemerisGps(msg)
    }
}

impl From<MsgEphemerisGlo> for Sbp {
    fn from(msg: MsgEphemerisGlo) -> Self {
        Sbp::MsgEphemerisGlo(msg)
    }
}

impl From<MsgEphemerisSbas> for Sbp {
    fn from(msg: MsgEphemerisSbas) -> Self {
        Sbp::MsgEphemerisSbas(msg)
    }
}

impl From<MsgEphemerisGal> for Sbp {
    fn from(msg: MsgEphemerisGal) -> Self {
        Sbp::MsgEphemerisGal(msg)
    }
}

impl From<MsgEphemerisQzss> for Sbp {
    fn from(msg: MsgEphemerisQzss) -> Self {
        Sbp::MsgEphemerisQzss(msg)
    }
}

impl From<MsgIono> for Sbp {
    fn from(msg: MsgIono) -> Self {
        Sbp::MsgIono(msg)
    }
}

impl From<MsgSvConfigurationGpsDep> for Sbp {
    fn from(msg: MsgSvConfigurationGpsDep) -> Self {
        Sbp::MsgSvConfigurationGpsDep(msg)
    }
}

impl From<MsgGroupDelayDepA> for Sbp {
    fn from(msg: MsgGroupDelayDepA) -> Self {
        Sbp::MsgGroupDelayDepA(msg)
    }
}

impl From<MsgGroupDelayDepB> for Sbp {
    fn from(msg: MsgGroupDelayDepB) -> Self {
        Sbp::MsgGroupDelayDepB(msg)
    }
}

impl From<MsgGroupDelay> for Sbp {
    fn from(msg: MsgGroupDelay) -> Self {
        Sbp::MsgGroupDelay(msg)
    }
}

impl From<MsgEphemerisGalDepA> for Sbp {
    fn from(msg: MsgEphemerisGalDepA) -> Self {
        Sbp::MsgEphemerisGalDepA(msg)
    }
}

impl From<MsgGnssCapb> for Sbp {
    fn from(msg: MsgGnssCapb) -> Self {
        Sbp::MsgGnssCapb(msg)
    }
}

impl From<MsgSvAzEl> for Sbp {
    fn from(msg: MsgSvAzEl) -> Self {
        Sbp::MsgSvAzEl(msg)
    }
}

impl From<MsgSettingsWrite> for Sbp {
    fn from(msg: MsgSettingsWrite) -> Self {
        Sbp::MsgSettingsWrite(msg)
    }
}

impl From<MsgSettingsSave> for Sbp {
    fn from(msg: MsgSettingsSave) -> Self {
        Sbp::MsgSettingsSave(msg)
    }
}

impl From<MsgSettingsReadByIndexReq> for Sbp {
    fn from(msg: MsgSettingsReadByIndexReq) -> Self {
        Sbp::MsgSettingsReadByIndexReq(msg)
    }
}

impl From<MsgFileioReadResp> for Sbp {
    fn from(msg: MsgFileioReadResp) -> Self {
        Sbp::MsgFileioReadResp(msg)
    }
}

impl From<MsgSettingsReadReq> for Sbp {
    fn from(msg: MsgSettingsReadReq) -> Self {
        Sbp::MsgSettingsReadReq(msg)
    }
}

impl From<MsgSettingsReadResp> for Sbp {
    fn from(msg: MsgSettingsReadResp) -> Self {
        Sbp::MsgSettingsReadResp(msg)
    }
}

impl From<MsgSettingsReadByIndexDone> for Sbp {
    fn from(msg: MsgSettingsReadByIndexDone) -> Self {
        Sbp::MsgSettingsReadByIndexDone(msg)
    }
}

impl From<MsgSettingsReadByIndexResp> for Sbp {
    fn from(msg: MsgSettingsReadByIndexResp) -> Self {
        Sbp::MsgSettingsReadByIndexResp(msg)
    }
}

impl From<MsgFileioReadReq> for Sbp {
    fn from(msg: MsgFileioReadReq) -> Self {
        Sbp::MsgFileioReadReq(msg)
    }
}

impl From<MsgFileioReadDirReq> for Sbp {
    fn from(msg: MsgFileioReadDirReq) -> Self {
        Sbp::MsgFileioReadDirReq(msg)
    }
}

impl From<MsgFileioReadDirResp> for Sbp {
    fn from(msg: MsgFileioReadDirResp) -> Self {
        Sbp::MsgFileioReadDirResp(msg)
    }
}

impl From<MsgFileioWriteResp> for Sbp {
    fn from(msg: MsgFileioWriteResp) -> Self {
        Sbp::MsgFileioWriteResp(msg)
    }
}

impl From<MsgFileioRemove> for Sbp {
    fn from(msg: MsgFileioRemove) -> Self {
        Sbp::MsgFileioRemove(msg)
    }
}

impl From<MsgFileioWriteReq> for Sbp {
    fn from(msg: MsgFileioWriteReq) -> Self {
        Sbp::MsgFileioWriteReq(msg)
    }
}

impl From<MsgSettingsRegister> for Sbp {
    fn from(msg: MsgSettingsRegister) -> Self {
        Sbp::MsgSettingsRegister(msg)
    }
}

impl From<MsgSettingsWriteResp> for Sbp {
    fn from(msg: MsgSettingsWriteResp) -> Self {
        Sbp::MsgSettingsWriteResp(msg)
    }
}

impl From<MsgBootloaderHandshakeDepA> for Sbp {
    fn from(msg: MsgBootloaderHandshakeDepA) -> Self {
        Sbp::MsgBootloaderHandshakeDepA(msg)
    }
}

impl From<MsgBootloaderJumpToApp> for Sbp {
    fn from(msg: MsgBootloaderJumpToApp) -> Self {
        Sbp::MsgBootloaderJumpToApp(msg)
    }
}

impl From<MsgResetDep> for Sbp {
    fn from(msg: MsgResetDep) -> Self {
        Sbp::MsgResetDep(msg)
    }
}

impl From<MsgBootloaderHandshakeReq> for Sbp {
    fn from(msg: MsgBootloaderHandshakeReq) -> Self {
        Sbp::MsgBootloaderHandshakeReq(msg)
    }
}

impl From<MsgBootloaderHandshakeResp> for Sbp {
    fn from(msg: MsgBootloaderHandshakeResp) -> Self {
        Sbp::MsgBootloaderHandshakeResp(msg)
    }
}

impl From<MsgDeviceMonitor> for Sbp {
    fn from(msg: MsgDeviceMonitor) -> Self {
        Sbp::MsgDeviceMonitor(msg)
    }
}

impl From<MsgReset> for Sbp {
    fn from(msg: MsgReset) -> Self {
        Sbp::MsgReset(msg)
    }
}

impl From<MsgCommandReq> for Sbp {
    fn from(msg: MsgCommandReq) -> Self {
        Sbp::MsgCommandReq(msg)
    }
}

impl From<MsgCommandResp> for Sbp {
    fn from(msg: MsgCommandResp) -> Self {
        Sbp::MsgCommandResp(msg)
    }
}

impl From<MsgNetworkStateReq> for Sbp {
    fn from(msg: MsgNetworkStateReq) -> Self {
        Sbp::MsgNetworkStateReq(msg)
    }
}

impl From<MsgNetworkStateResp> for Sbp {
    fn from(msg: MsgNetworkStateResp) -> Self {
        Sbp::MsgNetworkStateResp(msg)
    }
}

impl From<MsgCommandOutput> for Sbp {
    fn from(msg: MsgCommandOutput) -> Self {
        Sbp::MsgCommandOutput(msg)
    }
}

impl From<MsgNetworkBandwidthUsage> for Sbp {
    fn from(msg: MsgNetworkBandwidthUsage) -> Self {
        Sbp::MsgNetworkBandwidthUsage(msg)
    }
}

impl From<MsgCellModemStatus> for Sbp {
    fn from(msg: MsgCellModemStatus) -> Self {
        Sbp::MsgCellModemStatus(msg)
    }
}

impl From<MsgFrontEndGain> for Sbp {
    fn from(msg: MsgFrontEndGain) -> Self {
        Sbp::MsgFrontEndGain(msg)
    }
}

impl From<MsgCwResults> for Sbp {
    fn from(msg: MsgCwResults) -> Self {
        Sbp::MsgCwResults(msg)
    }
}

impl From<MsgCwStart> for Sbp {
    fn from(msg: MsgCwStart) -> Self {
        Sbp::MsgCwStart(msg)
    }
}

impl From<MsgNapDeviceDnaResp> for Sbp {
    fn from(msg: MsgNapDeviceDnaResp) -> Self {
        Sbp::MsgNapDeviceDnaResp(msg)
    }
}

impl From<MsgNapDeviceDnaReq> for Sbp {
    fn from(msg: MsgNapDeviceDnaReq) -> Self {
        Sbp::MsgNapDeviceDnaReq(msg)
    }
}

impl From<MsgFlashDone> for Sbp {
    fn from(msg: MsgFlashDone) -> Self {
        Sbp::MsgFlashDone(msg)
    }
}

impl From<MsgFlashReadResp> for Sbp {
    fn from(msg: MsgFlashReadResp) -> Self {
        Sbp::MsgFlashReadResp(msg)
    }
}

impl From<MsgFlashErase> for Sbp {
    fn from(msg: MsgFlashErase) -> Self {
        Sbp::MsgFlashErase(msg)
    }
}

impl From<MsgStmFlashLockSector> for Sbp {
    fn from(msg: MsgStmFlashLockSector) -> Self {
        Sbp::MsgStmFlashLockSector(msg)
    }
}

impl From<MsgStmFlashUnlockSector> for Sbp {
    fn from(msg: MsgStmFlashUnlockSector) -> Self {
        Sbp::MsgStmFlashUnlockSector(msg)
    }
}

impl From<MsgStmUniqueIdResp> for Sbp {
    fn from(msg: MsgStmUniqueIdResp) -> Self {
        Sbp::MsgStmUniqueIdResp(msg)
    }
}

impl From<MsgFlashProgram> for Sbp {
    fn from(msg: MsgFlashProgram) -> Self {
        Sbp::MsgFlashProgram(msg)
    }
}

impl From<MsgFlashReadReq> for Sbp {
    fn from(msg: MsgFlashReadReq) -> Self {
        Sbp::MsgFlashReadReq(msg)
    }
}

impl From<MsgStmUniqueIdReq> for Sbp {
    fn from(msg: MsgStmUniqueIdReq) -> Self {
        Sbp::MsgStmUniqueIdReq(msg)
    }
}

impl From<MsgM25FlashWriteStatus> for Sbp {
    fn from(msg: MsgM25FlashWriteStatus) -> Self {
        Sbp::MsgM25FlashWriteStatus(msg)
    }
}

impl From<MsgGpsTimeDepA> for Sbp {
    fn from(msg: MsgGpsTimeDepA) -> Self {
        Sbp::MsgGpsTimeDepA(msg)
    }
}

impl From<MsgExtEvent> for Sbp {
    fn from(msg: MsgExtEvent) -> Self {
        Sbp::MsgExtEvent(msg)
    }
}

impl From<MsgGpsTime> for Sbp {
    fn from(msg: MsgGpsTime) -> Self {
        Sbp::MsgGpsTime(msg)
    }
}

impl From<MsgUtcTime> for Sbp {
    fn from(msg: MsgUtcTime) -> Self {
        Sbp::MsgUtcTime(msg)
    }
}

impl From<MsgGpsTimeGnss> for Sbp {
    fn from(msg: MsgGpsTimeGnss) -> Self {
        Sbp::MsgGpsTimeGnss(msg)
    }
}

impl From<MsgUtcTimeGnss> for Sbp {
    fn from(msg: MsgUtcTimeGnss) -> Self {
        Sbp::MsgUtcTimeGnss(msg)
    }
}

impl From<MsgSettingsRegisterResp> for Sbp {
    fn from(msg: MsgSettingsRegisterResp) -> Self {
        Sbp::MsgSettingsRegisterResp(msg)
    }
}

impl From<MsgPosEcefDepA> for Sbp {
    fn from(msg: MsgPosEcefDepA) -> Self {
        Sbp::MsgPosEcefDepA(msg)
    }
}

impl From<MsgPosLlhDepA> for Sbp {
    fn from(msg: MsgPosLlhDepA) -> Self {
        Sbp::MsgPosLlhDepA(msg)
    }
}

impl From<MsgBaselineEcefDepA> for Sbp {
    fn from(msg: MsgBaselineEcefDepA) -> Self {
        Sbp::MsgBaselineEcefDepA(msg)
    }
}

impl From<MsgBaselineNedDepA> for Sbp {
    fn from(msg: MsgBaselineNedDepA) -> Self {
        Sbp::MsgBaselineNedDepA(msg)
    }
}

impl From<MsgVelEcefDepA> for Sbp {
    fn from(msg: MsgVelEcefDepA) -> Self {
        Sbp::MsgVelEcefDepA(msg)
    }
}

impl From<MsgVelNedDepA> for Sbp {
    fn from(msg: MsgVelNedDepA) -> Self {
        Sbp::MsgVelNedDepA(msg)
    }
}

impl From<MsgDopsDepA> for Sbp {
    fn from(msg: MsgDopsDepA) -> Self {
        Sbp::MsgDopsDepA(msg)
    }
}

impl From<MsgBaselineHeadingDepA> for Sbp {
    fn from(msg: MsgBaselineHeadingDepA) -> Self {
        Sbp::MsgBaselineHeadingDepA(msg)
    }
}

impl From<MsgDops> for Sbp {
    fn from(msg: MsgDops) -> Self {
        Sbp::MsgDops(msg)
    }
}

impl From<MsgPosEcef> for Sbp {
    fn from(msg: MsgPosEcef) -> Self {
        Sbp::MsgPosEcef(msg)
    }
}

impl From<MsgPosLlh> for Sbp {
    fn from(msg: MsgPosLlh) -> Self {
        Sbp::MsgPosLlh(msg)
    }
}

impl From<MsgBaselineEcef> for Sbp {
    fn from(msg: MsgBaselineEcef) -> Self {
        Sbp::MsgBaselineEcef(msg)
    }
}

impl From<MsgBaselineNed> for Sbp {
    fn from(msg: MsgBaselineNed) -> Self {
        Sbp::MsgBaselineNed(msg)
    }
}

impl From<MsgVelEcef> for Sbp {
    fn from(msg: MsgVelEcef) -> Self {
        Sbp::MsgVelEcef(msg)
    }
}

impl From<MsgVelNed> for Sbp {
    fn from(msg: MsgVelNed) -> Self {
        Sbp::MsgVelNed(msg)
    }
}

impl From<MsgBaselineHeading> for Sbp {
    fn from(msg: MsgBaselineHeading) -> Self {
        Sbp::MsgBaselineHeading(msg)
    }
}

impl From<MsgAgeCorrections> for Sbp {
    fn from(msg: MsgAgeCorrections) -> Self {
        Sbp::MsgAgeCorrections(msg)
    }
}

impl From<MsgPosLlhCov> for Sbp {
    fn from(msg: MsgPosLlhCov) -> Self {
        Sbp::MsgPosLlhCov(msg)
    }
}

impl From<MsgVelNedCov> for Sbp {
    fn from(msg: MsgVelNedCov) -> Self {
        Sbp::MsgVelNedCov(msg)
    }
}

impl From<MsgVelBody> for Sbp {
    fn from(msg: MsgVelBody) -> Self {
        Sbp::MsgVelBody(msg)
    }
}

impl From<MsgPosEcefCov> for Sbp {
    fn from(msg: MsgPosEcefCov) -> Self {
        Sbp::MsgPosEcefCov(msg)
    }
}

impl From<MsgVelEcefCov> for Sbp {
    fn from(msg: MsgVelEcefCov) -> Self {
        Sbp::MsgVelEcefCov(msg)
    }
}

impl From<MsgProtectionLevelDepA> for Sbp {
    fn from(msg: MsgProtectionLevelDepA) -> Self {
        Sbp::MsgProtectionLevelDepA(msg)
    }
}

impl From<MsgProtectionLevel> for Sbp {
    fn from(msg: MsgProtectionLevel) -> Self {
        Sbp::MsgProtectionLevel(msg)
    }
}

impl From<MsgPosLlhAcc> for Sbp {
    fn from(msg: MsgPosLlhAcc) -> Self {
        Sbp::MsgPosLlhAcc(msg)
    }
}

impl From<MsgVelCog> for Sbp {
    fn from(msg: MsgVelCog) -> Self {
        Sbp::MsgVelCog(msg)
    }
}

impl From<MsgOrientQuat> for Sbp {
    fn from(msg: MsgOrientQuat) -> Self {
        Sbp::MsgOrientQuat(msg)
    }
}

impl From<MsgOrientEuler> for Sbp {
    fn from(msg: MsgOrientEuler) -> Self {
        Sbp::MsgOrientEuler(msg)
    }
}

impl From<MsgAngularRate> for Sbp {
    fn from(msg: MsgAngularRate) -> Self {
        Sbp::MsgAngularRate(msg)
    }
}

impl From<MsgPosEcefGnss> for Sbp {
    fn from(msg: MsgPosEcefGnss) -> Self {
        Sbp::MsgPosEcefGnss(msg)
    }
}

impl From<MsgPosLlhGnss> for Sbp {
    fn from(msg: MsgPosLlhGnss) -> Self {
        Sbp::MsgPosLlhGnss(msg)
    }
}

impl From<MsgVelEcefGnss> for Sbp {
    fn from(msg: MsgVelEcefGnss) -> Self {
        Sbp::MsgVelEcefGnss(msg)
    }
}

impl From<MsgVelNedGnss> for Sbp {
    fn from(msg: MsgVelNedGnss) -> Self {
        Sbp::MsgVelNedGnss(msg)
    }
}

impl From<MsgPosLlhCovGnss> for Sbp {
    fn from(msg: MsgPosLlhCovGnss) -> Self {
        Sbp::MsgPosLlhCovGnss(msg)
    }
}

impl From<MsgVelNedCovGnss> for Sbp {
    fn from(msg: MsgVelNedCovGnss) -> Self {
        Sbp::MsgVelNedCovGnss(msg)
    }
}

impl From<MsgPosEcefCovGnss> for Sbp {
    fn from(msg: MsgPosEcefCovGnss) -> Self {
        Sbp::MsgPosEcefCovGnss(msg)
    }
}

impl From<MsgVelEcefCovGnss> for Sbp {
    fn from(msg: MsgVelEcefCovGnss) -> Self {
        Sbp::MsgVelEcefCovGnss(msg)
    }
}

impl From<MsgNdbEvent> for Sbp {
    fn from(msg: MsgNdbEvent) -> Self {
        Sbp::MsgNdbEvent(msg)
    }
}

impl From<MsgLog> for Sbp {
    fn from(msg: MsgLog) -> Self {
        Sbp::MsgLog(msg)
    }
}

impl From<MsgFwd> for Sbp {
    fn from(msg: MsgFwd) -> Self {
        Sbp::MsgFwd(msg)
    }
}

impl From<MsgSsrOrbitClockBounds> for Sbp {
    fn from(msg: MsgSsrOrbitClockBounds) -> Self {
        Sbp::MsgSsrOrbitClockBounds(msg)
    }
}

impl From<MsgSsrOrbitClockDepA> for Sbp {
    fn from(msg: MsgSsrOrbitClockDepA) -> Self {
        Sbp::MsgSsrOrbitClockDepA(msg)
    }
}

impl From<MsgSsrOrbitClock> for Sbp {
    fn from(msg: MsgSsrOrbitClock) -> Self {
        Sbp::MsgSsrOrbitClock(msg)
    }
}

impl From<MsgSsrCodeBiases> for Sbp {
    fn from(msg: MsgSsrCodeBiases) -> Self {
        Sbp::MsgSsrCodeBiases(msg)
    }
}

impl From<MsgSsrPhaseBiases> for Sbp {
    fn from(msg: MsgSsrPhaseBiases) -> Self {
        Sbp::MsgSsrPhaseBiases(msg)
    }
}

impl From<MsgSsrStecCorrectionDepA> for Sbp {
    fn from(msg: MsgSsrStecCorrectionDepA) -> Self {
        Sbp::MsgSsrStecCorrectionDepA(msg)
    }
}

impl From<MsgSsrGriddedCorrectionNoStdDepA> for Sbp {
    fn from(msg: MsgSsrGriddedCorrectionNoStdDepA) -> Self {
        Sbp::MsgSsrGriddedCorrectionNoStdDepA(msg)
    }
}

impl From<MsgSsrGridDefinitionDepA> for Sbp {
    fn from(msg: MsgSsrGridDefinitionDepA) -> Self {
        Sbp::MsgSsrGridDefinitionDepA(msg)
    }
}

impl From<MsgSsrTileDefinition> for Sbp {
    fn from(msg: MsgSsrTileDefinition) -> Self {
        Sbp::MsgSsrTileDefinition(msg)
    }
}

impl From<MsgSsrGriddedCorrectionDepA> for Sbp {
    fn from(msg: MsgSsrGriddedCorrectionDepA) -> Self {
        Sbp::MsgSsrGriddedCorrectionDepA(msg)
    }
}

impl From<MsgSsrStecCorrection> for Sbp {
    fn from(msg: MsgSsrStecCorrection) -> Self {
        Sbp::MsgSsrStecCorrection(msg)
    }
}

impl From<MsgSsrGriddedCorrection> for Sbp {
    fn from(msg: MsgSsrGriddedCorrection) -> Self {
        Sbp::MsgSsrGriddedCorrection(msg)
    }
}

impl From<MsgSsrSatelliteApc> for Sbp {
    fn from(msg: MsgSsrSatelliteApc) -> Self {
        Sbp::MsgSsrSatelliteApc(msg)
    }
}

impl From<MsgOsr> for Sbp {
    fn from(msg: MsgOsr) -> Self {
        Sbp::MsgOsr(msg)
    }
}

impl From<MsgUserData> for Sbp {
    fn from(msg: MsgUserData) -> Self {
        Sbp::MsgUserData(msg)
    }
}

impl From<MsgImuRaw> for Sbp {
    fn from(msg: MsgImuRaw) -> Self {
        Sbp::MsgImuRaw(msg)
    }
}

impl From<MsgImuAux> for Sbp {
    fn from(msg: MsgImuAux) -> Self {
        Sbp::MsgImuAux(msg)
    }
}

impl From<MsgMagRaw> for Sbp {
    fn from(msg: MsgMagRaw) -> Self {
        Sbp::MsgMagRaw(msg)
    }
}

impl From<MsgOdometry> for Sbp {
    fn from(msg: MsgOdometry) -> Self {
        Sbp::MsgOdometry(msg)
    }
}

impl From<MsgWheeltick> for Sbp {
    fn from(msg: MsgWheeltick) -> Self {
        Sbp::MsgWheeltick(msg)
    }
}

impl From<MsgFileioConfigReq> for Sbp {
    fn from(msg: MsgFileioConfigReq) -> Self {
        Sbp::MsgFileioConfigReq(msg)
    }
}

impl From<MsgFileioConfigResp> for Sbp {
    fn from(msg: MsgFileioConfigResp) -> Self {
        Sbp::MsgFileioConfigResp(msg)
    }
}

impl From<MsgSbasRaw> for Sbp {
    fn from(msg: MsgSbasRaw) -> Self {
        Sbp::MsgSbasRaw(msg)
    }
}

impl From<MsgLinuxCpuStateDepA> for Sbp {
    fn from(msg: MsgLinuxCpuStateDepA) -> Self {
        Sbp::MsgLinuxCpuStateDepA(msg)
    }
}

impl From<MsgLinuxMemStateDepA> for Sbp {
    fn from(msg: MsgLinuxMemStateDepA) -> Self {
        Sbp::MsgLinuxMemStateDepA(msg)
    }
}

impl From<MsgLinuxSysStateDepA> for Sbp {
    fn from(msg: MsgLinuxSysStateDepA) -> Self {
        Sbp::MsgLinuxSysStateDepA(msg)
    }
}

impl From<MsgLinuxProcessSocketCounts> for Sbp {
    fn from(msg: MsgLinuxProcessSocketCounts) -> Self {
        Sbp::MsgLinuxProcessSocketCounts(msg)
    }
}

impl From<MsgLinuxProcessSocketQueues> for Sbp {
    fn from(msg: MsgLinuxProcessSocketQueues) -> Self {
        Sbp::MsgLinuxProcessSocketQueues(msg)
    }
}

impl From<MsgLinuxSocketUsage> for Sbp {
    fn from(msg: MsgLinuxSocketUsage) -> Self {
        Sbp::MsgLinuxSocketUsage(msg)
    }
}

impl From<MsgLinuxProcessFdCount> for Sbp {
    fn from(msg: MsgLinuxProcessFdCount) -> Self {
        Sbp::MsgLinuxProcessFdCount(msg)
    }
}

impl From<MsgLinuxProcessFdSummary> for Sbp {
    fn from(msg: MsgLinuxProcessFdSummary) -> Self {
        Sbp::MsgLinuxProcessFdSummary(msg)
    }
}

impl From<MsgLinuxCpuState> for Sbp {
    fn from(msg: MsgLinuxCpuState) -> Self {
        Sbp::MsgLinuxCpuState(msg)
    }
}

impl From<MsgLinuxMemState> for Sbp {
    fn from(msg: MsgLinuxMemState) -> Self {
        Sbp::MsgLinuxMemState(msg)
    }
}

impl From<MsgLinuxSysState> for Sbp {
    fn from(msg: MsgLinuxSysState) -> Self {
        Sbp::MsgLinuxSysState(msg)
    }
}

impl From<MsgStartup> for Sbp {
    fn from(msg: MsgStartup) -> Self {
        Sbp::MsgStartup(msg)
    }
}

impl From<MsgDgnssStatus> for Sbp {
    fn from(msg: MsgDgnssStatus) -> Self {
        Sbp::MsgDgnssStatus(msg)
    }
}

impl From<MsgInsStatus> for Sbp {
    fn from(msg: MsgInsStatus) -> Self {
        Sbp::MsgInsStatus(msg)
    }
}

impl From<MsgCsacTelemetry> for Sbp {
    fn from(msg: MsgCsacTelemetry) -> Self {
        Sbp::MsgCsacTelemetry(msg)
    }
}

impl From<MsgCsacTelemetryLabels> for Sbp {
    fn from(msg: MsgCsacTelemetryLabels) -> Self {
        Sbp::MsgCsacTelemetryLabels(msg)
    }
}

impl From<MsgInsUpdates> for Sbp {
    fn from(msg: MsgInsUpdates) -> Self {
        Sbp::MsgInsUpdates(msg)
    }
}

impl From<MsgGnssTimeOffset> for Sbp {
    fn from(msg: MsgGnssTimeOffset) -> Self {
        Sbp::MsgGnssTimeOffset(msg)
    }
}

impl From<MsgPpsTime> for Sbp {
    fn from(msg: MsgPpsTime) -> Self {
        Sbp::MsgPpsTime(msg)
    }
}

impl From<MsgSensorAidEvent> for Sbp {
    fn from(msg: MsgSensorAidEvent) -> Self {
        Sbp::MsgSensorAidEvent(msg)
    }
}

impl From<MsgGroupMeta> for Sbp {
    fn from(msg: MsgGroupMeta) -> Self {
        Sbp::MsgGroupMeta(msg)
    }
}

impl From<MsgSolnMeta> for Sbp {
    fn from(msg: MsgSolnMeta) -> Self {
        Sbp::MsgSolnMeta(msg)
    }
}

impl From<MsgSolnMetaDepA> for Sbp {
    fn from(msg: MsgSolnMetaDepA) -> Self {
        Sbp::MsgSolnMetaDepA(msg)
    }
}

impl From<MsgStatusReport> for Sbp {
    fn from(msg: MsgStatusReport) -> Self {
        Sbp::MsgStatusReport(msg)
    }
}

impl From<MsgHeartbeat> for Sbp {
    fn from(msg: MsgHeartbeat) -> Self {
        Sbp::MsgHeartbeat(msg)
    }
}

impl From<Unknown> for Sbp {
    fn from(msg: Unknown) -> Self {
        Sbp::Unknown(msg)
    }
}<|MERGE_RESOLUTION|>--- conflicted
+++ resolved
@@ -642,10 +642,7 @@
     MsgLog(MsgLog),
     /// Wrapper for FWD a separate stream of information over SBP
     MsgFwd(MsgFwd),
-<<<<<<< HEAD
-=======
     /// Combined Orbit and Clock Bound
->>>>>>> f59dfe4b
     MsgSsrOrbitClockBounds(MsgSsrOrbitClockBounds),
     /// Deprecated
     MsgSsrOrbitClockDepA(MsgSsrOrbitClockDepA),
