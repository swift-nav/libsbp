--- conflicted
+++ resolved
@@ -5199,26 +5199,8 @@
     fn set_sender_id(&mut self, new_id: u16) {
         self.sender_id = Some(new_id);
     }
-<<<<<<< HEAD
-    #[cfg(feature = "swiftnav-rs")]
+    #[cfg(feature = "swiftnav")]
     fn gps_time(&self) -> Option<std::result::Result<time::MessageTime, time::GpsTimeError>> {
-=======
-
-    fn to_frame(&self) -> std::result::Result<Vec<u8>, crate::FramerError> {
-        let mut frame = Vec::new();
-        self.write_frame(&mut frame)?;
-        Ok(frame)
-    }
-
-    fn write_frame(&self, frame: &mut Vec<u8>) -> std::result::Result<(), crate::FramerError> {
-        crate::write_frame(self, frame)
-    }
-
-    #[cfg(feature = "swiftnav")]
-    fn gps_time(
-        &self,
-    ) -> Option<std::result::Result<crate::time::MessageTime, crate::time::GpsTimeError>> {
->>>>>>> a14a8512
         let tow_s = (self.header.t.tow as f64) / 1000.0;
         let wn: i16 = match self.header.t.wn.try_into() {
             Ok(wn) => wn,
@@ -5297,26 +5279,8 @@
     fn set_sender_id(&mut self, new_id: u16) {
         self.sender_id = Some(new_id);
     }
-<<<<<<< HEAD
-    #[cfg(feature = "swiftnav-rs")]
+    #[cfg(feature = "swiftnav")]
     fn gps_time(&self) -> Option<std::result::Result<time::MessageTime, time::GpsTimeError>> {
-=======
-
-    fn to_frame(&self) -> std::result::Result<Vec<u8>, crate::FramerError> {
-        let mut frame = Vec::new();
-        self.write_frame(&mut frame)?;
-        Ok(frame)
-    }
-
-    fn write_frame(&self, frame: &mut Vec<u8>) -> std::result::Result<(), crate::FramerError> {
-        crate::write_frame(self, frame)
-    }
-
-    #[cfg(feature = "swiftnav")]
-    fn gps_time(
-        &self,
-    ) -> Option<std::result::Result<crate::time::MessageTime, crate::time::GpsTimeError>> {
->>>>>>> a14a8512
         let tow_s = (self.header.t.tow as f64) / 1000.0;
         let wn: i16 = match self.header.t.wn.try_into() {
             Ok(wn) => wn,
@@ -5398,26 +5362,8 @@
     fn set_sender_id(&mut self, new_id: u16) {
         self.sender_id = Some(new_id);
     }
-<<<<<<< HEAD
-    #[cfg(feature = "swiftnav-rs")]
+    #[cfg(feature = "swiftnav")]
     fn gps_time(&self) -> Option<std::result::Result<time::MessageTime, time::GpsTimeError>> {
-=======
-
-    fn to_frame(&self) -> std::result::Result<Vec<u8>, crate::FramerError> {
-        let mut frame = Vec::new();
-        self.write_frame(&mut frame)?;
-        Ok(frame)
-    }
-
-    fn write_frame(&self, frame: &mut Vec<u8>) -> std::result::Result<(), crate::FramerError> {
-        crate::write_frame(self, frame)
-    }
-
-    #[cfg(feature = "swiftnav")]
-    fn gps_time(
-        &self,
-    ) -> Option<std::result::Result<crate::time::MessageTime, crate::time::GpsTimeError>> {
->>>>>>> a14a8512
         let tow_s = (self.header.t.tow as f64) / 1000.0;
         let wn: i16 = match self.header.t.wn.try_into() {
             Ok(wn) => wn,
@@ -5501,26 +5447,8 @@
     fn set_sender_id(&mut self, new_id: u16) {
         self.sender_id = Some(new_id);
     }
-<<<<<<< HEAD
-    #[cfg(feature = "swiftnav-rs")]
+    #[cfg(feature = "swiftnav")]
     fn gps_time(&self) -> Option<std::result::Result<time::MessageTime, time::GpsTimeError>> {
-=======
-
-    fn to_frame(&self) -> std::result::Result<Vec<u8>, crate::FramerError> {
-        let mut frame = Vec::new();
-        self.write_frame(&mut frame)?;
-        Ok(frame)
-    }
-
-    fn write_frame(&self, frame: &mut Vec<u8>) -> std::result::Result<(), crate::FramerError> {
-        crate::write_frame(self, frame)
-    }
-
-    #[cfg(feature = "swiftnav")]
-    fn gps_time(
-        &self,
-    ) -> Option<std::result::Result<crate::time::MessageTime, crate::time::GpsTimeError>> {
->>>>>>> a14a8512
         let tow_s = (self.header.t.tow as f64) / 1000.0;
         let wn: i16 = match self.header.t.wn.try_into() {
             Ok(wn) => wn,
@@ -5600,26 +5528,8 @@
     fn set_sender_id(&mut self, new_id: u16) {
         self.sender_id = Some(new_id);
     }
-<<<<<<< HEAD
-    #[cfg(feature = "swiftnav-rs")]
+    #[cfg(feature = "swiftnav")]
     fn gps_time(&self) -> Option<std::result::Result<time::MessageTime, time::GpsTimeError>> {
-=======
-
-    fn to_frame(&self) -> std::result::Result<Vec<u8>, crate::FramerError> {
-        let mut frame = Vec::new();
-        self.write_frame(&mut frame)?;
-        Ok(frame)
-    }
-
-    fn write_frame(&self, frame: &mut Vec<u8>) -> std::result::Result<(), crate::FramerError> {
-        crate::write_frame(self, frame)
-    }
-
-    #[cfg(feature = "swiftnav")]
-    fn gps_time(
-        &self,
-    ) -> Option<std::result::Result<crate::time::MessageTime, crate::time::GpsTimeError>> {
->>>>>>> a14a8512
         let tow_s = (self.header.t.tow as f64) / 1000.0;
         let wn: i16 = match self.header.t.wn.try_into() {
             Ok(wn) => wn,
