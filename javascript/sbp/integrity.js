--- conflicted
+++ resolved
@@ -29,72 +29,13 @@
 let GPSTimeDep = require("./gnss").GPSTimeDep;
 let GPSTimeSec = require("./gnss").GPSTimeSec;
 let SvId = require("./gnss").SvId;
-<<<<<<< HEAD
-
-/**
- * SBP class for message fragment IntegritySSRHeader
- *
- 
- * Fields in the SBP payload (`sbp.payload`):
- * @field obs_time GPSTimeSec GNSS reference time of the observation used to generate the flag.
- * @field num_msgs number (unsigned 8-bit int, 1 byte) Number of messages in the dataset
- * @field seq_num number (unsigned 8-bit int, 1 byte) Position of this message in the dataset
- * @field ssr_sol_id number (unsigned 8-bit int, 1 byte) SSR Solution ID.
- * @field tile_set_id number (unsigned 16-bit int, 2 bytes) Unique identifier of the set this tile belongs to.
- * @field tile_id number (unsigned 16-bit int, 2 bytes) Unique identifier of this tile in the tile set.
- * @field chain_id number (unsigned 8-bit int, 1 byte) Chain and type of flag.
- *
- * @param sbp An SBP object with a payload to be decoded.
- */
-let IntegritySSRHeader = function (sbp, fields) {
-  SBP.call(this, sbp);
-  this.messageType = "IntegritySSRHeader";
-  this.fields = (fields || this.parser.parse(sbp.payload));
-
-  return this;
-};
-IntegritySSRHeader.prototype = Object.create(SBP.prototype);
-IntegritySSRHeader.prototype.messageType = "IntegritySSRHeader";
-IntegritySSRHeader.prototype.constructor = IntegritySSRHeader;
-IntegritySSRHeader.prototype.parser = new Parser()
-  .endianess('little')
-  .nest('obs_time', { type: GPSTimeSec.prototype.parser })
-  .uint8('num_msgs')
-  .uint8('seq_num')
-  .uint8('ssr_sol_id')
-  .uint16('tile_set_id')
-  .uint16('tile_id')
-  .uint8('chain_id');
-IntegritySSRHeader.prototype.fieldSpec = [];
-IntegritySSRHeader.prototype.fieldSpec.push(['obs_time', GPSTimeSec.prototype.fieldSpec]);
-IntegritySSRHeader.prototype.fieldSpec.push(['num_msgs', 'writeUInt8', 1]);
-IntegritySSRHeader.prototype.fieldSpec.push(['seq_num', 'writeUInt8', 1]);
-IntegritySSRHeader.prototype.fieldSpec.push(['ssr_sol_id', 'writeUInt8', 1]);
-IntegritySSRHeader.prototype.fieldSpec.push(['tile_set_id', 'writeUInt16LE', 2]);
-IntegritySSRHeader.prototype.fieldSpec.push(['tile_id', 'writeUInt16LE', 2]);
-IntegritySSRHeader.prototype.fieldSpec.push(['chain_id', 'writeUInt8', 1]);
-=======
->>>>>>> 9f345eec
 
 /**
  * SBP class for message MSG_SSR_FLAG_HIGH_LEVEL (0x0BB9).
  *
  
  * Fields in the SBP payload (`sbp.payload`):
- * @field obs_time GPSTimeSec GNSS reference time of the observation used to generate the flag.
- * @field corr_time GPSTimeSec GNSS reference time of the correction associated to the flag.
- * @field ssr_sol_id number (unsigned 8-bit int, 1 byte) SSR Solution ID.
- * @field tile_set_id number (unsigned 16-bit int, 2 bytes) Unique identifier of the set this tile belongs to.
- * @field tile_id number (unsigned 16-bit int, 2 bytes) Unique identifier of this tile in the tile set.
- * @field chain_id number (unsigned 8-bit int, 1 byte) Chain and type of flag.
- * @field use_gps_sat number (unsigned 8-bit int, 1 byte) Use GPS satellites.
- * @field use_gal_sat number (unsigned 8-bit int, 1 byte) Use GAL satellites.
- * @field use_bds_sat number (unsigned 8-bit int, 1 byte) Use BDS satellites.
- * @field reserved array Reserved
- * @field use_tropo_grid_points number (unsigned 8-bit int, 1 byte) Use tropo grid points.
- * @field use_iono_grid_points number (unsigned 8-bit int, 1 byte) Use iono grid points.
- * @field use_iono_tile_sat_los number (unsigned 8-bit int, 1 byte) Use iono tile satellite LoS.
- * @field use_iono_grid_point_sat_los number (unsigned 8-bit int, 1 byte) Use iono grid point satellite LoS.
+ * @field stub array
  *
  * @param sbp An SBP object with a payload to be decoded.
  */
@@ -111,49 +52,16 @@
 MsgSsrFlagHighLevel.prototype.constructor = MsgSsrFlagHighLevel;
 MsgSsrFlagHighLevel.prototype.parser = new Parser()
   .endianess('little')
-  .nest('obs_time', { type: GPSTimeSec.prototype.parser })
-  .nest('corr_time', { type: GPSTimeSec.prototype.parser })
-  .uint8('ssr_sol_id')
-  .uint16('tile_set_id')
-  .uint16('tile_id')
-  .uint8('chain_id')
-  .uint8('use_gps_sat')
-  .uint8('use_gal_sat')
-  .uint8('use_bds_sat')
-  .array('reserved', { length: 6, type: 'uint8' })
-  .uint8('use_tropo_grid_points')
-  .uint8('use_iono_grid_points')
-  .uint8('use_iono_tile_sat_los')
-  .uint8('use_iono_grid_point_sat_los');
+  .array('stub', { type: 'uint8', readUntil: 'eof' });
 MsgSsrFlagHighLevel.prototype.fieldSpec = [];
-MsgSsrFlagHighLevel.prototype.fieldSpec.push(['obs_time', GPSTimeSec.prototype.fieldSpec]);
-MsgSsrFlagHighLevel.prototype.fieldSpec.push(['corr_time', GPSTimeSec.prototype.fieldSpec]);
-MsgSsrFlagHighLevel.prototype.fieldSpec.push(['ssr_sol_id', 'writeUInt8', 1]);
-MsgSsrFlagHighLevel.prototype.fieldSpec.push(['tile_set_id', 'writeUInt16LE', 2]);
-MsgSsrFlagHighLevel.prototype.fieldSpec.push(['tile_id', 'writeUInt16LE', 2]);
-MsgSsrFlagHighLevel.prototype.fieldSpec.push(['chain_id', 'writeUInt8', 1]);
-MsgSsrFlagHighLevel.prototype.fieldSpec.push(['use_gps_sat', 'writeUInt8', 1]);
-MsgSsrFlagHighLevel.prototype.fieldSpec.push(['use_gal_sat', 'writeUInt8', 1]);
-MsgSsrFlagHighLevel.prototype.fieldSpec.push(['use_bds_sat', 'writeUInt8', 1]);
-MsgSsrFlagHighLevel.prototype.fieldSpec.push(['reserved', 'array', 'writeUInt8', function () { return 1; }, 6]);
-MsgSsrFlagHighLevel.prototype.fieldSpec.push(['use_tropo_grid_points', 'writeUInt8', 1]);
-MsgSsrFlagHighLevel.prototype.fieldSpec.push(['use_iono_grid_points', 'writeUInt8', 1]);
-MsgSsrFlagHighLevel.prototype.fieldSpec.push(['use_iono_tile_sat_los', 'writeUInt8', 1]);
-MsgSsrFlagHighLevel.prototype.fieldSpec.push(['use_iono_grid_point_sat_los', 'writeUInt8', 1]);
+MsgSsrFlagHighLevel.prototype.fieldSpec.push(['stub', 'array', 'writeUInt8', function () { return 1; }, null]);
 
 /**
  * SBP class for message MSG_SSR_FLAG_SATELLITES (0x0BBD).
  *
  
  * Fields in the SBP payload (`sbp.payload`):
- * @field obs_time GPSTimeSec GNSS reference time of the observation used to generate the flag.
- * @field num_msgs number (unsigned 8-bit int, 1 byte) Number of messages in the dataset
- * @field seq_num number (unsigned 8-bit int, 1 byte) Position of this message in the dataset
- * @field ssr_sol_id number (unsigned 8-bit int, 1 byte) SSR Solution ID.
- * @field chain_id number (unsigned 8-bit int, 1 byte) Chain and type of flag.
- * @field const_id number (unsigned 8-bit int, 1 byte) Constellation ID.
- * @field n_faulty_sats number (unsigned 8-bit int, 1 byte) Number of faulty satellites.
- * @field faulty_sats array List of faulty satellites.
+ * @field stub array
  *
  * @param sbp An SBP object with a payload to be decoded.
  */
@@ -170,32 +78,16 @@
 MsgSsrFlagSatellites.prototype.constructor = MsgSsrFlagSatellites;
 MsgSsrFlagSatellites.prototype.parser = new Parser()
   .endianess('little')
-  .nest('obs_time', { type: GPSTimeSec.prototype.parser })
-  .uint8('num_msgs')
-  .uint8('seq_num')
-  .uint8('ssr_sol_id')
-  .uint8('chain_id')
-  .uint8('const_id')
-  .uint8('n_faulty_sats')
-  .array('faulty_sats', { type: 'uint8', length: 'n_faulty_sats' });
+  .array('stub', { type: 'uint8', readUntil: 'eof' });
 MsgSsrFlagSatellites.prototype.fieldSpec = [];
-MsgSsrFlagSatellites.prototype.fieldSpec.push(['obs_time', GPSTimeSec.prototype.fieldSpec]);
-MsgSsrFlagSatellites.prototype.fieldSpec.push(['num_msgs', 'writeUInt8', 1]);
-MsgSsrFlagSatellites.prototype.fieldSpec.push(['seq_num', 'writeUInt8', 1]);
-MsgSsrFlagSatellites.prototype.fieldSpec.push(['ssr_sol_id', 'writeUInt8', 1]);
-MsgSsrFlagSatellites.prototype.fieldSpec.push(['chain_id', 'writeUInt8', 1]);
-MsgSsrFlagSatellites.prototype.fieldSpec.push(['const_id', 'writeUInt8', 1]);
-MsgSsrFlagSatellites.prototype.fieldSpec.push(['n_faulty_sats', 'writeUInt8', 1]);
-MsgSsrFlagSatellites.prototype.fieldSpec.push(['faulty_sats', 'array', 'writeUInt8', function () { return 1; }, 'n_faulty_sats']);
+MsgSsrFlagSatellites.prototype.fieldSpec.push(['stub', 'array', 'writeUInt8', function () { return 1; }, null]);
 
 /**
  * SBP class for message MSG_SSR_FLAG_TROPO_GRID_POINTS (0x0BC3).
  *
  
  * Fields in the SBP payload (`sbp.payload`):
- * @field header IntegritySSRHeader Header of an integrity message.
- * @field n_faulty_points number (unsigned 8-bit int, 1 byte) Number of faulty grid points.
- * @field faulty_points array List of faulty grid points.
+ * @field stub array
  *
  * @param sbp An SBP object with a payload to be decoded.
  */
@@ -212,22 +104,16 @@
 MsgSsrFlagTropoGridPoints.prototype.constructor = MsgSsrFlagTropoGridPoints;
 MsgSsrFlagTropoGridPoints.prototype.parser = new Parser()
   .endianess('little')
-  .nest('header', { type: IntegritySSRHeader.prototype.parser })
-  .uint8('n_faulty_points')
-  .array('faulty_points', { type: 'uint16le', length: 'n_faulty_points' });
+  .array('stub', { type: 'uint8', readUntil: 'eof' });
 MsgSsrFlagTropoGridPoints.prototype.fieldSpec = [];
-MsgSsrFlagTropoGridPoints.prototype.fieldSpec.push(['header', IntegritySSRHeader.prototype.fieldSpec]);
-MsgSsrFlagTropoGridPoints.prototype.fieldSpec.push(['n_faulty_points', 'writeUInt8', 1]);
-MsgSsrFlagTropoGridPoints.prototype.fieldSpec.push(['faulty_points', 'array', 'writeUInt16LE', function () { return 2; }, 'n_faulty_points']);
+MsgSsrFlagTropoGridPoints.prototype.fieldSpec.push(['stub', 'array', 'writeUInt8', function () { return 1; }, null]);
 
 /**
  * SBP class for message MSG_SSR_FLAG_IONO_GRID_POINTS (0x0BC7).
  *
  
  * Fields in the SBP payload (`sbp.payload`):
- * @field header IntegritySSRHeader Header of an integrity message.
- * @field n_faulty_points number (unsigned 8-bit int, 1 byte) Number of faulty grid points.
- * @field faulty_points array List of faulty grid points.
+ * @field stub array
  *
  * @param sbp An SBP object with a payload to be decoded.
  */
@@ -244,22 +130,16 @@
 MsgSsrFlagIonoGridPoints.prototype.constructor = MsgSsrFlagIonoGridPoints;
 MsgSsrFlagIonoGridPoints.prototype.parser = new Parser()
   .endianess('little')
-  .nest('header', { type: IntegritySSRHeader.prototype.parser })
-  .uint8('n_faulty_points')
-  .array('faulty_points', { type: 'uint16le', length: 'n_faulty_points' });
+  .array('stub', { type: 'uint8', readUntil: 'eof' });
 MsgSsrFlagIonoGridPoints.prototype.fieldSpec = [];
-MsgSsrFlagIonoGridPoints.prototype.fieldSpec.push(['header', IntegritySSRHeader.prototype.fieldSpec]);
-MsgSsrFlagIonoGridPoints.prototype.fieldSpec.push(['n_faulty_points', 'writeUInt8', 1]);
-MsgSsrFlagIonoGridPoints.prototype.fieldSpec.push(['faulty_points', 'array', 'writeUInt16LE', function () { return 2; }, 'n_faulty_points']);
+MsgSsrFlagIonoGridPoints.prototype.fieldSpec.push(['stub', 'array', 'writeUInt8', function () { return 1; }, null]);
 
 /**
  * SBP class for message MSG_SSR_FLAG_IONO_TILE_SAT_LOS (0x0BCD).
  *
  
  * Fields in the SBP payload (`sbp.payload`):
- * @field header IntegritySSRHeader Header of an integrity message.
- * @field n_faulty_los number (unsigned 8-bit int, 1 byte) Number of faulty LOS.
- * @field faulty_los array List of faulty LOS
+ * @field stub array
  *
  * @param sbp An SBP object with a payload to be decoded.
  */
@@ -276,23 +156,16 @@
 MsgSsrFlagIonoTileSatLos.prototype.constructor = MsgSsrFlagIonoTileSatLos;
 MsgSsrFlagIonoTileSatLos.prototype.parser = new Parser()
   .endianess('little')
-  .nest('header', { type: IntegritySSRHeader.prototype.parser })
-  .uint8('n_faulty_los')
-  .array('faulty_los', { type: SvId.prototype.parser, length: 'n_faulty_los' });
+  .array('stub', { type: 'uint8', readUntil: 'eof' });
 MsgSsrFlagIonoTileSatLos.prototype.fieldSpec = [];
-MsgSsrFlagIonoTileSatLos.prototype.fieldSpec.push(['header', IntegritySSRHeader.prototype.fieldSpec]);
-MsgSsrFlagIonoTileSatLos.prototype.fieldSpec.push(['n_faulty_los', 'writeUInt8', 1]);
-MsgSsrFlagIonoTileSatLos.prototype.fieldSpec.push(['faulty_los', 'array', SvId.prototype.fieldSpec, function () { return this.fields.array.length; }, 'n_faulty_los']);
+MsgSsrFlagIonoTileSatLos.prototype.fieldSpec.push(['stub', 'array', 'writeUInt8', function () { return 1; }, null]);
 
 /**
  * SBP class for message MSG_SSR_FLAG_IONO_GRID_POINT_SAT_LOS (0x0BD1).
  *
  
  * Fields in the SBP payload (`sbp.payload`):
- * @field header IntegritySSRHeader Header of an integrity message.
- * @field grid_point_id number (unsigned 16-bit int, 2 bytes) Index of the grid point.
- * @field n_faulty_los number (unsigned 8-bit int, 1 byte) Number of faulty LOS.
- * @field faulty_los array List of faulty LOS
+ * @field stub array
  *
  * @param sbp An SBP object with a payload to be decoded.
  */
@@ -309,18 +182,11 @@
 MsgSsrFlagIonoGridPointSatLos.prototype.constructor = MsgSsrFlagIonoGridPointSatLos;
 MsgSsrFlagIonoGridPointSatLos.prototype.parser = new Parser()
   .endianess('little')
-  .nest('header', { type: IntegritySSRHeader.prototype.parser })
-  .uint16('grid_point_id')
-  .uint8('n_faulty_los')
-  .array('faulty_los', { type: SvId.prototype.parser, length: 'n_faulty_los' });
+  .array('stub', { type: 'uint8', readUntil: 'eof' });
 MsgSsrFlagIonoGridPointSatLos.prototype.fieldSpec = [];
-MsgSsrFlagIonoGridPointSatLos.prototype.fieldSpec.push(['header', IntegritySSRHeader.prototype.fieldSpec]);
-MsgSsrFlagIonoGridPointSatLos.prototype.fieldSpec.push(['grid_point_id', 'writeUInt16LE', 2]);
-MsgSsrFlagIonoGridPointSatLos.prototype.fieldSpec.push(['n_faulty_los', 'writeUInt8', 1]);
-MsgSsrFlagIonoGridPointSatLos.prototype.fieldSpec.push(['faulty_los', 'array', SvId.prototype.fieldSpec, function () { return this.fields.array.length; }, 'n_faulty_los']);
+MsgSsrFlagIonoGridPointSatLos.prototype.fieldSpec.push(['stub', 'array', 'writeUInt8', function () { return 1; }, null]);
 
 module.exports = {
-  IntegritySSRHeader: IntegritySSRHeader,
   0x0BB9: MsgSsrFlagHighLevel,
   MsgSsrFlagHighLevel: MsgSsrFlagHighLevel,
   0x0BBD: MsgSsrFlagSatellites,
